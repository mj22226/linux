// SPDX-License-Identifier: GPL-2.0-or-later
/*
 * inode.c
 *
 * vfs' aops, fops, dops and iops
 *
 * Copyright (C) 2002, 2004 Oracle.  All rights reserved.
 */

#include <linux/fs.h>
#include <linux/types.h>
#include <linux/highmem.h>
#include <linux/pagemap.h>
#include <linux/quotaops.h>
#include <linux/iversion.h>

#include <asm/byteorder.h>

#include <cluster/masklog.h>

#include "ocfs2.h"

#include "alloc.h"
#include "dir.h"
#include "blockcheck.h"
#include "dlmglue.h"
#include "extent_map.h"
#include "file.h"
#include "heartbeat.h"
#include "inode.h"
#include "journal.h"
#include "namei.h"
#include "suballoc.h"
#include "super.h"
#include "symlink.h"
#include "sysfile.h"
#include "uptodate.h"
#include "xattr.h"
#include "refcounttree.h"
#include "ocfs2_trace.h"
#include "filecheck.h"

#include "buffer_head_io.h"

struct ocfs2_find_inode_args
{
	u64		fi_blkno;
	unsigned long	fi_ino;
	unsigned int	fi_flags;
	unsigned int	fi_sysfile_type;
};

static int ocfs2_read_locked_inode(struct inode *inode,
				   struct ocfs2_find_inode_args *args);
static int ocfs2_init_locked_inode(struct inode *inode, void *opaque);
static int ocfs2_find_actor(struct inode *inode, void *opaque);
static int ocfs2_truncate_for_delete(struct ocfs2_super *osb,
				    struct inode *inode,
				    struct buffer_head *fe_bh);

static int ocfs2_filecheck_read_inode_block_full(struct inode *inode,
						 struct buffer_head **bh,
						 int flags, int type);
static int ocfs2_filecheck_validate_inode_block(struct super_block *sb,
						struct buffer_head *bh);
static int ocfs2_filecheck_repair_inode_block(struct super_block *sb,
					      struct buffer_head *bh);

void ocfs2_set_inode_flags(struct inode *inode)
{
	unsigned int flags = OCFS2_I(inode)->ip_attr;

	inode->i_flags &= ~(S_IMMUTABLE |
		S_SYNC | S_APPEND | S_NOATIME | S_DIRSYNC);

	if (flags & OCFS2_IMMUTABLE_FL)
		inode->i_flags |= S_IMMUTABLE;

	if (flags & OCFS2_SYNC_FL)
		inode->i_flags |= S_SYNC;
	if (flags & OCFS2_APPEND_FL)
		inode->i_flags |= S_APPEND;
	if (flags & OCFS2_NOATIME_FL)
		inode->i_flags |= S_NOATIME;
	if (flags & OCFS2_DIRSYNC_FL)
		inode->i_flags |= S_DIRSYNC;
}

/* Propagate flags from i_flags to OCFS2_I(inode)->ip_attr */
void ocfs2_get_inode_flags(struct ocfs2_inode_info *oi)
{
	unsigned int flags = oi->vfs_inode.i_flags;

	oi->ip_attr &= ~(OCFS2_SYNC_FL|OCFS2_APPEND_FL|
			OCFS2_IMMUTABLE_FL|OCFS2_NOATIME_FL|OCFS2_DIRSYNC_FL);
	if (flags & S_SYNC)
		oi->ip_attr |= OCFS2_SYNC_FL;
	if (flags & S_APPEND)
		oi->ip_attr |= OCFS2_APPEND_FL;
	if (flags & S_IMMUTABLE)
		oi->ip_attr |= OCFS2_IMMUTABLE_FL;
	if (flags & S_NOATIME)
		oi->ip_attr |= OCFS2_NOATIME_FL;
	if (flags & S_DIRSYNC)
		oi->ip_attr |= OCFS2_DIRSYNC_FL;
}

struct inode *ocfs2_ilookup(struct super_block *sb, u64 blkno)
{
	struct ocfs2_find_inode_args args;

	args.fi_blkno = blkno;
	args.fi_flags = 0;
	args.fi_ino = ino_from_blkno(sb, blkno);
	args.fi_sysfile_type = 0;

	return ilookup5(sb, blkno, ocfs2_find_actor, &args);
}
struct inode *ocfs2_iget(struct ocfs2_super *osb, u64 blkno, unsigned flags,
			 int sysfile_type)
{
	int rc = -ESTALE;
	struct inode *inode = NULL;
	struct super_block *sb = osb->sb;
	struct ocfs2_find_inode_args args;
	journal_t *journal = osb->journal->j_journal;

	trace_ocfs2_iget_begin((unsigned long long)blkno, flags,
			       sysfile_type);

	/* Ok. By now we've either got the offsets passed to us by the
	 * caller, or we just pulled them off the bh. Lets do some
	 * sanity checks to make sure they're OK. */
	if (blkno == 0) {
		inode = ERR_PTR(-EINVAL);
		mlog_errno(PTR_ERR(inode));
		goto bail;
	}

	args.fi_blkno = blkno;
	args.fi_flags = flags;
	args.fi_ino = ino_from_blkno(sb, blkno);
	args.fi_sysfile_type = sysfile_type;

	inode = iget5_locked(sb, args.fi_ino, ocfs2_find_actor,
			     ocfs2_init_locked_inode, &args);
	/* inode was *not* in the inode cache. 2.6.x requires
	 * us to do our own read_inode call and unlock it
	 * afterwards. */
	if (inode == NULL) {
		inode = ERR_PTR(-ENOMEM);
		mlog_errno(PTR_ERR(inode));
		goto bail;
	}
	trace_ocfs2_iget5_locked(inode->i_state);
	if (inode->i_state & I_NEW) {
		rc = ocfs2_read_locked_inode(inode, &args);
		unlock_new_inode(inode);
	}
	if (is_bad_inode(inode)) {
		iput(inode);
		inode = ERR_PTR(rc);
		goto bail;
	}

	/*
	 * Set transaction id's of transactions that have to be committed
	 * to finish f[data]sync. We set them to currently running transaction
	 * as we cannot be sure that the inode or some of its metadata isn't
	 * part of the transaction - the inode could have been reclaimed and
	 * now it is reread from disk.
	 */
	if (journal) {
		transaction_t *transaction;
		tid_t tid;
		struct ocfs2_inode_info *oi = OCFS2_I(inode);

		read_lock(&journal->j_state_lock);
		if (journal->j_running_transaction)
			transaction = journal->j_running_transaction;
		else
			transaction = journal->j_committing_transaction;
		if (transaction)
			tid = transaction->t_tid;
		else
			tid = journal->j_commit_sequence;
		read_unlock(&journal->j_state_lock);
		oi->i_sync_tid = tid;
		oi->i_datasync_tid = tid;
	}

bail:
	if (!IS_ERR(inode)) {
		trace_ocfs2_iget_end(inode, 
			(unsigned long long)OCFS2_I(inode)->ip_blkno);
	}

	return inode;
}

static int ocfs2_dinode_has_extents(struct ocfs2_dinode *di)
{
	/* inodes flagged with other stuff in id2 */
	if (le32_to_cpu(di->i_flags) &
	    (OCFS2_SUPER_BLOCK_FL | OCFS2_LOCAL_ALLOC_FL | OCFS2_CHAIN_FL |
	     OCFS2_DEALLOC_FL))
		return 0;
	/* i_flags doesn't indicate when id2 is a fast symlink */
	if (S_ISLNK(le16_to_cpu(di->i_mode)) && le64_to_cpu(di->i_size) &&
	    !le32_to_cpu(di->i_clusters))
		return 0;
	if (le16_to_cpu(di->i_dyn_features) & OCFS2_INLINE_DATA_FL)
		return 0;

	return 1;
}

/*
 * here's how inodes get read from disk:
 * iget5_locked -> find_actor -> OCFS2_FIND_ACTOR
 * found? : return the in-memory inode
 * not found? : get_new_inode -> OCFS2_INIT_LOCKED_INODE
 */

static int ocfs2_find_actor(struct inode *inode, void *opaque)
{
	struct ocfs2_find_inode_args *args = NULL;
	struct ocfs2_inode_info *oi = OCFS2_I(inode);
	int ret = 0;

	args = opaque;

	mlog_bug_on_msg(!inode, "No inode in find actor!\n");

	trace_ocfs2_find_actor(inode, inode->i_ino, opaque, args->fi_blkno);

	if (oi->ip_blkno != args->fi_blkno)
		goto bail;

	ret = 1;
bail:
	return ret;
}

/*
 * initialize the new inode, but don't do anything that would cause
 * us to sleep.
 * return 0 on success, 1 on failure
 */
static int ocfs2_init_locked_inode(struct inode *inode, void *opaque)
{
	struct ocfs2_find_inode_args *args = opaque;
#ifdef CONFIG_LOCKDEP
	static struct lock_class_key ocfs2_sysfile_lock_key[NUM_SYSTEM_INODES];
	static struct lock_class_key ocfs2_quota_ip_alloc_sem_key,
				     ocfs2_file_ip_alloc_sem_key;
#endif

	inode->i_ino = args->fi_ino;
	OCFS2_I(inode)->ip_blkno = args->fi_blkno;
#ifdef CONFIG_LOCKDEP
	switch (args->fi_sysfile_type) {
	case BAD_BLOCK_SYSTEM_INODE:
		break;
	case GLOBAL_INODE_ALLOC_SYSTEM_INODE:
		lockdep_set_class(&inode->i_rwsem,
				  &ocfs2_sysfile_lock_key[GLOBAL_INODE_ALLOC_SYSTEM_INODE]);
		break;
	case SLOT_MAP_SYSTEM_INODE:
		lockdep_set_class(&inode->i_rwsem,
				  &ocfs2_sysfile_lock_key[SLOT_MAP_SYSTEM_INODE]);
		break;
	case HEARTBEAT_SYSTEM_INODE:
		lockdep_set_class(&inode->i_rwsem,
				  &ocfs2_sysfile_lock_key[HEARTBEAT_SYSTEM_INODE]);
		break;
	case GLOBAL_BITMAP_SYSTEM_INODE:
		lockdep_set_class(&inode->i_rwsem,
				  &ocfs2_sysfile_lock_key[GLOBAL_BITMAP_SYSTEM_INODE]);
		break;
	case USER_QUOTA_SYSTEM_INODE:
		lockdep_set_class(&inode->i_rwsem,
				  &ocfs2_sysfile_lock_key[USER_QUOTA_SYSTEM_INODE]);
		break;
	case GROUP_QUOTA_SYSTEM_INODE:
		lockdep_set_class(&inode->i_rwsem,
				  &ocfs2_sysfile_lock_key[GROUP_QUOTA_SYSTEM_INODE]);
		break;
	case ORPHAN_DIR_SYSTEM_INODE:
		lockdep_set_class(&inode->i_rwsem,
				  &ocfs2_sysfile_lock_key[ORPHAN_DIR_SYSTEM_INODE]);
		break;
	case EXTENT_ALLOC_SYSTEM_INODE:
		lockdep_set_class(&inode->i_rwsem,
				  &ocfs2_sysfile_lock_key[EXTENT_ALLOC_SYSTEM_INODE]);
		break;
	case INODE_ALLOC_SYSTEM_INODE:
		lockdep_set_class(&inode->i_rwsem,
				  &ocfs2_sysfile_lock_key[INODE_ALLOC_SYSTEM_INODE]);
		break;
	case JOURNAL_SYSTEM_INODE:
		lockdep_set_class(&inode->i_rwsem,
				  &ocfs2_sysfile_lock_key[JOURNAL_SYSTEM_INODE]);
		break;
	case LOCAL_ALLOC_SYSTEM_INODE:
		lockdep_set_class(&inode->i_rwsem,
				  &ocfs2_sysfile_lock_key[LOCAL_ALLOC_SYSTEM_INODE]);
		break;
	case TRUNCATE_LOG_SYSTEM_INODE:
		lockdep_set_class(&inode->i_rwsem,
				  &ocfs2_sysfile_lock_key[TRUNCATE_LOG_SYSTEM_INODE]);
		break;
	case LOCAL_USER_QUOTA_SYSTEM_INODE:
		lockdep_set_class(&inode->i_rwsem,
				  &ocfs2_sysfile_lock_key[LOCAL_USER_QUOTA_SYSTEM_INODE]);
		break;
	case LOCAL_GROUP_QUOTA_SYSTEM_INODE:
		lockdep_set_class(&inode->i_rwsem,
				  &ocfs2_sysfile_lock_key[LOCAL_GROUP_QUOTA_SYSTEM_INODE]);
		break;
	default:
		WARN_ONCE(1, "Unknown sysfile type %d\n", args->fi_sysfile_type);
	}
	if (args->fi_sysfile_type == USER_QUOTA_SYSTEM_INODE ||
	    args->fi_sysfile_type == GROUP_QUOTA_SYSTEM_INODE ||
	    args->fi_sysfile_type == LOCAL_USER_QUOTA_SYSTEM_INODE ||
	    args->fi_sysfile_type == LOCAL_GROUP_QUOTA_SYSTEM_INODE)
		lockdep_set_class(&OCFS2_I(inode)->ip_alloc_sem,
				  &ocfs2_quota_ip_alloc_sem_key);
	else
		lockdep_set_class(&OCFS2_I(inode)->ip_alloc_sem,
				  &ocfs2_file_ip_alloc_sem_key);
#endif

	return 0;
}

void ocfs2_populate_inode(struct inode *inode, struct ocfs2_dinode *fe,
			  int create_ino)
{
	struct super_block *sb;
	struct ocfs2_super *osb;
	int use_plocks = 1;

	sb = inode->i_sb;
	osb = OCFS2_SB(sb);

	if ((osb->s_mount_opt & OCFS2_MOUNT_LOCALFLOCKS) ||
	    ocfs2_mount_local(osb) || !ocfs2_stack_supports_plocks())
		use_plocks = 0;

	/*
	 * These have all been checked by ocfs2_read_inode_block() or set
	 * by ocfs2_mknod_locked(), so a failure is a code bug.
	 */
	BUG_ON(!OCFS2_IS_VALID_DINODE(fe));  /* This means that read_inode
						cannot create a superblock
						inode today.  change if
						that is needed. */
	BUG_ON(!(fe->i_flags & cpu_to_le32(OCFS2_VALID_FL)));
	BUG_ON(le32_to_cpu(fe->i_fs_generation) != osb->fs_generation);


	OCFS2_I(inode)->ip_clusters = le32_to_cpu(fe->i_clusters);
	OCFS2_I(inode)->ip_attr = le32_to_cpu(fe->i_attr);
	OCFS2_I(inode)->ip_dyn_features = le16_to_cpu(fe->i_dyn_features);

	inode_set_iversion(inode, 1);
	inode->i_generation = le32_to_cpu(fe->i_generation);
	inode->i_rdev = huge_decode_dev(le64_to_cpu(fe->id1.dev1.i_rdev));
	inode->i_mode = le16_to_cpu(fe->i_mode);
	i_uid_write(inode, le32_to_cpu(fe->i_uid));
	i_gid_write(inode, le32_to_cpu(fe->i_gid));

	/* Fast symlinks will have i_size but no allocated clusters. */
	if (S_ISLNK(inode->i_mode) && !fe->i_clusters) {
		inode->i_blocks = 0;
		inode->i_mapping->a_ops = &ocfs2_fast_symlink_aops;
	} else {
		inode->i_blocks = ocfs2_inode_sector_count(inode);
		inode->i_mapping->a_ops = &ocfs2_aops;
	}
	inode_set_atime(inode, le64_to_cpu(fe->i_atime),
		        le32_to_cpu(fe->i_atime_nsec));
	inode_set_mtime(inode, le64_to_cpu(fe->i_mtime),
		        le32_to_cpu(fe->i_mtime_nsec));
	inode_set_ctime(inode, le64_to_cpu(fe->i_ctime),
		        le32_to_cpu(fe->i_ctime_nsec));

	if (OCFS2_I(inode)->ip_blkno != le64_to_cpu(fe->i_blkno))
		mlog(ML_ERROR,
		     "ip_blkno %llu != i_blkno %llu!\n",
		     (unsigned long long)OCFS2_I(inode)->ip_blkno,
		     (unsigned long long)le64_to_cpu(fe->i_blkno));

	set_nlink(inode, ocfs2_read_links_count(fe));

	trace_ocfs2_populate_inode(OCFS2_I(inode)->ip_blkno,
				   le32_to_cpu(fe->i_flags));
	if (fe->i_flags & cpu_to_le32(OCFS2_SYSTEM_FL)) {
		OCFS2_I(inode)->ip_flags |= OCFS2_INODE_SYSTEM_FILE;
		inode->i_flags |= S_NOQUOTA;
	}
  
	if (fe->i_flags & cpu_to_le32(OCFS2_LOCAL_ALLOC_FL)) {
		OCFS2_I(inode)->ip_flags |= OCFS2_INODE_BITMAP;
	} else if (fe->i_flags & cpu_to_le32(OCFS2_BITMAP_FL)) {
		OCFS2_I(inode)->ip_flags |= OCFS2_INODE_BITMAP;
	} else if (fe->i_flags & cpu_to_le32(OCFS2_QUOTA_FL)) {
		inode->i_flags |= S_NOQUOTA;
	} else if (fe->i_flags & cpu_to_le32(OCFS2_SUPER_BLOCK_FL)) {
		/* we can't actually hit this as read_inode can't
		 * handle superblocks today ;-) */
		BUG();
	}

	switch (inode->i_mode & S_IFMT) {
	    case S_IFREG:
		    if (use_plocks)
			    inode->i_fop = &ocfs2_fops;
		    else
			    inode->i_fop = &ocfs2_fops_no_plocks;
		    inode->i_op = &ocfs2_file_iops;
		    i_size_write(inode, le64_to_cpu(fe->i_size));
		    break;
	    case S_IFDIR:
		    inode->i_op = &ocfs2_dir_iops;
		    if (use_plocks)
			    inode->i_fop = &ocfs2_dops;
		    else
			    inode->i_fop = &ocfs2_dops_no_plocks;
		    i_size_write(inode, le64_to_cpu(fe->i_size));
		    OCFS2_I(inode)->ip_dir_lock_gen = 1;
		    break;
	    case S_IFLNK:
		    inode->i_op = &ocfs2_symlink_inode_operations;
		    inode_nohighmem(inode);
		    i_size_write(inode, le64_to_cpu(fe->i_size));
		    break;
	    default:
		    inode->i_op = &ocfs2_special_file_iops;
		    init_special_inode(inode, inode->i_mode,
				       inode->i_rdev);
		    break;
	}

	if (create_ino) {
		inode->i_ino = ino_from_blkno(inode->i_sb,
			       le64_to_cpu(fe->i_blkno));

		/*
		 * If we ever want to create system files from kernel,
		 * the generation argument to
		 * ocfs2_inode_lock_res_init() will have to change.
		 */
		BUG_ON(le32_to_cpu(fe->i_flags) & OCFS2_SYSTEM_FL);

		ocfs2_inode_lock_res_init(&OCFS2_I(inode)->ip_inode_lockres,
					  OCFS2_LOCK_TYPE_META, 0, inode);

		ocfs2_inode_lock_res_init(&OCFS2_I(inode)->ip_open_lockres,
					  OCFS2_LOCK_TYPE_OPEN, 0, inode);
	}

	ocfs2_inode_lock_res_init(&OCFS2_I(inode)->ip_rw_lockres,
				  OCFS2_LOCK_TYPE_RW, inode->i_generation,
				  inode);

	ocfs2_set_inode_flags(inode);

	OCFS2_I(inode)->ip_last_used_slot = 0;
	OCFS2_I(inode)->ip_last_used_group = 0;

	if (S_ISDIR(inode->i_mode))
		ocfs2_resv_set_type(&OCFS2_I(inode)->ip_la_data_resv,
				    OCFS2_RESV_FLAG_DIR);
}

static int ocfs2_read_locked_inode(struct inode *inode,
				   struct ocfs2_find_inode_args *args)
{
	struct super_block *sb;
	struct ocfs2_super *osb;
	struct ocfs2_dinode *fe;
	struct buffer_head *bh = NULL;
	int status, can_lock, lock_level = 0;
	u32 generation = 0;

	status = -EINVAL;
	sb = inode->i_sb;
	osb = OCFS2_SB(sb);

	/*
	 * To improve performance of cold-cache inode stats, we take
	 * the cluster lock here if possible.
	 *
	 * Generally, OCFS2 never trusts the contents of an inode
	 * unless it's holding a cluster lock, so taking it here isn't
	 * a correctness issue as much as it is a performance
	 * improvement.
	 *
	 * There are three times when taking the lock is not a good idea:
	 *
	 * 1) During startup, before we have initialized the DLM.
	 *
	 * 2) If we are reading certain system files which never get
	 *    cluster locks (local alloc, truncate log).
	 *
	 * 3) If the process doing the iget() is responsible for
	 *    orphan dir recovery. We're holding the orphan dir lock and
	 *    can get into a deadlock with another process on another
	 *    node in ->delete_inode().
	 *
	 * #1 and #2 can be simply solved by never taking the lock
	 * here for system files (which are the only type we read
	 * during mount). It's a heavier approach, but our main
	 * concern is user-accessible files anyway.
	 *
	 * #3 works itself out because we'll eventually take the
	 * cluster lock before trusting anything anyway.
	 */
	can_lock = !(args->fi_flags & OCFS2_FI_FLAG_SYSFILE)
		&& !(args->fi_flags & OCFS2_FI_FLAG_ORPHAN_RECOVERY)
		&& !ocfs2_mount_local(osb);

	trace_ocfs2_read_locked_inode(
		(unsigned long long)OCFS2_I(inode)->ip_blkno, can_lock);

	/*
	 * To maintain backwards compatibility with older versions of
	 * ocfs2-tools, we still store the generation value for system
	 * files. The only ones that actually matter to userspace are
	 * the journals, but it's easier and inexpensive to just flag
	 * all system files similarly.
	 */
	if (args->fi_flags & OCFS2_FI_FLAG_SYSFILE)
		generation = osb->fs_generation;

	ocfs2_inode_lock_res_init(&OCFS2_I(inode)->ip_inode_lockres,
				  OCFS2_LOCK_TYPE_META,
				  generation, inode);

	ocfs2_inode_lock_res_init(&OCFS2_I(inode)->ip_open_lockres,
				  OCFS2_LOCK_TYPE_OPEN,
				  0, inode);

	if (can_lock) {
		status = ocfs2_open_lock(inode);
		if (status) {
			make_bad_inode(inode);
			mlog_errno(status);
			return status;
		}
		status = ocfs2_inode_lock(inode, NULL, lock_level);
		if (status) {
			make_bad_inode(inode);
			mlog_errno(status);
			return status;
		}
	}

	if (args->fi_flags & OCFS2_FI_FLAG_ORPHAN_RECOVERY) {
		status = ocfs2_try_open_lock(inode, 0);
		if (status) {
			make_bad_inode(inode);
			return status;
		}
	}

	if (can_lock) {
		if (args->fi_flags & OCFS2_FI_FLAG_FILECHECK_CHK)
			status = ocfs2_filecheck_read_inode_block_full(inode,
						&bh, OCFS2_BH_IGNORE_CACHE, 0);
		else if (args->fi_flags & OCFS2_FI_FLAG_FILECHECK_FIX)
			status = ocfs2_filecheck_read_inode_block_full(inode,
						&bh, OCFS2_BH_IGNORE_CACHE, 1);
		else
			status = ocfs2_read_inode_block_full(inode,
						&bh, OCFS2_BH_IGNORE_CACHE);
	} else {
		status = ocfs2_read_blocks_sync(osb, args->fi_blkno, 1, &bh);
		/*
		 * If buffer is in jbd, then its checksum may not have been
		 * computed as yet.
		 */
		if (!status && !buffer_jbd(bh)) {
			if (args->fi_flags & OCFS2_FI_FLAG_FILECHECK_CHK)
				status = ocfs2_filecheck_validate_inode_block(
								osb->sb, bh);
			else if (args->fi_flags & OCFS2_FI_FLAG_FILECHECK_FIX)
				status = ocfs2_filecheck_repair_inode_block(
								osb->sb, bh);
			else
				status = ocfs2_validate_inode_block(
								osb->sb, bh);
		}
	}
	if (status < 0) {
		mlog_errno(status);
		goto bail;
	}

	status = -EINVAL;
	fe = (struct ocfs2_dinode *) bh->b_data;

	/*
	 * This is a code bug. Right now the caller needs to
	 * understand whether it is asking for a system file inode or
	 * not so the proper lock names can be built.
	 */
	mlog_bug_on_msg(!!(fe->i_flags & cpu_to_le32(OCFS2_SYSTEM_FL)) !=
			!!(args->fi_flags & OCFS2_FI_FLAG_SYSFILE),
			"Inode %llu: system file state is ambiguous\n",
			(unsigned long long)args->fi_blkno);

	if (S_ISCHR(le16_to_cpu(fe->i_mode)) ||
	    S_ISBLK(le16_to_cpu(fe->i_mode)))
		inode->i_rdev = huge_decode_dev(le64_to_cpu(fe->id1.dev1.i_rdev));

	ocfs2_populate_inode(inode, fe, 0);

	BUG_ON(args->fi_blkno != le64_to_cpu(fe->i_blkno));

	if (buffer_dirty(bh) && !buffer_jbd(bh)) {
		if (can_lock) {
			ocfs2_inode_unlock(inode, lock_level);
			lock_level = 1;
			ocfs2_inode_lock(inode, NULL, lock_level);
		}
		status = ocfs2_write_block(osb, bh, INODE_CACHE(inode));
		if (status < 0) {
			mlog_errno(status);
			goto bail;
		}
	}

	status = 0;

bail:
	if (can_lock)
		ocfs2_inode_unlock(inode, lock_level);

	if (status < 0)
		make_bad_inode(inode);

	brelse(bh);

	return status;
}

void ocfs2_sync_blockdev(struct super_block *sb)
{
	sync_blockdev(sb->s_bdev);
}

static int ocfs2_truncate_for_delete(struct ocfs2_super *osb,
				     struct inode *inode,
				     struct buffer_head *fe_bh)
{
	int status = 0;
	struct ocfs2_dinode *fe;
	handle_t *handle = NULL;

	fe = (struct ocfs2_dinode *) fe_bh->b_data;

	/*
	 * This check will also skip truncate of inodes with inline
	 * data and fast symlinks.
	 */
	if (fe->i_clusters) {
		if (ocfs2_should_order_data(inode))
			ocfs2_begin_ordered_truncate(inode, 0);

		handle = ocfs2_start_trans(osb, OCFS2_INODE_UPDATE_CREDITS);
		if (IS_ERR(handle)) {
			status = PTR_ERR(handle);
			handle = NULL;
			mlog_errno(status);
			goto out;
		}

		status = ocfs2_journal_access_di(handle, INODE_CACHE(inode),
						 fe_bh,
						 OCFS2_JOURNAL_ACCESS_WRITE);
		if (status < 0) {
			mlog_errno(status);
			goto out;
		}

		i_size_write(inode, 0);

		status = ocfs2_mark_inode_dirty(handle, inode, fe_bh);
		if (status < 0) {
			mlog_errno(status);
			goto out;
		}

		ocfs2_commit_trans(osb, handle);
		handle = NULL;

		status = ocfs2_commit_truncate(osb, inode, fe_bh);
		if (status < 0)
			mlog_errno(status);
	}

out:
	if (handle)
		ocfs2_commit_trans(osb, handle);
	return status;
}

static int ocfs2_remove_inode(struct inode *inode,
			      struct buffer_head *di_bh,
			      struct inode *orphan_dir_inode,
			      struct buffer_head *orphan_dir_bh)
{
	int status;
	struct inode *inode_alloc_inode = NULL;
	struct buffer_head *inode_alloc_bh = NULL;
	handle_t *handle;
	struct ocfs2_super *osb = OCFS2_SB(inode->i_sb);
	struct ocfs2_dinode *di = (struct ocfs2_dinode *) di_bh->b_data;

	inode_alloc_inode =
		ocfs2_get_system_file_inode(osb, INODE_ALLOC_SYSTEM_INODE,
					    le16_to_cpu(di->i_suballoc_slot));
	if (!inode_alloc_inode) {
		status = -ENOENT;
		mlog_errno(status);
		goto bail;
	}

	inode_lock(inode_alloc_inode);
	status = ocfs2_inode_lock(inode_alloc_inode, &inode_alloc_bh, 1);
	if (status < 0) {
		inode_unlock(inode_alloc_inode);

		mlog_errno(status);
		goto bail;
	}

	handle = ocfs2_start_trans(osb, OCFS2_DELETE_INODE_CREDITS +
				   ocfs2_quota_trans_credits(inode->i_sb));
	if (IS_ERR(handle)) {
		status = PTR_ERR(handle);
		mlog_errno(status);
		goto bail_unlock;
	}

	if (!(OCFS2_I(inode)->ip_flags & OCFS2_INODE_SKIP_ORPHAN_DIR)) {
		status = ocfs2_orphan_del(osb, handle, orphan_dir_inode, inode,
					  orphan_dir_bh, false);
		if (status < 0) {
			mlog_errno(status);
			goto bail_commit;
		}
	}

	/* set the inodes dtime */
	status = ocfs2_journal_access_di(handle, INODE_CACHE(inode), di_bh,
					 OCFS2_JOURNAL_ACCESS_WRITE);
	if (status < 0) {
		mlog_errno(status);
		goto bail_commit;
	}

	di->i_dtime = cpu_to_le64(ktime_get_real_seconds());
	di->i_flags &= cpu_to_le32(~(OCFS2_VALID_FL | OCFS2_ORPHANED_FL));
	ocfs2_journal_dirty(handle, di_bh);

	ocfs2_remove_from_cache(INODE_CACHE(inode), di_bh);
	dquot_free_inode(inode);

	status = ocfs2_free_dinode(handle, inode_alloc_inode,
				   inode_alloc_bh, di);
	if (status < 0)
		mlog_errno(status);

bail_commit:
	ocfs2_commit_trans(osb, handle);
bail_unlock:
	ocfs2_inode_unlock(inode_alloc_inode, 1);
	inode_unlock(inode_alloc_inode);
	brelse(inode_alloc_bh);
bail:
	iput(inode_alloc_inode);

	return status;
}

/*
 * Serialize with orphan dir recovery. If the process doing
 * recovery on this orphan dir does an iget() with the dir
 * i_rwsem held, we'll deadlock here. Instead we detect this
 * and exit early - recovery will wipe this inode for us.
 */
static int ocfs2_check_orphan_recovery_state(struct ocfs2_super *osb,
					     int slot)
{
	int ret = 0;

	spin_lock(&osb->osb_lock);
	if (ocfs2_node_map_test_bit(osb, &osb->osb_recovering_orphan_dirs, slot)) {
		ret = -EDEADLK;
		goto out;
	}
	/* This signals to the orphan recovery process that it should
	 * wait for us to handle the wipe. */
	osb->osb_orphan_wipes[slot]++;
out:
	spin_unlock(&osb->osb_lock);
	trace_ocfs2_check_orphan_recovery_state(slot, ret);
	return ret;
}

static void ocfs2_signal_wipe_completion(struct ocfs2_super *osb,
					 int slot)
{
	spin_lock(&osb->osb_lock);
	osb->osb_orphan_wipes[slot]--;
	spin_unlock(&osb->osb_lock);

	wake_up(&osb->osb_wipe_event);
}

static int ocfs2_wipe_inode(struct inode *inode,
			    struct buffer_head *di_bh)
{
	int status, orphaned_slot = -1;
	struct inode *orphan_dir_inode = NULL;
	struct buffer_head *orphan_dir_bh = NULL;
	struct ocfs2_super *osb = OCFS2_SB(inode->i_sb);
	struct ocfs2_dinode *di = (struct ocfs2_dinode *) di_bh->b_data;

	if (!(OCFS2_I(inode)->ip_flags & OCFS2_INODE_SKIP_ORPHAN_DIR)) {
		orphaned_slot = le16_to_cpu(di->i_orphaned_slot);

		status = ocfs2_check_orphan_recovery_state(osb, orphaned_slot);
		if (status)
			return status;

		orphan_dir_inode = ocfs2_get_system_file_inode(osb,
							       ORPHAN_DIR_SYSTEM_INODE,
							       orphaned_slot);
		if (!orphan_dir_inode) {
			status = -ENOENT;
			mlog_errno(status);
			goto bail;
		}

		/* Lock the orphan dir. The lock will be held for the entire
		 * delete_inode operation. We do this now to avoid races with
		 * recovery completion on other nodes. */
		inode_lock(orphan_dir_inode);
		status = ocfs2_inode_lock(orphan_dir_inode, &orphan_dir_bh, 1);
		if (status < 0) {
			inode_unlock(orphan_dir_inode);

			mlog_errno(status);
			goto bail;
		}
	}

	/* we do this while holding the orphan dir lock because we
	 * don't want recovery being run from another node to try an
	 * inode delete underneath us -- this will result in two nodes
	 * truncating the same file! */
	status = ocfs2_truncate_for_delete(osb, inode, di_bh);
	if (status < 0) {
		mlog_errno(status);
		goto bail_unlock_dir;
	}

	/* Remove any dir index tree */
	if (S_ISDIR(inode->i_mode)) {
		status = ocfs2_dx_dir_truncate(inode, di_bh);
		if (status) {
			mlog_errno(status);
			goto bail_unlock_dir;
		}
	}

	/*Free extended attribute resources associated with this inode.*/
	status = ocfs2_xattr_remove(inode, di_bh);
	if (status < 0) {
		mlog_errno(status);
		goto bail_unlock_dir;
	}

	status = ocfs2_remove_refcount_tree(inode, di_bh);
	if (status < 0) {
		mlog_errno(status);
		goto bail_unlock_dir;
	}

	status = ocfs2_remove_inode(inode, di_bh, orphan_dir_inode,
				    orphan_dir_bh);
	if (status < 0)
		mlog_errno(status);

bail_unlock_dir:
	if (OCFS2_I(inode)->ip_flags & OCFS2_INODE_SKIP_ORPHAN_DIR)
		return status;

	ocfs2_inode_unlock(orphan_dir_inode, 1);
	inode_unlock(orphan_dir_inode);
	brelse(orphan_dir_bh);
bail:
	iput(orphan_dir_inode);
	ocfs2_signal_wipe_completion(osb, orphaned_slot);

	return status;
}

/* There is a series of simple checks that should be done before a
 * trylock is even considered. Encapsulate those in this function. */
static int ocfs2_inode_is_valid_to_delete(struct inode *inode)
{
	int ret = 0;
	struct ocfs2_inode_info *oi = OCFS2_I(inode);
	struct ocfs2_super *osb = OCFS2_SB(inode->i_sb);

	trace_ocfs2_inode_is_valid_to_delete(current, osb->dc_task,
					     (unsigned long long)oi->ip_blkno,
					     oi->ip_flags);

	/* We shouldn't be getting here for the root directory
	 * inode.. */
	if (inode == osb->root_inode) {
		mlog(ML_ERROR, "Skipping delete of root inode.\n");
		goto bail;
	}

	/*
	 * If we're coming from downconvert_thread we can't go into our own
	 * voting [hello, deadlock city!] so we cannot delete the inode. But
	 * since we dropped last inode ref when downconverting dentry lock,
	 * we cannot have the file open and thus the node doing unlink will
	 * take care of deleting the inode.
	 */
	if (current == osb->dc_task)
		goto bail;

	spin_lock(&oi->ip_lock);
	/* OCFS2 *never* deletes system files. This should technically
	 * never get here as system file inodes should always have a
	 * positive link count. */
	if (oi->ip_flags & OCFS2_INODE_SYSTEM_FILE) {
		mlog(ML_ERROR, "Skipping delete of system file %llu\n",
		     (unsigned long long)oi->ip_blkno);
		goto bail_unlock;
	}

	ret = 1;
bail_unlock:
	spin_unlock(&oi->ip_lock);
bail:
	return ret;
}

/* Query the cluster to determine whether we should wipe an inode from
 * disk or not.
 *
 * Requires the inode to have the cluster lock. */
static int ocfs2_query_inode_wipe(struct inode *inode,
				  struct buffer_head *di_bh,
				  int *wipe)
{
	int status = 0, reason = 0;
	struct ocfs2_inode_info *oi = OCFS2_I(inode);
	struct ocfs2_dinode *di;

	*wipe = 0;

	trace_ocfs2_query_inode_wipe_begin((unsigned long long)oi->ip_blkno,
					   inode->i_nlink);

	/* While we were waiting for the cluster lock in
	 * ocfs2_delete_inode, another node might have asked to delete
	 * the inode. Recheck our flags to catch this. */
	if (!ocfs2_inode_is_valid_to_delete(inode)) {
		reason = 1;
		goto bail;
	}

	/* Now that we have an up to date inode, we can double check
	 * the link count. */
	if (inode->i_nlink)
		goto bail;

	/* Do some basic inode verification... */
	di = (struct ocfs2_dinode *) di_bh->b_data;
	if (!(di->i_flags & cpu_to_le32(OCFS2_ORPHANED_FL)) &&
	    !(oi->ip_flags & OCFS2_INODE_SKIP_ORPHAN_DIR)) {
		/*
		 * Inodes in the orphan dir must have ORPHANED_FL.  The only
		 * inodes that come back out of the orphan dir are reflink
		 * targets. A reflink target may be moved out of the orphan
		 * dir between the time we scan the directory and the time we
		 * process it. This would lead to HAS_REFCOUNT_FL being set but
		 * ORPHANED_FL not.
		 */
		if (di->i_dyn_features & cpu_to_le16(OCFS2_HAS_REFCOUNT_FL)) {
			reason = 2;
			goto bail;
		}

		/* for lack of a better error? */
		status = -EEXIST;
		mlog(ML_ERROR,
		     "Inode %llu (on-disk %llu) not orphaned! "
		     "Disk flags  0x%x, inode flags 0x%x\n",
		     (unsigned long long)oi->ip_blkno,
		     (unsigned long long)le64_to_cpu(di->i_blkno),
		     le32_to_cpu(di->i_flags), oi->ip_flags);
		goto bail;
	}

	/* has someone already deleted us?! baaad... */
	if (di->i_dtime) {
		status = -EEXIST;
		mlog_errno(status);
		goto bail;
	}

	/*
	 * This is how ocfs2 determines whether an inode is still live
	 * within the cluster. Every node takes a shared read lock on
	 * the inode open lock in ocfs2_read_locked_inode(). When we
	 * get to ->delete_inode(), each node tries to convert it's
	 * lock to an exclusive. Trylocks are serialized by the inode
	 * meta data lock. If the upconvert succeeds, we know the inode
	 * is no longer live and can be deleted.
	 *
	 * Though we call this with the meta data lock held, the
	 * trylock keeps us from ABBA deadlock.
	 */
	status = ocfs2_try_open_lock(inode, 1);
	if (status == -EAGAIN) {
		status = 0;
		reason = 3;
		goto bail;
	}
	if (status < 0) {
		mlog_errno(status);
		goto bail;
	}

	*wipe = 1;
	trace_ocfs2_query_inode_wipe_succ(le16_to_cpu(di->i_orphaned_slot));

bail:
	trace_ocfs2_query_inode_wipe_end(status, reason);
	return status;
}

/* Support function for ocfs2_delete_inode. Will help us keep the
 * inode data in a consistent state for clear_inode. Always truncates
 * pages, optionally sync's them first. */
static void ocfs2_cleanup_delete_inode(struct inode *inode,
				       int sync_data)
{
	trace_ocfs2_cleanup_delete_inode(
		(unsigned long long)OCFS2_I(inode)->ip_blkno, sync_data);
	if (sync_data)
		filemap_write_and_wait(inode->i_mapping);
	truncate_inode_pages_final(&inode->i_data);
}

static void ocfs2_delete_inode(struct inode *inode)
{
	int wipe, status;
	sigset_t oldset;
	struct buffer_head *di_bh = NULL;
	struct ocfs2_dinode *di = NULL;

	trace_ocfs2_delete_inode(inode->i_ino,
				 (unsigned long long)OCFS2_I(inode)->ip_blkno,
				 is_bad_inode(inode));

	/* When we fail in read_inode() we mark inode as bad. The second test
	 * catches the case when inode allocation fails before allocating
	 * a block for inode. */
	if (is_bad_inode(inode) || !OCFS2_I(inode)->ip_blkno)
		goto bail;

	if (!ocfs2_inode_is_valid_to_delete(inode)) {
		/* It's probably not necessary to truncate_inode_pages
		 * here but we do it for safety anyway (it will most
		 * likely be a no-op anyway) */
		ocfs2_cleanup_delete_inode(inode, 0);
		goto bail;
	}

	dquot_initialize(inode);

	/* We want to block signals in delete_inode as the lock and
	 * messaging paths may return us -ERESTARTSYS. Which would
	 * cause us to exit early, resulting in inodes being orphaned
	 * forever. */
	ocfs2_block_signals(&oldset);

	/*
	 * Synchronize us against ocfs2_get_dentry. We take this in
	 * shared mode so that all nodes can still concurrently
	 * process deletes.
	 */
	status = ocfs2_nfs_sync_lock(OCFS2_SB(inode->i_sb), 0);
	if (status < 0) {
		mlog(ML_ERROR, "getting nfs sync lock(PR) failed %d\n", status);
		ocfs2_cleanup_delete_inode(inode, 0);
		goto bail_unblock;
	}
	/* Lock down the inode. This gives us an up to date view of
	 * it's metadata (for verification), and allows us to
	 * serialize delete_inode on multiple nodes.
	 *
	 * Even though we might be doing a truncate, we don't take the
	 * allocation lock here as it won't be needed - nobody will
	 * have the file open.
	 */
	status = ocfs2_inode_lock(inode, &di_bh, 1);
	if (status < 0) {
		if (status != -ENOENT)
			mlog_errno(status);
		ocfs2_cleanup_delete_inode(inode, 0);
		goto bail_unlock_nfs_sync;
	}

	di = (struct ocfs2_dinode *)di_bh->b_data;
	/* Skip inode deletion and wait for dio orphan entry recovered
	 * first */
	if (unlikely(di->i_flags & cpu_to_le32(OCFS2_DIO_ORPHANED_FL))) {
		ocfs2_cleanup_delete_inode(inode, 0);
		goto bail_unlock_inode;
	}

	/* Query the cluster. This will be the final decision made
	 * before we go ahead and wipe the inode. */
	status = ocfs2_query_inode_wipe(inode, di_bh, &wipe);
	if (!wipe || status < 0) {
		/* Error and remote inode busy both mean we won't be
		 * removing the inode, so they take almost the same
		 * path. */
		if (status < 0)
			mlog_errno(status);

		/* Someone in the cluster has disallowed a wipe of
		 * this inode, or it was never completely
		 * orphaned. Write out the pages and exit now. */
		ocfs2_cleanup_delete_inode(inode, 1);
		goto bail_unlock_inode;
	}

	ocfs2_cleanup_delete_inode(inode, 0);

	status = ocfs2_wipe_inode(inode, di_bh);
	if (status < 0) {
		if (status != -EDEADLK)
			mlog_errno(status);
		goto bail_unlock_inode;
	}

	/*
	 * Mark the inode as successfully deleted.
	 *
	 * This is important for ocfs2_clear_inode() as it will check
	 * this flag and skip any checkpointing work
	 *
	 * ocfs2_stuff_meta_lvb() also uses this flag to invalidate
	 * the LVB for other nodes.
	 */
	OCFS2_I(inode)->ip_flags |= OCFS2_INODE_DELETED;

bail_unlock_inode:
	ocfs2_inode_unlock(inode, 1);
	brelse(di_bh);

bail_unlock_nfs_sync:
	ocfs2_nfs_sync_unlock(OCFS2_SB(inode->i_sb), 0);

bail_unblock:
	ocfs2_unblock_signals(&oldset);
bail:
	return;
}

static void ocfs2_clear_inode(struct inode *inode)
{
	int status;
	struct ocfs2_inode_info *oi = OCFS2_I(inode);
	struct ocfs2_super *osb = OCFS2_SB(inode->i_sb);

	clear_inode(inode);
	trace_ocfs2_clear_inode((unsigned long long)oi->ip_blkno,
				inode->i_nlink);

	mlog_bug_on_msg(osb == NULL,
			"Inode=%lu\n", inode->i_ino);

	dquot_drop(inode);

	/* To prevent remote deletes we hold open lock before, now it
	 * is time to unlock PR and EX open locks. */
	ocfs2_open_unlock(inode);

	/* Do these before all the other work so that we don't bounce
	 * the downconvert thread while waiting to destroy the locks. */
	ocfs2_mark_lockres_freeing(osb, &oi->ip_rw_lockres);
	ocfs2_mark_lockres_freeing(osb, &oi->ip_inode_lockres);
	ocfs2_mark_lockres_freeing(osb, &oi->ip_open_lockres);

	ocfs2_resv_discard(&osb->osb_la_resmap,
			   &oi->ip_la_data_resv);
	ocfs2_resv_init_once(&oi->ip_la_data_resv);

	/* We very well may get a clear_inode before all an inodes
	 * metadata has hit disk. Of course, we can't drop any cluster
	 * locks until the journal has finished with it. The only
	 * exception here are successfully wiped inodes - their
	 * metadata can now be considered to be part of the system
	 * inodes from which it came. */
	if (!(oi->ip_flags & OCFS2_INODE_DELETED))
		ocfs2_checkpoint_inode(inode);

	mlog_bug_on_msg(!list_empty(&oi->ip_io_markers),
			"Clear inode of %llu, inode has io markers\n",
			(unsigned long long)oi->ip_blkno);
	mlog_bug_on_msg(!list_empty(&oi->ip_unwritten_list),
			"Clear inode of %llu, inode has unwritten extents\n",
			(unsigned long long)oi->ip_blkno);

	ocfs2_extent_map_trunc(inode, 0);

	status = ocfs2_drop_inode_locks(inode);
	if (status < 0)
		mlog_errno(status);

	ocfs2_lock_res_free(&oi->ip_rw_lockres);
	ocfs2_lock_res_free(&oi->ip_inode_lockres);
	ocfs2_lock_res_free(&oi->ip_open_lockres);

	ocfs2_metadata_cache_exit(INODE_CACHE(inode));

	mlog_bug_on_msg(INODE_CACHE(inode)->ci_num_cached,
			"Clear inode of %llu, inode has %u cache items\n",
			(unsigned long long)oi->ip_blkno,
			INODE_CACHE(inode)->ci_num_cached);

	mlog_bug_on_msg(!(INODE_CACHE(inode)->ci_flags & OCFS2_CACHE_FL_INLINE),
			"Clear inode of %llu, inode has a bad flag\n",
			(unsigned long long)oi->ip_blkno);

	mlog_bug_on_msg(spin_is_locked(&oi->ip_lock),
			"Clear inode of %llu, inode is locked\n",
			(unsigned long long)oi->ip_blkno);

	mlog_bug_on_msg(!mutex_trylock(&oi->ip_io_mutex),
			"Clear inode of %llu, io_mutex is locked\n",
			(unsigned long long)oi->ip_blkno);
	mutex_unlock(&oi->ip_io_mutex);

	/*
	 * down_trylock() returns 0, down_write_trylock() returns 1
	 * kernel 1, world 0
	 */
	mlog_bug_on_msg(!down_write_trylock(&oi->ip_alloc_sem),
			"Clear inode of %llu, alloc_sem is locked\n",
			(unsigned long long)oi->ip_blkno);
	up_write(&oi->ip_alloc_sem);

	mlog_bug_on_msg(oi->ip_open_count,
			"Clear inode of %llu has open count %d\n",
			(unsigned long long)oi->ip_blkno, oi->ip_open_count);

	/* Clear all other flags. */
	oi->ip_flags = 0;
	oi->ip_dir_start_lookup = 0;
	oi->ip_blkno = 0ULL;

	/*
	 * ip_jinode is used to track txns against this inode. We ensure that
	 * the journal is flushed before journal shutdown. Thus it is safe to
	 * have inodes get cleaned up after journal shutdown.
	 */
	if (!osb->journal)
		return;

	jbd2_journal_release_jbd_inode(osb->journal->j_journal,
				       &oi->ip_jinode);
}

void ocfs2_evict_inode(struct inode *inode)
{
	if (!inode->i_nlink ||
	    (OCFS2_I(inode)->ip_flags & OCFS2_INODE_MAYBE_ORPHANED)) {
		ocfs2_delete_inode(inode);
	} else {
		truncate_inode_pages_final(&inode->i_data);
	}
	ocfs2_clear_inode(inode);
}

/* Called under inode_lock, with no more references on the
 * struct inode, so it's safe here to check the flags field
 * and to manipulate i_nlink without any other locks. */
int ocfs2_drop_inode(struct inode *inode)
{
	struct ocfs2_inode_info *oi = OCFS2_I(inode);

	trace_ocfs2_drop_inode((unsigned long long)oi->ip_blkno,
				inode->i_nlink, oi->ip_flags);

	assert_spin_locked(&inode->i_lock);
	inode->i_state |= I_WILL_FREE;
	spin_unlock(&inode->i_lock);
	write_inode_now(inode, 1);
	spin_lock(&inode->i_lock);
	WARN_ON(inode->i_state & I_NEW);
	inode->i_state &= ~I_WILL_FREE;

	return 1;
}

/*
 * This is called from our getattr.
 */
int ocfs2_inode_revalidate(struct dentry *dentry)
{
	struct inode *inode = d_inode(dentry);
	int status = 0;

	trace_ocfs2_inode_revalidate(inode,
		inode ? (unsigned long long)OCFS2_I(inode)->ip_blkno : 0ULL,
		inode ? (unsigned long long)OCFS2_I(inode)->ip_flags : 0);

	if (!inode) {
		status = -ENOENT;
		goto bail;
	}

	spin_lock(&OCFS2_I(inode)->ip_lock);
	if (OCFS2_I(inode)->ip_flags & OCFS2_INODE_DELETED) {
		spin_unlock(&OCFS2_I(inode)->ip_lock);
		status = -ENOENT;
		goto bail;
	}
	spin_unlock(&OCFS2_I(inode)->ip_lock);

	/* Let ocfs2_inode_lock do the work of updating our struct
	 * inode for us. */
	status = ocfs2_inode_lock(inode, NULL, 0);
	if (status < 0) {
		if (status != -ENOENT)
			mlog_errno(status);
		goto bail;
	}
	ocfs2_inode_unlock(inode, 0);
bail:
	return status;
}

/*
 * Updates a disk inode from a
 * struct inode.
 * Only takes ip_lock.
 */
int ocfs2_mark_inode_dirty(handle_t *handle,
			   struct inode *inode,
			   struct buffer_head *bh)
{
	int status;
	struct ocfs2_dinode *fe = (struct ocfs2_dinode *) bh->b_data;

	trace_ocfs2_mark_inode_dirty((unsigned long long)OCFS2_I(inode)->ip_blkno);

	status = ocfs2_journal_access_di(handle, INODE_CACHE(inode), bh,
					 OCFS2_JOURNAL_ACCESS_WRITE);
	if (status < 0) {
		mlog_errno(status);
		goto leave;
	}

	spin_lock(&OCFS2_I(inode)->ip_lock);
	fe->i_clusters = cpu_to_le32(OCFS2_I(inode)->ip_clusters);
	ocfs2_get_inode_flags(OCFS2_I(inode));
	fe->i_attr = cpu_to_le32(OCFS2_I(inode)->ip_attr);
	fe->i_dyn_features = cpu_to_le16(OCFS2_I(inode)->ip_dyn_features);
	spin_unlock(&OCFS2_I(inode)->ip_lock);

	fe->i_size = cpu_to_le64(i_size_read(inode));
	ocfs2_set_links_count(fe, inode->i_nlink);
	fe->i_uid = cpu_to_le32(i_uid_read(inode));
	fe->i_gid = cpu_to_le32(i_gid_read(inode));
	fe->i_mode = cpu_to_le16(inode->i_mode);
	fe->i_atime = cpu_to_le64(inode_get_atime_sec(inode));
	fe->i_atime_nsec = cpu_to_le32(inode_get_atime_nsec(inode));
	fe->i_ctime = cpu_to_le64(inode_get_ctime_sec(inode));
	fe->i_ctime_nsec = cpu_to_le32(inode_get_ctime_nsec(inode));
	fe->i_mtime = cpu_to_le64(inode_get_mtime_sec(inode));
	fe->i_mtime_nsec = cpu_to_le32(inode_get_mtime_nsec(inode));

	ocfs2_journal_dirty(handle, bh);
	ocfs2_update_inode_fsync_trans(handle, inode, 1);
leave:
	return status;
}

/*
 *
 * Updates a struct inode from a disk inode.
 * does no i/o, only takes ip_lock.
 */
void ocfs2_refresh_inode(struct inode *inode,
			 struct ocfs2_dinode *fe)
{
	spin_lock(&OCFS2_I(inode)->ip_lock);

	OCFS2_I(inode)->ip_clusters = le32_to_cpu(fe->i_clusters);
	OCFS2_I(inode)->ip_attr = le32_to_cpu(fe->i_attr);
	OCFS2_I(inode)->ip_dyn_features = le16_to_cpu(fe->i_dyn_features);
	ocfs2_set_inode_flags(inode);
	i_size_write(inode, le64_to_cpu(fe->i_size));
	set_nlink(inode, ocfs2_read_links_count(fe));
	i_uid_write(inode, le32_to_cpu(fe->i_uid));
	i_gid_write(inode, le32_to_cpu(fe->i_gid));
	inode->i_mode = le16_to_cpu(fe->i_mode);
	if (S_ISLNK(inode->i_mode) && le32_to_cpu(fe->i_clusters) == 0)
		inode->i_blocks = 0;
	else
		inode->i_blocks = ocfs2_inode_sector_count(inode);
	inode_set_atime(inode, le64_to_cpu(fe->i_atime),
			le32_to_cpu(fe->i_atime_nsec));
	inode_set_mtime(inode, le64_to_cpu(fe->i_mtime),
			le32_to_cpu(fe->i_mtime_nsec));
	inode_set_ctime(inode, le64_to_cpu(fe->i_ctime),
			le32_to_cpu(fe->i_ctime_nsec));

	spin_unlock(&OCFS2_I(inode)->ip_lock);
}

int ocfs2_validate_inode_block(struct super_block *sb,
			       struct buffer_head *bh)
{
	int rc;
	struct ocfs2_dinode *di = (struct ocfs2_dinode *)bh->b_data;

	trace_ocfs2_validate_inode_block((unsigned long long)bh->b_blocknr);

	BUG_ON(!buffer_uptodate(bh));

	/*
	 * If the ecc fails, we return the error but otherwise
	 * leave the filesystem running.  We know any error is
	 * local to this block.
	 */
	rc = ocfs2_validate_meta_ecc(sb, bh->b_data, &di->i_check);
	if (rc) {
		mlog(ML_ERROR, "Checksum failed for dinode %llu\n",
		     (unsigned long long)bh->b_blocknr);
		goto bail;
	}

	/*
	 * Errors after here are fatal.
	 */

	rc = -EINVAL;

	if (!OCFS2_IS_VALID_DINODE(di)) {
		rc = ocfs2_error(sb, "Invalid dinode #%llu: signature = %.*s\n",
				 (unsigned long long)bh->b_blocknr, 7,
				 di->i_signature);
		goto bail;
	}

	if (le64_to_cpu(di->i_blkno) != bh->b_blocknr) {
		rc = ocfs2_error(sb, "Invalid dinode #%llu: i_blkno is %llu\n",
				 (unsigned long long)bh->b_blocknr,
				 (unsigned long long)le64_to_cpu(di->i_blkno));
		goto bail;
	}

	if (!(le32_to_cpu(di->i_flags) & OCFS2_VALID_FL)) {
		rc = ocfs2_error(sb,
				 "Invalid dinode #%llu: OCFS2_VALID_FL not set\n",
				 (unsigned long long)bh->b_blocknr);
		goto bail;
	}

	if (le32_to_cpu(di->i_fs_generation) !=
	    OCFS2_SB(sb)->fs_generation) {
		rc = ocfs2_error(sb,
				 "Invalid dinode #%llu: fs_generation is %u\n",
				 (unsigned long long)bh->b_blocknr,
				 le32_to_cpu(di->i_fs_generation));
		goto bail;
	}

	if (le16_to_cpu(di->i_suballoc_slot) != (u16)OCFS2_INVALID_SLOT &&
	    (u32)le16_to_cpu(di->i_suballoc_slot) > OCFS2_SB(sb)->max_slots - 1) {
		rc = ocfs2_error(sb, "Invalid dinode %llu: suballoc slot %u\n",
				 (unsigned long long)bh->b_blocknr,
				 le16_to_cpu(di->i_suballoc_slot));
		goto bail;
	}

	if ((le16_to_cpu(di->i_dyn_features) & OCFS2_INLINE_DATA_FL) &&
	    le32_to_cpu(di->i_clusters)) {
		rc = ocfs2_error(sb, "Invalid dinode %llu: %u clusters\n",
				 (unsigned long long)bh->b_blocknr,
				 le32_to_cpu(di->i_clusters));
		goto bail;
	}

<<<<<<< HEAD
=======
	if (le32_to_cpu(di->i_flags) & OCFS2_CHAIN_FL) {
		struct ocfs2_chain_list *cl = &di->id2.i_chain;
		u16 bpc = 1 << (OCFS2_SB(sb)->s_clustersize_bits -
				sb->s_blocksize_bits);

		if (le16_to_cpu(cl->cl_count) != ocfs2_chain_recs_per_inode(sb)) {
			rc = ocfs2_error(sb, "Invalid dinode %llu: chain list count %u\n",
					 (unsigned long long)bh->b_blocknr,
					 le16_to_cpu(cl->cl_count));
			goto bail;
		}
		if (le16_to_cpu(cl->cl_next_free_rec) > le16_to_cpu(cl->cl_count)) {
			rc = ocfs2_error(sb, "Invalid dinode %llu: chain list index %u\n",
					 (unsigned long long)bh->b_blocknr,
					 le16_to_cpu(cl->cl_next_free_rec));
			goto bail;
		}
		if (OCFS2_SB(sb)->bitmap_blkno &&
		    OCFS2_SB(sb)->bitmap_blkno != le64_to_cpu(di->i_blkno) &&
		    le16_to_cpu(cl->cl_bpc) != bpc) {
			rc = ocfs2_error(sb, "Invalid dinode %llu: bits per cluster %u\n",
					 (unsigned long long)bh->b_blocknr,
					 le16_to_cpu(cl->cl_bpc));
			goto bail;
		}
	}

>>>>>>> c3e0350a
	rc = 0;

bail:
	return rc;
}

static int ocfs2_filecheck_validate_inode_block(struct super_block *sb,
						struct buffer_head *bh)
{
	int rc = 0;
	struct ocfs2_dinode *di = (struct ocfs2_dinode *)bh->b_data;

	trace_ocfs2_filecheck_validate_inode_block(
		(unsigned long long)bh->b_blocknr);

	BUG_ON(!buffer_uptodate(bh));

	/*
	 * Call ocfs2_validate_meta_ecc() first since it has ecc repair
	 * function, but we should not return error immediately when ecc
	 * validation fails, because the reason is quite likely the invalid
	 * inode number inputted.
	 */
	rc = ocfs2_validate_meta_ecc(sb, bh->b_data, &di->i_check);
	if (rc) {
		mlog(ML_ERROR,
		     "Filecheck: checksum failed for dinode %llu\n",
		     (unsigned long long)bh->b_blocknr);
		rc = -OCFS2_FILECHECK_ERR_BLOCKECC;
	}

	if (!OCFS2_IS_VALID_DINODE(di)) {
		mlog(ML_ERROR,
		     "Filecheck: invalid dinode #%llu: signature = %.*s\n",
		     (unsigned long long)bh->b_blocknr, 7, di->i_signature);
		rc = -OCFS2_FILECHECK_ERR_INVALIDINO;
		goto bail;
	} else if (rc)
		goto bail;

	if (le64_to_cpu(di->i_blkno) != bh->b_blocknr) {
		mlog(ML_ERROR,
		     "Filecheck: invalid dinode #%llu: i_blkno is %llu\n",
		     (unsigned long long)bh->b_blocknr,
		     (unsigned long long)le64_to_cpu(di->i_blkno));
		rc = -OCFS2_FILECHECK_ERR_BLOCKNO;
		goto bail;
	}

	if (!(di->i_flags & cpu_to_le32(OCFS2_VALID_FL))) {
		mlog(ML_ERROR,
		     "Filecheck: invalid dinode #%llu: OCFS2_VALID_FL "
		     "not set\n",
		     (unsigned long long)bh->b_blocknr);
		rc = -OCFS2_FILECHECK_ERR_VALIDFLAG;
		goto bail;
	}

	if (le32_to_cpu(di->i_fs_generation) !=
	    OCFS2_SB(sb)->fs_generation) {
		mlog(ML_ERROR,
		     "Filecheck: invalid dinode #%llu: fs_generation is %u\n",
		     (unsigned long long)bh->b_blocknr,
		     le32_to_cpu(di->i_fs_generation));
		rc = -OCFS2_FILECHECK_ERR_GENERATION;
	}

bail:
	return rc;
}

static int ocfs2_filecheck_repair_inode_block(struct super_block *sb,
					      struct buffer_head *bh)
{
	int changed = 0;
	struct ocfs2_dinode *di = (struct ocfs2_dinode *)bh->b_data;

	if (!ocfs2_filecheck_validate_inode_block(sb, bh))
		return 0;

	trace_ocfs2_filecheck_repair_inode_block(
		(unsigned long long)bh->b_blocknr);

	if (ocfs2_is_hard_readonly(OCFS2_SB(sb)) ||
	    ocfs2_is_soft_readonly(OCFS2_SB(sb))) {
		mlog(ML_ERROR,
		     "Filecheck: cannot repair dinode #%llu "
		     "on readonly filesystem\n",
		     (unsigned long long)bh->b_blocknr);
		return -OCFS2_FILECHECK_ERR_READONLY;
	}

	if (buffer_jbd(bh)) {
		mlog(ML_ERROR,
		     "Filecheck: cannot repair dinode #%llu, "
		     "its buffer is in jbd\n",
		     (unsigned long long)bh->b_blocknr);
		return -OCFS2_FILECHECK_ERR_INJBD;
	}

	if (!OCFS2_IS_VALID_DINODE(di)) {
		/* Cannot fix invalid inode block */
		return -OCFS2_FILECHECK_ERR_INVALIDINO;
	}

	if (!(di->i_flags & cpu_to_le32(OCFS2_VALID_FL))) {
		/* Cannot just add VALID_FL flag back as a fix,
		 * need more things to check here.
		 */
		return -OCFS2_FILECHECK_ERR_VALIDFLAG;
	}

	if (le64_to_cpu(di->i_blkno) != bh->b_blocknr) {
		di->i_blkno = cpu_to_le64(bh->b_blocknr);
		changed = 1;
		mlog(ML_ERROR,
		     "Filecheck: reset dinode #%llu: i_blkno to %llu\n",
		     (unsigned long long)bh->b_blocknr,
		     (unsigned long long)le64_to_cpu(di->i_blkno));
	}

	if (le32_to_cpu(di->i_fs_generation) !=
	    OCFS2_SB(sb)->fs_generation) {
		di->i_fs_generation = cpu_to_le32(OCFS2_SB(sb)->fs_generation);
		changed = 1;
		mlog(ML_ERROR,
		     "Filecheck: reset dinode #%llu: fs_generation to %u\n",
		     (unsigned long long)bh->b_blocknr,
		     le32_to_cpu(di->i_fs_generation));
	}

	if (ocfs2_dinode_has_extents(di) &&
	    le16_to_cpu(di->id2.i_list.l_next_free_rec) > le16_to_cpu(di->id2.i_list.l_count)) {
		di->id2.i_list.l_next_free_rec = di->id2.i_list.l_count;
		changed = 1;
		mlog(ML_ERROR,
		     "Filecheck: reset dinode #%llu: l_next_free_rec to %u\n",
		     (unsigned long long)bh->b_blocknr,
		     le16_to_cpu(di->id2.i_list.l_next_free_rec));
	}

	if (changed || ocfs2_validate_meta_ecc(sb, bh->b_data, &di->i_check)) {
		ocfs2_compute_meta_ecc(sb, bh->b_data, &di->i_check);
		mark_buffer_dirty(bh);
		mlog(ML_ERROR,
		     "Filecheck: reset dinode #%llu: compute meta ecc\n",
		     (unsigned long long)bh->b_blocknr);
	}

	return 0;
}

static int
ocfs2_filecheck_read_inode_block_full(struct inode *inode,
				      struct buffer_head **bh,
				      int flags, int type)
{
	int rc;
	struct buffer_head *tmp = *bh;

	if (!type) /* Check inode block */
		rc = ocfs2_read_blocks(INODE_CACHE(inode),
				OCFS2_I(inode)->ip_blkno,
				1, &tmp, flags,
				ocfs2_filecheck_validate_inode_block);
	else /* Repair inode block */
		rc = ocfs2_read_blocks(INODE_CACHE(inode),
				OCFS2_I(inode)->ip_blkno,
				1, &tmp, flags,
				ocfs2_filecheck_repair_inode_block);

	/* If ocfs2_read_blocks() got us a new bh, pass it up. */
	if (!rc && !*bh)
		*bh = tmp;

	return rc;
}

int ocfs2_read_inode_block_full(struct inode *inode, struct buffer_head **bh,
				int flags)
{
	int rc;
	struct buffer_head *tmp = *bh;

	rc = ocfs2_read_blocks(INODE_CACHE(inode), OCFS2_I(inode)->ip_blkno,
			       1, &tmp, flags, ocfs2_validate_inode_block);

	/* If ocfs2_read_blocks() got us a new bh, pass it up. */
	if (!rc && !*bh)
		*bh = tmp;

	return rc;
}

int ocfs2_read_inode_block(struct inode *inode, struct buffer_head **bh)
{
	return ocfs2_read_inode_block_full(inode, bh, 0);
}


static u64 ocfs2_inode_cache_owner(struct ocfs2_caching_info *ci)
{
	struct ocfs2_inode_info *oi = cache_info_to_inode(ci);

	return oi->ip_blkno;
}

static struct super_block *ocfs2_inode_cache_get_super(struct ocfs2_caching_info *ci)
{
	struct ocfs2_inode_info *oi = cache_info_to_inode(ci);

	return oi->vfs_inode.i_sb;
}

static void ocfs2_inode_cache_lock(struct ocfs2_caching_info *ci)
__acquires(&oi->ip_lock)
{
	struct ocfs2_inode_info *oi = cache_info_to_inode(ci);

	spin_lock(&oi->ip_lock);
}

static void ocfs2_inode_cache_unlock(struct ocfs2_caching_info *ci)
__releases(&oi->ip_lock)
{
	struct ocfs2_inode_info *oi = cache_info_to_inode(ci);

	spin_unlock(&oi->ip_lock);
}

static void ocfs2_inode_cache_io_lock(struct ocfs2_caching_info *ci)
{
	struct ocfs2_inode_info *oi = cache_info_to_inode(ci);

	mutex_lock(&oi->ip_io_mutex);
}

static void ocfs2_inode_cache_io_unlock(struct ocfs2_caching_info *ci)
{
	struct ocfs2_inode_info *oi = cache_info_to_inode(ci);

	mutex_unlock(&oi->ip_io_mutex);
}

const struct ocfs2_caching_operations ocfs2_inode_caching_ops = {
	.co_owner		= ocfs2_inode_cache_owner,
	.co_get_super		= ocfs2_inode_cache_get_super,
	.co_cache_lock		= ocfs2_inode_cache_lock,
	.co_cache_unlock	= ocfs2_inode_cache_unlock,
	.co_io_lock		= ocfs2_inode_cache_io_lock,
	.co_io_unlock		= ocfs2_inode_cache_io_unlock,
};
<|MERGE_RESOLUTION|>--- conflicted
+++ resolved
@@ -1513,8 +1513,6 @@
 		goto bail;
 	}
 
-<<<<<<< HEAD
-=======
 	if (le32_to_cpu(di->i_flags) & OCFS2_CHAIN_FL) {
 		struct ocfs2_chain_list *cl = &di->id2.i_chain;
 		u16 bpc = 1 << (OCFS2_SB(sb)->s_clustersize_bits -
@@ -1542,7 +1540,6 @@
 		}
 	}
 
->>>>>>> c3e0350a
 	rc = 0;
 
 bail:
