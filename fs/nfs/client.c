--- conflicted
+++ resolved
@@ -1412,36 +1412,18 @@
 	p = proc_create("volumes", S_IFREG|S_IRUGO,
 			nn->proc_nfsfs, &nfs_volume_list_fops);
 	if (!p)
-<<<<<<< HEAD
-		goto error_2;
-	return 0;
-
-error_2:
-	remove_proc_entry("servers", nn->proc_nfsfs);
-error_1:
-	remove_proc_entry("fs/nfsfs", NULL);
-=======
 		goto error_1;
 	return 0;
 
 error_1:
 	remove_proc_subtree("nfsfs", net->proc_net);
->>>>>>> 9e82bf01
 error_0:
 	return -ENOMEM;
 }
 
 void nfs_fs_proc_net_exit(struct net *net)
 {
-<<<<<<< HEAD
-	struct nfs_net *nn = net_generic(net, nfs_net_id);
-
-	remove_proc_entry("volumes", nn->proc_nfsfs);
-	remove_proc_entry("servers", nn->proc_nfsfs);
-	remove_proc_entry("fs/nfsfs", NULL);
-=======
 	remove_proc_subtree("nfsfs", net->proc_net);
->>>>>>> 9e82bf01
 }
 
 /*
