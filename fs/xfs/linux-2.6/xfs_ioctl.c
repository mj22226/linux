/*
 * Copyright (c) 2000-2005 Silicon Graphics, Inc.
 * All Rights Reserved.
 *
 * This program is free software; you can redistribute it and/or
 * modify it under the terms of the GNU General Public License as
 * published by the Free Software Foundation.
 *
 * This program is distributed in the hope that it would be useful,
 * but WITHOUT ANY WARRANTY; without even the implied warranty of
 * MERCHANTABILITY or FITNESS FOR A PARTICULAR PURPOSE.  See the
 * GNU General Public License for more details.
 *
 * You should have received a copy of the GNU General Public License
 * along with this program; if not, write the Free Software Foundation,
 * Inc.,  51 Franklin St, Fifth Floor, Boston, MA  02110-1301  USA
 */
#include "xfs.h"
#include "xfs_fs.h"
#include "xfs_bit.h"
#include "xfs_log.h"
#include "xfs_inum.h"
#include "xfs_trans.h"
#include "xfs_sb.h"
#include "xfs_ag.h"
#include "xfs_dir2.h"
#include "xfs_alloc.h"
#include "xfs_dmapi.h"
#include "xfs_mount.h"
#include "xfs_bmap_btree.h"
#include "xfs_alloc_btree.h"
#include "xfs_ialloc_btree.h"
#include "xfs_attr_sf.h"
#include "xfs_dir2_sf.h"
#include "xfs_dinode.h"
#include "xfs_inode.h"
#include "xfs_ioctl.h"
#include "xfs_btree.h"
#include "xfs_ialloc.h"
#include "xfs_rtalloc.h"
#include "xfs_itable.h"
#include "xfs_error.h"
#include "xfs_rw.h"
#include "xfs_acl.h"
#include "xfs_attr.h"
#include "xfs_bmap.h"
#include "xfs_buf_item.h"
#include "xfs_utils.h"
#include "xfs_dfrag.h"
#include "xfs_fsops.h"
#include "xfs_vnodeops.h"
#include "xfs_quota.h"
#include "xfs_inode_item.h"
#include "xfs_export.h"

#include <linux/capability.h>
#include <linux/dcache.h>
#include <linux/mount.h>
#include <linux/namei.h>
#include <linux/pagemap.h>
#include <linux/exportfs.h>

/*
 * xfs_find_handle maps from userspace xfs_fsop_handlereq structure to
 * a file or fs handle.
 *
 * XFS_IOC_PATH_TO_FSHANDLE
 *    returns fs handle for a mount point or path within that mount point
 * XFS_IOC_FD_TO_HANDLE
 *    returns full handle for a FD opened in user space
 * XFS_IOC_PATH_TO_HANDLE
 *    returns full handle for a path
 */
int
xfs_find_handle(
	unsigned int		cmd,
	xfs_fsop_handlereq_t	*hreq)
{
	int			hsize;
	xfs_handle_t		handle;
	struct inode		*inode;
	struct file		*file = NULL;
	struct path		path;
	int			error;
	struct xfs_inode	*ip;

	if (cmd == XFS_IOC_FD_TO_HANDLE) {
		file = fget(hreq->fd);
		if (!file)
			return -EBADF;
		inode = file->f_path.dentry->d_inode;
	} else {
		error = user_lpath((const char __user *)hreq->path, &path);
		if (error)
			return error;
		inode = path.dentry->d_inode;
	}
	ip = XFS_I(inode);

	/*
	 * We can only generate handles for inodes residing on a XFS filesystem,
	 * and only for regular files, directories or symbolic links.
	 */
	error = -EINVAL;
	if (inode->i_sb->s_magic != XFS_SB_MAGIC)
		goto out_put;

	error = -EBADF;
	if (!S_ISREG(inode->i_mode) &&
	    !S_ISDIR(inode->i_mode) &&
	    !S_ISLNK(inode->i_mode))
		goto out_put;


	memcpy(&handle.ha_fsid, ip->i_mount->m_fixedfsid, sizeof(xfs_fsid_t));

	if (cmd == XFS_IOC_PATH_TO_FSHANDLE) {
		/*
		 * This handle only contains an fsid, zero the rest.
		 */
		memset(&handle.ha_fid, 0, sizeof(handle.ha_fid));
		hsize = sizeof(xfs_fsid_t);
	} else {
		int		lock_mode;

		lock_mode = xfs_ilock_map_shared(ip);
		handle.ha_fid.fid_len = sizeof(xfs_fid_t) -
					sizeof(handle.ha_fid.fid_len);
		handle.ha_fid.fid_pad = 0;
		handle.ha_fid.fid_gen = ip->i_d.di_gen;
		handle.ha_fid.fid_ino = ip->i_ino;
		xfs_iunlock_map_shared(ip, lock_mode);

		hsize = XFS_HSIZE(handle);
	}

	error = -EFAULT;
	if (copy_to_user(hreq->ohandle, &handle, hsize) ||
	    copy_to_user(hreq->ohandlen, &hsize, sizeof(__s32)))
		goto out_put;

	error = 0;

 out_put:
	if (cmd == XFS_IOC_FD_TO_HANDLE)
		fput(file);
	else
		path_put(&path);
	return error;
}

/*
 * No need to do permission checks on the various pathname components
 * as the handle operations are privileged.
 */
STATIC int
xfs_handle_acceptable(
	void			*context,
	struct dentry		*dentry)
{
	return 1;
}

/*
 * Convert userspace handle data into a dentry.
 */
struct dentry *
xfs_handle_to_dentry(
	struct file		*parfilp,
	void __user		*uhandle,
	u32			hlen)
{
	xfs_handle_t		handle;
	struct xfs_fid64	fid;

	/*
	 * Only allow handle opens under a directory.
	 */
	if (!S_ISDIR(parfilp->f_path.dentry->d_inode->i_mode))
		return ERR_PTR(-ENOTDIR);

	if (hlen != sizeof(xfs_handle_t))
		return ERR_PTR(-EINVAL);
	if (copy_from_user(&handle, uhandle, hlen))
		return ERR_PTR(-EFAULT);
	if (handle.ha_fid.fid_len !=
	    sizeof(handle.ha_fid) - sizeof(handle.ha_fid.fid_len))
		return ERR_PTR(-EINVAL);

	memset(&fid, 0, sizeof(struct fid));
	fid.ino = handle.ha_fid.fid_ino;
	fid.gen = handle.ha_fid.fid_gen;

	return exportfs_decode_fh(parfilp->f_path.mnt, (struct fid *)&fid, 3,
			FILEID_INO32_GEN | XFS_FILEID_TYPE_64FLAG,
			xfs_handle_acceptable, NULL);
}

STATIC struct dentry *
xfs_handlereq_to_dentry(
	struct file		*parfilp,
	xfs_fsop_handlereq_t	*hreq)
{
	return xfs_handle_to_dentry(parfilp, hreq->ihandle, hreq->ihandlen);
}

int
xfs_open_by_handle(
	struct file		*parfilp,
	xfs_fsop_handlereq_t	*hreq)
{
	const struct cred	*cred = current_cred();
	int			error;
	int			fd;
	int			permflag;
	struct file		*filp;
	struct inode		*inode;
	struct dentry		*dentry;

	if (!capable(CAP_SYS_ADMIN))
		return -XFS_ERROR(EPERM);

	dentry = xfs_handlereq_to_dentry(parfilp, hreq);
	if (IS_ERR(dentry))
		return PTR_ERR(dentry);
	inode = dentry->d_inode;

	/* Restrict xfs_open_by_handle to directories & regular files. */
	if (!(S_ISREG(inode->i_mode) || S_ISDIR(inode->i_mode))) {
		error = -XFS_ERROR(EPERM);
		goto out_dput;
	}

#if BITS_PER_LONG != 32
	hreq->oflags |= O_LARGEFILE;
#endif

	/* Put open permission in namei format. */
	permflag = hreq->oflags;
	if ((permflag+1) & O_ACCMODE)
		permflag++;
	if (permflag & O_TRUNC)
		permflag |= 2;

	if ((!(permflag & O_APPEND) || (permflag & O_TRUNC)) &&
	    (permflag & FMODE_WRITE) && IS_APPEND(inode)) {
		error = -XFS_ERROR(EPERM);
		goto out_dput;
	}

	if ((permflag & FMODE_WRITE) && IS_IMMUTABLE(inode)) {
		error = -XFS_ERROR(EACCES);
		goto out_dput;
	}

	/* Can't write directories. */
	if (S_ISDIR(inode->i_mode) && (permflag & FMODE_WRITE)) {
		error = -XFS_ERROR(EISDIR);
		goto out_dput;
	}

	fd = get_unused_fd();
	if (fd < 0) {
		error = fd;
		goto out_dput;
	}

	filp = dentry_open(dentry, mntget(parfilp->f_path.mnt),
			   hreq->oflags, cred);
	if (IS_ERR(filp)) {
		put_unused_fd(fd);
		return PTR_ERR(filp);
	}

	if (inode->i_mode & S_IFREG) {
		filp->f_flags |= O_NOATIME;
		filp->f_mode |= FMODE_NOCMTIME;
	}

	fd_install(fd, filp);
	return fd;

 out_dput:
	dput(dentry);
	return error;
}

/*
 * This is a copy from fs/namei.c:vfs_readlink(), except for removing it's
 * unused first argument.
 */
STATIC int
do_readlink(
	char __user		*buffer,
	int			buflen,
	const char		*link)
{
        int len;

	len = PTR_ERR(link);
	if (IS_ERR(link))
		goto out;

	len = strlen(link);
	if (len > (unsigned) buflen)
		len = buflen;
	if (copy_to_user(buffer, link, len))
		len = -EFAULT;
 out:
	return len;
}


int
xfs_readlink_by_handle(
	struct file		*parfilp,
	xfs_fsop_handlereq_t	*hreq)
{
	struct dentry		*dentry;
	__u32			olen;
	void			*link;
	int			error;

	if (!capable(CAP_SYS_ADMIN))
		return -XFS_ERROR(EPERM);

	dentry = xfs_handlereq_to_dentry(parfilp, hreq);
	if (IS_ERR(dentry))
		return PTR_ERR(dentry);

	/* Restrict this handle operation to symlinks only. */
	if (!S_ISLNK(dentry->d_inode->i_mode)) {
		error = -XFS_ERROR(EINVAL);
		goto out_dput;
	}

	if (copy_from_user(&olen, hreq->ohandlen, sizeof(__u32))) {
		error = -XFS_ERROR(EFAULT);
		goto out_dput;
	}

	link = kmalloc(MAXPATHLEN+1, GFP_KERNEL);
	if (!link) {
		error = -XFS_ERROR(ENOMEM);
		goto out_dput;
	}

	error = -xfs_readlink(XFS_I(dentry->d_inode), link);
	if (error)
		goto out_kfree;
	error = do_readlink(hreq->ohandle, olen, link);
	if (error)
		goto out_kfree;

 out_kfree:
	kfree(link);
 out_dput:
	dput(dentry);
	return error;
}

STATIC int
xfs_fssetdm_by_handle(
	struct file		*parfilp,
	void			__user *arg)
{
	int			error;
	struct fsdmidata	fsd;
	xfs_fsop_setdm_handlereq_t dmhreq;
	struct dentry		*dentry;

	if (!capable(CAP_MKNOD))
		return -XFS_ERROR(EPERM);
	if (copy_from_user(&dmhreq, arg, sizeof(xfs_fsop_setdm_handlereq_t)))
		return -XFS_ERROR(EFAULT);

	dentry = xfs_handlereq_to_dentry(parfilp, &dmhreq.hreq);
	if (IS_ERR(dentry))
		return PTR_ERR(dentry);

	if (IS_IMMUTABLE(dentry->d_inode) || IS_APPEND(dentry->d_inode)) {
		error = -XFS_ERROR(EPERM);
		goto out;
	}

	if (copy_from_user(&fsd, dmhreq.data, sizeof(fsd))) {
		error = -XFS_ERROR(EFAULT);
		goto out;
	}

	error = -xfs_set_dmattrs(XFS_I(dentry->d_inode), fsd.fsd_dmevmask,
				 fsd.fsd_dmstate);

 out:
	dput(dentry);
	return error;
}

STATIC int
xfs_attrlist_by_handle(
	struct file		*parfilp,
	void			__user *arg)
{
	int			error = -ENOMEM;
	attrlist_cursor_kern_t	*cursor;
	xfs_fsop_attrlist_handlereq_t al_hreq;
	struct dentry		*dentry;
	char			*kbuf;

	if (!capable(CAP_SYS_ADMIN))
		return -XFS_ERROR(EPERM);
	if (copy_from_user(&al_hreq, arg, sizeof(xfs_fsop_attrlist_handlereq_t)))
		return -XFS_ERROR(EFAULT);
	if (al_hreq.buflen > XATTR_LIST_MAX)
		return -XFS_ERROR(EINVAL);

	/*
	 * Reject flags, only allow namespaces.
	 */
	if (al_hreq.flags & ~(ATTR_ROOT | ATTR_SECURE))
		return -XFS_ERROR(EINVAL);

	dentry = xfs_handlereq_to_dentry(parfilp, &al_hreq.hreq);
	if (IS_ERR(dentry))
		return PTR_ERR(dentry);

	kbuf = kmalloc(al_hreq.buflen, GFP_KERNEL);
	if (!kbuf)
		goto out_dput;

	cursor = (attrlist_cursor_kern_t *)&al_hreq.pos;
	error = -xfs_attr_list(XFS_I(dentry->d_inode), kbuf, al_hreq.buflen,
					al_hreq.flags, cursor);
	if (error)
		goto out_kfree;

	if (copy_to_user(al_hreq.buffer, kbuf, al_hreq.buflen))
		error = -EFAULT;

 out_kfree:
	kfree(kbuf);
 out_dput:
	dput(dentry);
	return error;
}

int
xfs_attrmulti_attr_get(
	struct inode		*inode,
	char			*name,
	char			__user *ubuf,
	__uint32_t		*len,
	__uint32_t		flags)
{
	char			*kbuf;
	int			error = EFAULT;

	if (*len > XATTR_SIZE_MAX)
		return EINVAL;
	kbuf = kmalloc(*len, GFP_KERNEL);
	if (!kbuf)
		return ENOMEM;

	error = xfs_attr_get(XFS_I(inode), name, kbuf, (int *)len, flags);
	if (error)
		goto out_kfree;

	if (copy_to_user(ubuf, kbuf, *len))
		error = EFAULT;

 out_kfree:
	kfree(kbuf);
	return error;
}

int
xfs_attrmulti_attr_set(
	struct inode		*inode,
	char			*name,
	const char		__user *ubuf,
	__uint32_t		len,
	__uint32_t		flags)
{
	char			*kbuf;
	int			error = EFAULT;

	if (IS_IMMUTABLE(inode) || IS_APPEND(inode))
		return EPERM;
	if (len > XATTR_SIZE_MAX)
		return EINVAL;

	kbuf = memdup_user(ubuf, len);
	if (IS_ERR(kbuf))
		return PTR_ERR(kbuf);

	error = xfs_attr_set(XFS_I(inode), name, kbuf, len, flags);

	return error;
}

int
xfs_attrmulti_attr_remove(
	struct inode		*inode,
	char			*name,
	__uint32_t		flags)
{
	if (IS_IMMUTABLE(inode) || IS_APPEND(inode))
		return EPERM;
	return xfs_attr_remove(XFS_I(inode), name, flags);
}

STATIC int
xfs_attrmulti_by_handle(
	struct file		*parfilp,
	void			__user *arg)
{
	int			error;
	xfs_attr_multiop_t	*ops;
	xfs_fsop_attrmulti_handlereq_t am_hreq;
	struct dentry		*dentry;
	unsigned int		i, size;
	char			*attr_name;

	if (!capable(CAP_SYS_ADMIN))
		return -XFS_ERROR(EPERM);
	if (copy_from_user(&am_hreq, arg, sizeof(xfs_fsop_attrmulti_handlereq_t)))
		return -XFS_ERROR(EFAULT);

	dentry = xfs_handlereq_to_dentry(parfilp, &am_hreq.hreq);
	if (IS_ERR(dentry))
		return PTR_ERR(dentry);

	error = E2BIG;
	size = am_hreq.opcount * sizeof(xfs_attr_multiop_t);
	if (!size || size > 16 * PAGE_SIZE)
		goto out_dput;
<<<<<<< HEAD

	error = ENOMEM;
	ops = kmalloc(size, GFP_KERNEL);
	if (!ops)
		goto out_dput;
=======
>>>>>>> 6574612f

	ops = memdup_user(am_hreq.ops, size);
	if (IS_ERR(ops)) {
		error = PTR_ERR(ops);
		goto out_dput;
	}

	attr_name = kmalloc(MAXNAMELEN, GFP_KERNEL);
	if (!attr_name)
		goto out_kfree_ops;

	error = 0;
	for (i = 0; i < am_hreq.opcount; i++) {
		ops[i].am_error = strncpy_from_user(attr_name,
				ops[i].am_attrname, MAXNAMELEN);
		if (ops[i].am_error == 0 || ops[i].am_error == MAXNAMELEN)
			error = -ERANGE;
		if (ops[i].am_error < 0)
			break;

		switch (ops[i].am_opcode) {
		case ATTR_OP_GET:
			ops[i].am_error = xfs_attrmulti_attr_get(
					dentry->d_inode, attr_name,
					ops[i].am_attrvalue, &ops[i].am_length,
					ops[i].am_flags);
			break;
		case ATTR_OP_SET:
			ops[i].am_error = mnt_want_write(parfilp->f_path.mnt);
			if (ops[i].am_error)
				break;
			ops[i].am_error = xfs_attrmulti_attr_set(
					dentry->d_inode, attr_name,
					ops[i].am_attrvalue, ops[i].am_length,
					ops[i].am_flags);
			mnt_drop_write(parfilp->f_path.mnt);
			break;
		case ATTR_OP_REMOVE:
			ops[i].am_error = mnt_want_write(parfilp->f_path.mnt);
			if (ops[i].am_error)
				break;
			ops[i].am_error = xfs_attrmulti_attr_remove(
					dentry->d_inode, attr_name,
					ops[i].am_flags);
			mnt_drop_write(parfilp->f_path.mnt);
			break;
		default:
			ops[i].am_error = EINVAL;
		}
	}

	if (copy_to_user(am_hreq.ops, ops, size))
		error = XFS_ERROR(EFAULT);

	kfree(attr_name);
 out_kfree_ops:
	kfree(ops);
 out_dput:
	dput(dentry);
	return -error;
}

int
xfs_ioc_space(
	struct xfs_inode	*ip,
	struct inode		*inode,
	struct file		*filp,
	int			ioflags,
	unsigned int		cmd,
	xfs_flock64_t		*bf)
{
	int			attr_flags = 0;
	int			error;

	/*
	 * Only allow the sys admin to reserve space unless
	 * unwritten extents are enabled.
	 */
	if (!xfs_sb_version_hasextflgbit(&ip->i_mount->m_sb) &&
	    !capable(CAP_SYS_ADMIN))
		return -XFS_ERROR(EPERM);

	if (inode->i_flags & (S_IMMUTABLE|S_APPEND))
		return -XFS_ERROR(EPERM);

	if (!(filp->f_mode & FMODE_WRITE))
		return -XFS_ERROR(EBADF);

	if (!S_ISREG(inode->i_mode))
		return -XFS_ERROR(EINVAL);

	if (filp->f_flags & (O_NDELAY|O_NONBLOCK))
		attr_flags |= XFS_ATTR_NONBLOCK;
	if (ioflags & IO_INVIS)
		attr_flags |= XFS_ATTR_DMI;

	error = xfs_change_file_space(ip, cmd, bf, filp->f_pos, attr_flags);
	return -error;
}

STATIC int
xfs_ioc_bulkstat(
	xfs_mount_t		*mp,
	unsigned int		cmd,
	void			__user *arg)
{
	xfs_fsop_bulkreq_t	bulkreq;
	int			count;	/* # of records returned */
	xfs_ino_t		inlast;	/* last inode number */
	int			done;
	int			error;

	/* done = 1 if there are more stats to get and if bulkstat */
	/* should be called again (unused here, but used in dmapi) */

	if (!capable(CAP_SYS_ADMIN))
		return -EPERM;

	if (XFS_FORCED_SHUTDOWN(mp))
		return -XFS_ERROR(EIO);

	if (copy_from_user(&bulkreq, arg, sizeof(xfs_fsop_bulkreq_t)))
		return -XFS_ERROR(EFAULT);

	if (copy_from_user(&inlast, bulkreq.lastip, sizeof(__s64)))
		return -XFS_ERROR(EFAULT);

	if ((count = bulkreq.icount) <= 0)
		return -XFS_ERROR(EINVAL);

	if (bulkreq.ubuffer == NULL)
		return -XFS_ERROR(EINVAL);

	if (cmd == XFS_IOC_FSINUMBERS)
		error = xfs_inumbers(mp, &inlast, &count,
					bulkreq.ubuffer, xfs_inumbers_fmt);
	else if (cmd == XFS_IOC_FSBULKSTAT_SINGLE)
		error = xfs_bulkstat_single(mp, &inlast,
						bulkreq.ubuffer, &done);
	else	/* XFS_IOC_FSBULKSTAT */
		error = xfs_bulkstat(mp, &inlast, &count,
			(bulkstat_one_pf)xfs_bulkstat_one, NULL,
			sizeof(xfs_bstat_t), bulkreq.ubuffer,
			BULKSTAT_FG_QUICK, &done);

	if (error)
		return -error;

	if (bulkreq.ocount != NULL) {
		if (copy_to_user(bulkreq.lastip, &inlast,
						sizeof(xfs_ino_t)))
			return -XFS_ERROR(EFAULT);

		if (copy_to_user(bulkreq.ocount, &count, sizeof(count)))
			return -XFS_ERROR(EFAULT);
	}

	return 0;
}

STATIC int
xfs_ioc_fsgeometry_v1(
	xfs_mount_t		*mp,
	void			__user *arg)
{
	xfs_fsop_geom_v1_t	fsgeo;
	int			error;

	error = xfs_fs_geometry(mp, (xfs_fsop_geom_t *)&fsgeo, 3);
	if (error)
		return -error;

	if (copy_to_user(arg, &fsgeo, sizeof(fsgeo)))
		return -XFS_ERROR(EFAULT);
	return 0;
}

STATIC int
xfs_ioc_fsgeometry(
	xfs_mount_t		*mp,
	void			__user *arg)
{
	xfs_fsop_geom_t		fsgeo;
	int			error;

	error = xfs_fs_geometry(mp, &fsgeo, 4);
	if (error)
		return -error;

	if (copy_to_user(arg, &fsgeo, sizeof(fsgeo)))
		return -XFS_ERROR(EFAULT);
	return 0;
}

/*
 * Linux extended inode flags interface.
 */

STATIC unsigned int
xfs_merge_ioc_xflags(
	unsigned int	flags,
	unsigned int	start)
{
	unsigned int	xflags = start;

	if (flags & FS_IMMUTABLE_FL)
		xflags |= XFS_XFLAG_IMMUTABLE;
	else
		xflags &= ~XFS_XFLAG_IMMUTABLE;
	if (flags & FS_APPEND_FL)
		xflags |= XFS_XFLAG_APPEND;
	else
		xflags &= ~XFS_XFLAG_APPEND;
	if (flags & FS_SYNC_FL)
		xflags |= XFS_XFLAG_SYNC;
	else
		xflags &= ~XFS_XFLAG_SYNC;
	if (flags & FS_NOATIME_FL)
		xflags |= XFS_XFLAG_NOATIME;
	else
		xflags &= ~XFS_XFLAG_NOATIME;
	if (flags & FS_NODUMP_FL)
		xflags |= XFS_XFLAG_NODUMP;
	else
		xflags &= ~XFS_XFLAG_NODUMP;

	return xflags;
}

STATIC unsigned int
xfs_di2lxflags(
	__uint16_t	di_flags)
{
	unsigned int	flags = 0;

	if (di_flags & XFS_DIFLAG_IMMUTABLE)
		flags |= FS_IMMUTABLE_FL;
	if (di_flags & XFS_DIFLAG_APPEND)
		flags |= FS_APPEND_FL;
	if (di_flags & XFS_DIFLAG_SYNC)
		flags |= FS_SYNC_FL;
	if (di_flags & XFS_DIFLAG_NOATIME)
		flags |= FS_NOATIME_FL;
	if (di_flags & XFS_DIFLAG_NODUMP)
		flags |= FS_NODUMP_FL;
	return flags;
}

STATIC int
xfs_ioc_fsgetxattr(
	xfs_inode_t		*ip,
	int			attr,
	void			__user *arg)
{
	struct fsxattr		fa;

	xfs_ilock(ip, XFS_ILOCK_SHARED);
	fa.fsx_xflags = xfs_ip2xflags(ip);
	fa.fsx_extsize = ip->i_d.di_extsize << ip->i_mount->m_sb.sb_blocklog;
	fa.fsx_projid = ip->i_d.di_projid;

	if (attr) {
		if (ip->i_afp) {
			if (ip->i_afp->if_flags & XFS_IFEXTENTS)
				fa.fsx_nextents = ip->i_afp->if_bytes /
							sizeof(xfs_bmbt_rec_t);
			else
				fa.fsx_nextents = ip->i_d.di_anextents;
		} else
			fa.fsx_nextents = 0;
	} else {
		if (ip->i_df.if_flags & XFS_IFEXTENTS)
			fa.fsx_nextents = ip->i_df.if_bytes /
						sizeof(xfs_bmbt_rec_t);
		else
			fa.fsx_nextents = ip->i_d.di_nextents;
	}
	xfs_iunlock(ip, XFS_ILOCK_SHARED);

	if (copy_to_user(arg, &fa, sizeof(fa)))
		return -EFAULT;
	return 0;
}

STATIC void
xfs_set_diflags(
	struct xfs_inode	*ip,
	unsigned int		xflags)
{
	unsigned int		di_flags;

	/* can't set PREALLOC this way, just preserve it */
	di_flags = (ip->i_d.di_flags & XFS_DIFLAG_PREALLOC);
	if (xflags & XFS_XFLAG_IMMUTABLE)
		di_flags |= XFS_DIFLAG_IMMUTABLE;
	if (xflags & XFS_XFLAG_APPEND)
		di_flags |= XFS_DIFLAG_APPEND;
	if (xflags & XFS_XFLAG_SYNC)
		di_flags |= XFS_DIFLAG_SYNC;
	if (xflags & XFS_XFLAG_NOATIME)
		di_flags |= XFS_DIFLAG_NOATIME;
	if (xflags & XFS_XFLAG_NODUMP)
		di_flags |= XFS_DIFLAG_NODUMP;
	if (xflags & XFS_XFLAG_PROJINHERIT)
		di_flags |= XFS_DIFLAG_PROJINHERIT;
	if (xflags & XFS_XFLAG_NODEFRAG)
		di_flags |= XFS_DIFLAG_NODEFRAG;
	if (xflags & XFS_XFLAG_FILESTREAM)
		di_flags |= XFS_DIFLAG_FILESTREAM;
	if ((ip->i_d.di_mode & S_IFMT) == S_IFDIR) {
		if (xflags & XFS_XFLAG_RTINHERIT)
			di_flags |= XFS_DIFLAG_RTINHERIT;
		if (xflags & XFS_XFLAG_NOSYMLINKS)
			di_flags |= XFS_DIFLAG_NOSYMLINKS;
		if (xflags & XFS_XFLAG_EXTSZINHERIT)
			di_flags |= XFS_DIFLAG_EXTSZINHERIT;
	} else if ((ip->i_d.di_mode & S_IFMT) == S_IFREG) {
		if (xflags & XFS_XFLAG_REALTIME)
			di_flags |= XFS_DIFLAG_REALTIME;
		if (xflags & XFS_XFLAG_EXTSIZE)
			di_flags |= XFS_DIFLAG_EXTSIZE;
	}

	ip->i_d.di_flags = di_flags;
}

STATIC void
xfs_diflags_to_linux(
	struct xfs_inode	*ip)
{
	struct inode		*inode = VFS_I(ip);
	unsigned int		xflags = xfs_ip2xflags(ip);

	if (xflags & XFS_XFLAG_IMMUTABLE)
		inode->i_flags |= S_IMMUTABLE;
	else
		inode->i_flags &= ~S_IMMUTABLE;
	if (xflags & XFS_XFLAG_APPEND)
		inode->i_flags |= S_APPEND;
	else
		inode->i_flags &= ~S_APPEND;
	if (xflags & XFS_XFLAG_SYNC)
		inode->i_flags |= S_SYNC;
	else
		inode->i_flags &= ~S_SYNC;
	if (xflags & XFS_XFLAG_NOATIME)
		inode->i_flags |= S_NOATIME;
	else
		inode->i_flags &= ~S_NOATIME;
}

#define FSX_PROJID	1
#define FSX_EXTSIZE	2
#define FSX_XFLAGS	4
#define FSX_NONBLOCK	8

STATIC int
xfs_ioctl_setattr(
	xfs_inode_t		*ip,
	struct fsxattr		*fa,
	int			mask)
{
	struct xfs_mount	*mp = ip->i_mount;
	struct xfs_trans	*tp;
	unsigned int		lock_flags = 0;
	struct xfs_dquot	*udqp = NULL, *gdqp = NULL;
	struct xfs_dquot	*olddquot = NULL;
	int			code;

	xfs_itrace_entry(ip);

	if (mp->m_flags & XFS_MOUNT_RDONLY)
		return XFS_ERROR(EROFS);
	if (XFS_FORCED_SHUTDOWN(mp))
		return XFS_ERROR(EIO);

	/*
	 * If disk quotas is on, we make sure that the dquots do exist on disk,
	 * before we start any other transactions. Trying to do this later
	 * is messy. We don't care to take a readlock to look at the ids
	 * in inode here, because we can't hold it across the trans_reserve.
	 * If the IDs do change before we take the ilock, we're covered
	 * because the i_*dquot fields will get updated anyway.
	 */
	if (XFS_IS_QUOTA_ON(mp) && (mask & FSX_PROJID)) {
		code = XFS_QM_DQVOPALLOC(mp, ip, ip->i_d.di_uid,
					 ip->i_d.di_gid, fa->fsx_projid,
					 XFS_QMOPT_PQUOTA, &udqp, &gdqp);
		if (code)
			return code;
	}

	/*
	 * For the other attributes, we acquire the inode lock and
	 * first do an error checking pass.
	 */
	tp = xfs_trans_alloc(mp, XFS_TRANS_SETATTR_NOT_SIZE);
	code = xfs_trans_reserve(tp, 0, XFS_ICHANGE_LOG_RES(mp), 0, 0, 0);
	if (code)
		goto error_return;

	lock_flags = XFS_ILOCK_EXCL;
	xfs_ilock(ip, lock_flags);

	/*
	 * CAP_FOWNER overrides the following restrictions:
	 *
	 * The user ID of the calling process must be equal
	 * to the file owner ID, except in cases where the
	 * CAP_FSETID capability is applicable.
	 */
	if (current_fsuid() != ip->i_d.di_uid && !capable(CAP_FOWNER)) {
		code = XFS_ERROR(EPERM);
		goto error_return;
	}

	/*
	 * Do a quota reservation only if projid is actually going to change.
	 */
	if (mask & FSX_PROJID) {
		if (XFS_IS_PQUOTA_ON(mp) &&
		    ip->i_d.di_projid != fa->fsx_projid) {
			ASSERT(tp);
			code = XFS_QM_DQVOPCHOWNRESV(mp, tp, ip, udqp, gdqp,
						capable(CAP_FOWNER) ?
						XFS_QMOPT_FORCE_RES : 0);
			if (code)	/* out of quota */
				goto error_return;
		}
	}

	if (mask & FSX_EXTSIZE) {
		/*
		 * Can't change extent size if any extents are allocated.
		 */
		if (ip->i_d.di_nextents &&
		    ((ip->i_d.di_extsize << mp->m_sb.sb_blocklog) !=
		     fa->fsx_extsize)) {
			code = XFS_ERROR(EINVAL);	/* EFBIG? */
			goto error_return;
		}

		/*
		 * Extent size must be a multiple of the appropriate block
		 * size, if set at all.
		 */
		if (fa->fsx_extsize != 0) {
			xfs_extlen_t	size;

			if (XFS_IS_REALTIME_INODE(ip) ||
			    ((mask & FSX_XFLAGS) &&
			    (fa->fsx_xflags & XFS_XFLAG_REALTIME))) {
				size = mp->m_sb.sb_rextsize <<
				       mp->m_sb.sb_blocklog;
			} else {
				size = mp->m_sb.sb_blocksize;
			}

			if (fa->fsx_extsize % size) {
				code = XFS_ERROR(EINVAL);
				goto error_return;
			}
		}
	}


	if (mask & FSX_XFLAGS) {
		/*
		 * Can't change realtime flag if any extents are allocated.
		 */
		if ((ip->i_d.di_nextents || ip->i_delayed_blks) &&
		    (XFS_IS_REALTIME_INODE(ip)) !=
		    (fa->fsx_xflags & XFS_XFLAG_REALTIME)) {
			code = XFS_ERROR(EINVAL);	/* EFBIG? */
			goto error_return;
		}

		/*
		 * If realtime flag is set then must have realtime data.
		 */
		if ((fa->fsx_xflags & XFS_XFLAG_REALTIME)) {
			if ((mp->m_sb.sb_rblocks == 0) ||
			    (mp->m_sb.sb_rextsize == 0) ||
			    (ip->i_d.di_extsize % mp->m_sb.sb_rextsize)) {
				code = XFS_ERROR(EINVAL);
				goto error_return;
			}
		}

		/*
		 * Can't modify an immutable/append-only file unless
		 * we have appropriate permission.
		 */
		if ((ip->i_d.di_flags &
				(XFS_DIFLAG_IMMUTABLE|XFS_DIFLAG_APPEND) ||
		     (fa->fsx_xflags &
				(XFS_XFLAG_IMMUTABLE | XFS_XFLAG_APPEND))) &&
		    !capable(CAP_LINUX_IMMUTABLE)) {
			code = XFS_ERROR(EPERM);
			goto error_return;
		}
	}

	xfs_trans_ijoin(tp, ip, lock_flags);
	xfs_trans_ihold(tp, ip);

	/*
	 * Change file ownership.  Must be the owner or privileged.
	 */
	if (mask & FSX_PROJID) {
		/*
		 * CAP_FSETID overrides the following restrictions:
		 *
		 * The set-user-ID and set-group-ID bits of a file will be
		 * cleared upon successful return from chown()
		 */
		if ((ip->i_d.di_mode & (S_ISUID|S_ISGID)) &&
		    !capable(CAP_FSETID))
			ip->i_d.di_mode &= ~(S_ISUID|S_ISGID);

		/*
		 * Change the ownerships and register quota modifications
		 * in the transaction.
		 */
		if (ip->i_d.di_projid != fa->fsx_projid) {
			if (XFS_IS_PQUOTA_ON(mp)) {
				olddquot = XFS_QM_DQVOPCHOWN(mp, tp, ip,
							&ip->i_gdquot, gdqp);
			}
			ip->i_d.di_projid = fa->fsx_projid;

			/*
			 * We may have to rev the inode as well as
			 * the superblock version number since projids didn't
			 * exist before DINODE_VERSION_2 and SB_VERSION_NLINK.
			 */
			if (ip->i_d.di_version == 1)
				xfs_bump_ino_vers2(tp, ip);
		}

	}

	if (mask & FSX_EXTSIZE)
		ip->i_d.di_extsize = fa->fsx_extsize >> mp->m_sb.sb_blocklog;
	if (mask & FSX_XFLAGS) {
		xfs_set_diflags(ip, fa->fsx_xflags);
		xfs_diflags_to_linux(ip);
	}

	xfs_trans_log_inode(tp, ip, XFS_ILOG_CORE);
	xfs_ichgtime(ip, XFS_ICHGTIME_CHG);

	XFS_STATS_INC(xs_ig_attrchg);

	/*
	 * If this is a synchronous mount, make sure that the
	 * transaction goes to disk before returning to the user.
	 * This is slightly sub-optimal in that truncates require
	 * two sync transactions instead of one for wsync filesystems.
	 * One for the truncate and one for the timestamps since we
	 * don't want to change the timestamps unless we're sure the
	 * truncate worked.  Truncates are less than 1% of the laddis
	 * mix so this probably isn't worth the trouble to optimize.
	 */
	if (mp->m_flags & XFS_MOUNT_WSYNC)
		xfs_trans_set_sync(tp);
	code = xfs_trans_commit(tp, 0);
	xfs_iunlock(ip, lock_flags);

	/*
	 * Release any dquot(s) the inode had kept before chown.
	 */
	XFS_QM_DQRELE(mp, olddquot);
	XFS_QM_DQRELE(mp, udqp);
	XFS_QM_DQRELE(mp, gdqp);

	if (code)
		return code;

	if (DM_EVENT_ENABLED(ip, DM_EVENT_ATTRIBUTE)) {
		XFS_SEND_NAMESP(mp, DM_EVENT_ATTRIBUTE, ip, DM_RIGHT_NULL,
				NULL, DM_RIGHT_NULL, NULL, NULL, 0, 0,
				(mask & FSX_NONBLOCK) ? DM_FLAGS_NDELAY : 0);
	}

	return 0;

 error_return:
	XFS_QM_DQRELE(mp, udqp);
	XFS_QM_DQRELE(mp, gdqp);
	xfs_trans_cancel(tp, 0);
	if (lock_flags)
		xfs_iunlock(ip, lock_flags);
	return code;
}

STATIC int
xfs_ioc_fssetxattr(
	xfs_inode_t		*ip,
	struct file		*filp,
	void			__user *arg)
{
	struct fsxattr		fa;
	unsigned int		mask;

	if (copy_from_user(&fa, arg, sizeof(fa)))
		return -EFAULT;

	mask = FSX_XFLAGS | FSX_EXTSIZE | FSX_PROJID;
	if (filp->f_flags & (O_NDELAY|O_NONBLOCK))
		mask |= FSX_NONBLOCK;

	return -xfs_ioctl_setattr(ip, &fa, mask);
}

STATIC int
xfs_ioc_getxflags(
	xfs_inode_t		*ip,
	void			__user *arg)
{
	unsigned int		flags;

	flags = xfs_di2lxflags(ip->i_d.di_flags);
	if (copy_to_user(arg, &flags, sizeof(flags)))
		return -EFAULT;
	return 0;
}

STATIC int
xfs_ioc_setxflags(
	xfs_inode_t		*ip,
	struct file		*filp,
	void			__user *arg)
{
	struct fsxattr		fa;
	unsigned int		flags;
	unsigned int		mask;

	if (copy_from_user(&flags, arg, sizeof(flags)))
		return -EFAULT;

	if (flags & ~(FS_IMMUTABLE_FL | FS_APPEND_FL | \
		      FS_NOATIME_FL | FS_NODUMP_FL | \
		      FS_SYNC_FL))
		return -EOPNOTSUPP;

	mask = FSX_XFLAGS;
	if (filp->f_flags & (O_NDELAY|O_NONBLOCK))
		mask |= FSX_NONBLOCK;
	fa.fsx_xflags = xfs_merge_ioc_xflags(flags, xfs_ip2xflags(ip));

	return -xfs_ioctl_setattr(ip, &fa, mask);
}

STATIC int
xfs_getbmap_format(void **ap, struct getbmapx *bmv, int *full)
{
	struct getbmap __user	*base = *ap;

	/* copy only getbmap portion (not getbmapx) */
	if (copy_to_user(base, bmv, sizeof(struct getbmap)))
		return XFS_ERROR(EFAULT);

	*ap += sizeof(struct getbmap);
	return 0;
}

STATIC int
xfs_ioc_getbmap(
	struct xfs_inode	*ip,
	int			ioflags,
	unsigned int		cmd,
	void			__user *arg)
{
	struct getbmapx		bmx;
	int			error;

	if (copy_from_user(&bmx, arg, sizeof(struct getbmapx)))
		return -XFS_ERROR(EFAULT);

	if (bmx.bmv_count < 2)
		return -XFS_ERROR(EINVAL);

	bmx.bmv_iflags = (cmd == XFS_IOC_GETBMAPA ? BMV_IF_ATTRFORK : 0);
	if (ioflags & IO_INVIS)
		bmx.bmv_iflags |= BMV_IF_NO_DMAPI_READ;

	error = xfs_getbmap(ip, &bmx, xfs_getbmap_format,
			    (struct getbmap *)arg+1);
	if (error)
		return -error;

	/* copy back header - only size of getbmap */
	if (copy_to_user(arg, &bmx, sizeof(struct getbmap)))
		return -XFS_ERROR(EFAULT);
	return 0;
}

STATIC int
xfs_getbmapx_format(void **ap, struct getbmapx *bmv, int *full)
{
	struct getbmapx __user	*base = *ap;

	if (copy_to_user(base, bmv, sizeof(struct getbmapx)))
		return XFS_ERROR(EFAULT);

	*ap += sizeof(struct getbmapx);
	return 0;
}

STATIC int
xfs_ioc_getbmapx(
	struct xfs_inode	*ip,
	void			__user *arg)
{
	struct getbmapx		bmx;
	int			error;

	if (copy_from_user(&bmx, arg, sizeof(bmx)))
		return -XFS_ERROR(EFAULT);

	if (bmx.bmv_count < 2)
		return -XFS_ERROR(EINVAL);

	if (bmx.bmv_iflags & (~BMV_IF_VALID))
		return -XFS_ERROR(EINVAL);

	error = xfs_getbmap(ip, &bmx, xfs_getbmapx_format,
			    (struct getbmapx *)arg+1);
	if (error)
		return -error;

	/* copy back header */
	if (copy_to_user(arg, &bmx, sizeof(struct getbmapx)))
		return -XFS_ERROR(EFAULT);

	return 0;
}

/*
 * Note: some of the ioctl's return positive numbers as a
 * byte count indicating success, such as readlink_by_handle.
 * So we don't "sign flip" like most other routines.  This means
 * true errors need to be returned as a negative value.
 */
long
xfs_file_ioctl(
	struct file		*filp,
	unsigned int		cmd,
	unsigned long		p)
{
	struct inode		*inode = filp->f_path.dentry->d_inode;
	struct xfs_inode	*ip = XFS_I(inode);
	struct xfs_mount	*mp = ip->i_mount;
	void			__user *arg = (void __user *)p;
	int			ioflags = 0;
	int			error;

	if (filp->f_mode & FMODE_NOCMTIME)
		ioflags |= IO_INVIS;

	xfs_itrace_entry(ip);

	switch (cmd) {
	case XFS_IOC_ALLOCSP:
	case XFS_IOC_FREESP:
	case XFS_IOC_RESVSP:
	case XFS_IOC_UNRESVSP:
	case XFS_IOC_ALLOCSP64:
	case XFS_IOC_FREESP64:
	case XFS_IOC_RESVSP64:
	case XFS_IOC_UNRESVSP64: {
		xfs_flock64_t		bf;

		if (copy_from_user(&bf, arg, sizeof(bf)))
			return -XFS_ERROR(EFAULT);
		return xfs_ioc_space(ip, inode, filp, ioflags, cmd, &bf);
	}
	case XFS_IOC_DIOINFO: {
		struct dioattr	da;
		xfs_buftarg_t	*target =
			XFS_IS_REALTIME_INODE(ip) ?
			mp->m_rtdev_targp : mp->m_ddev_targp;

		da.d_mem = da.d_miniosz = 1 << target->bt_sshift;
		da.d_maxiosz = INT_MAX & ~(da.d_miniosz - 1);

		if (copy_to_user(arg, &da, sizeof(da)))
			return -XFS_ERROR(EFAULT);
		return 0;
	}

	case XFS_IOC_FSBULKSTAT_SINGLE:
	case XFS_IOC_FSBULKSTAT:
	case XFS_IOC_FSINUMBERS:
		return xfs_ioc_bulkstat(mp, cmd, arg);

	case XFS_IOC_FSGEOMETRY_V1:
		return xfs_ioc_fsgeometry_v1(mp, arg);

	case XFS_IOC_FSGEOMETRY:
		return xfs_ioc_fsgeometry(mp, arg);

	case XFS_IOC_GETVERSION:
		return put_user(inode->i_generation, (int __user *)arg);

	case XFS_IOC_FSGETXATTR:
		return xfs_ioc_fsgetxattr(ip, 0, arg);
	case XFS_IOC_FSGETXATTRA:
		return xfs_ioc_fsgetxattr(ip, 1, arg);
	case XFS_IOC_FSSETXATTR:
		return xfs_ioc_fssetxattr(ip, filp, arg);
	case XFS_IOC_GETXFLAGS:
		return xfs_ioc_getxflags(ip, arg);
	case XFS_IOC_SETXFLAGS:
		return xfs_ioc_setxflags(ip, filp, arg);

	case XFS_IOC_FSSETDM: {
		struct fsdmidata	dmi;

		if (copy_from_user(&dmi, arg, sizeof(dmi)))
			return -XFS_ERROR(EFAULT);

		error = xfs_set_dmattrs(ip, dmi.fsd_dmevmask,
				dmi.fsd_dmstate);
		return -error;
	}

	case XFS_IOC_GETBMAP:
	case XFS_IOC_GETBMAPA:
		return xfs_ioc_getbmap(ip, ioflags, cmd, arg);

	case XFS_IOC_GETBMAPX:
		return xfs_ioc_getbmapx(ip, arg);

	case XFS_IOC_FD_TO_HANDLE:
	case XFS_IOC_PATH_TO_HANDLE:
	case XFS_IOC_PATH_TO_FSHANDLE: {
		xfs_fsop_handlereq_t	hreq;

		if (copy_from_user(&hreq, arg, sizeof(hreq)))
			return -XFS_ERROR(EFAULT);
		return xfs_find_handle(cmd, &hreq);
	}
	case XFS_IOC_OPEN_BY_HANDLE: {
		xfs_fsop_handlereq_t	hreq;

		if (copy_from_user(&hreq, arg, sizeof(xfs_fsop_handlereq_t)))
			return -XFS_ERROR(EFAULT);
		return xfs_open_by_handle(filp, &hreq);
	}
	case XFS_IOC_FSSETDM_BY_HANDLE:
		return xfs_fssetdm_by_handle(filp, arg);

	case XFS_IOC_READLINK_BY_HANDLE: {
		xfs_fsop_handlereq_t	hreq;

		if (copy_from_user(&hreq, arg, sizeof(xfs_fsop_handlereq_t)))
			return -XFS_ERROR(EFAULT);
		return xfs_readlink_by_handle(filp, &hreq);
	}
	case XFS_IOC_ATTRLIST_BY_HANDLE:
		return xfs_attrlist_by_handle(filp, arg);

	case XFS_IOC_ATTRMULTI_BY_HANDLE:
		return xfs_attrmulti_by_handle(filp, arg);

	case XFS_IOC_SWAPEXT: {
		struct xfs_swapext	sxp;

		if (copy_from_user(&sxp, arg, sizeof(xfs_swapext_t)))
			return -XFS_ERROR(EFAULT);
		error = xfs_swapext(&sxp);
		return -error;
	}

	case XFS_IOC_FSCOUNTS: {
		xfs_fsop_counts_t out;

		error = xfs_fs_counts(mp, &out);
		if (error)
			return -error;

		if (copy_to_user(arg, &out, sizeof(out)))
			return -XFS_ERROR(EFAULT);
		return 0;
	}

	case XFS_IOC_SET_RESBLKS: {
		xfs_fsop_resblks_t inout;
		__uint64_t	   in;

		if (!capable(CAP_SYS_ADMIN))
			return -EPERM;

		if (copy_from_user(&inout, arg, sizeof(inout)))
			return -XFS_ERROR(EFAULT);

		/* input parameter is passed in resblks field of structure */
		in = inout.resblks;
		error = xfs_reserve_blocks(mp, &in, &inout);
		if (error)
			return -error;

		if (copy_to_user(arg, &inout, sizeof(inout)))
			return -XFS_ERROR(EFAULT);
		return 0;
	}

	case XFS_IOC_GET_RESBLKS: {
		xfs_fsop_resblks_t out;

		if (!capable(CAP_SYS_ADMIN))
			return -EPERM;

		error = xfs_reserve_blocks(mp, NULL, &out);
		if (error)
			return -error;

		if (copy_to_user(arg, &out, sizeof(out)))
			return -XFS_ERROR(EFAULT);

		return 0;
	}

	case XFS_IOC_FSGROWFSDATA: {
		xfs_growfs_data_t in;

		if (copy_from_user(&in, arg, sizeof(in)))
			return -XFS_ERROR(EFAULT);

		error = xfs_growfs_data(mp, &in);
		return -error;
	}

	case XFS_IOC_FSGROWFSLOG: {
		xfs_growfs_log_t in;

		if (copy_from_user(&in, arg, sizeof(in)))
			return -XFS_ERROR(EFAULT);

		error = xfs_growfs_log(mp, &in);
		return -error;
	}

	case XFS_IOC_FSGROWFSRT: {
		xfs_growfs_rt_t in;

		if (copy_from_user(&in, arg, sizeof(in)))
			return -XFS_ERROR(EFAULT);

		error = xfs_growfs_rt(mp, &in);
		return -error;
	}

	case XFS_IOC_GOINGDOWN: {
		__uint32_t in;

		if (!capable(CAP_SYS_ADMIN))
			return -EPERM;

		if (get_user(in, (__uint32_t __user *)arg))
			return -XFS_ERROR(EFAULT);

		error = xfs_fs_goingdown(mp, in);
		return -error;
	}

	case XFS_IOC_ERROR_INJECTION: {
		xfs_error_injection_t in;

		if (!capable(CAP_SYS_ADMIN))
			return -EPERM;

		if (copy_from_user(&in, arg, sizeof(in)))
			return -XFS_ERROR(EFAULT);

		error = xfs_errortag_add(in.errtag, mp);
		return -error;
	}

	case XFS_IOC_ERROR_CLEARALL:
		if (!capable(CAP_SYS_ADMIN))
			return -EPERM;

		error = xfs_errortag_clearall(mp, 1);
		return -error;

	default:
		return -ENOTTY;
	}
}<|MERGE_RESOLUTION|>--- conflicted
+++ resolved
@@ -534,14 +534,6 @@
 	size = am_hreq.opcount * sizeof(xfs_attr_multiop_t);
 	if (!size || size > 16 * PAGE_SIZE)
 		goto out_dput;
-<<<<<<< HEAD
-
-	error = ENOMEM;
-	ops = kmalloc(size, GFP_KERNEL);
-	if (!ops)
-		goto out_dput;
-=======
->>>>>>> 6574612f
 
 	ops = memdup_user(am_hreq.ops, size);
 	if (IS_ERR(ops)) {
