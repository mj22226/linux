// SPDX-License-Identifier: LGPL-2.1
/*
 *
 *   Copyright (C) International Business Machines  Corp., 2002,2011
 *   Author(s): Steve French (sfrench@us.ibm.com)
 *
 */
#include <linux/fs.h>
#include <linux/net.h>
#include <linux/string.h>
#include <linux/sched/mm.h>
#include <linux/sched/signal.h>
#include <linux/list.h>
#include <linux/wait.h>
#include <linux/slab.h>
#include <linux/pagemap.h>
#include <linux/ctype.h>
#include <linux/utsname.h>
#include <linux/mempool.h>
#include <linux/delay.h>
#include <linux/completion.h>
#include <linux/kthread.h>
#include <linux/pagevec.h>
#include <linux/freezer.h>
#include <linux/namei.h>
#include <linux/uuid.h>
#include <linux/uaccess.h>
#include <asm/processor.h>
#include <linux/inet.h>
#include <linux/module.h>
#include <keys/user-type.h>
#include <net/ipv6.h>
#include <linux/parser.h>
#include <linux/bvec.h>
#include "cifspdu.h"
#include "cifsglob.h"
#include "cifsproto.h"
#include "cifs_unicode.h"
#include "cifs_debug.h"
#include "cifs_fs_sb.h"
#include "ntlmssp.h"
#include "nterr.h"
#include "rfc1002pdu.h"
#include "fscache.h"
#include "smb2proto.h"
#include "smbdirect.h"
#include "dns_resolve.h"
#ifdef CONFIG_CIFS_DFS_UPCALL
#include "dfs_cache.h"
#endif
#include "fs_context.h"
#include "cifs_swn.h"

extern mempool_t *cifs_req_poolp;
extern bool disable_legacy_dialects;

/* FIXME: should these be tunable? */
#define TLINK_ERROR_EXPIRE	(1 * HZ)
#define TLINK_IDLE_EXPIRE	(600 * HZ)

/* Drop the connection to not overload the server */
#define NUM_STATUS_IO_TIMEOUT   5

struct mount_ctx {
	struct cifs_sb_info *cifs_sb;
	struct smb3_fs_context *fs_ctx;
	unsigned int xid;
	struct TCP_Server_Info *server;
	struct cifs_ses *ses;
	struct cifs_tcon *tcon;
#ifdef CONFIG_CIFS_DFS_UPCALL
	struct cifs_ses *root_ses;
	uuid_t mount_id;
	char *origin_fullpath, *leaf_fullpath;
#endif
};

static int ip_connect(struct TCP_Server_Info *server);
static int generic_ip_connect(struct TCP_Server_Info *server);
static void tlink_rb_insert(struct rb_root *root, struct tcon_link *new_tlink);
static void cifs_prune_tlinks(struct work_struct *work);

/*
 * Resolve hostname and set ip addr in tcp ses. Useful for hostnames that may
 * get their ip addresses changed at some point.
 *
 * This should be called with server->srv_mutex held.
 */
static int reconn_set_ipaddr_from_hostname(struct TCP_Server_Info *server)
{
	int rc;
	int len;
	char *unc, *ipaddr = NULL;
	time64_t expiry, now;
	unsigned long ttl = SMB_DNS_RESOLVE_INTERVAL_DEFAULT;

	if (!server->hostname)
		return -EINVAL;

	len = strlen(server->hostname) + 3;

	unc = kmalloc(len, GFP_KERNEL);
	if (!unc) {
		cifs_dbg(FYI, "%s: failed to create UNC path\n", __func__);
		return -ENOMEM;
	}
	scnprintf(unc, len, "\\\\%s", server->hostname);

	rc = dns_resolve_server_name_to_ip(unc, &ipaddr, &expiry);
	kfree(unc);

	if (rc < 0) {
		cifs_dbg(FYI, "%s: failed to resolve server part of %s to IP: %d\n",
			 __func__, server->hostname, rc);
		goto requeue_resolve;
	}

	spin_lock(&cifs_tcp_ses_lock);
	rc = cifs_convert_address((struct sockaddr *)&server->dstaddr, ipaddr,
				  strlen(ipaddr));
	spin_unlock(&cifs_tcp_ses_lock);
	kfree(ipaddr);

	/* rc == 1 means success here */
	if (rc) {
		now = ktime_get_real_seconds();
		if (expiry && expiry > now)
			/*
			 * To make sure we don't use the cached entry, retry 1s
			 * after expiry.
			 */
			ttl = max_t(unsigned long, expiry - now, SMB_DNS_RESOLVE_INTERVAL_MIN) + 1;
	}
	rc = !rc ? -1 : 0;

requeue_resolve:
	cifs_dbg(FYI, "%s: next dns resolution scheduled for %lu seconds in the future\n",
		 __func__, ttl);
	mod_delayed_work(cifsiod_wq, &server->resolve, (ttl * HZ));

	return rc;
}


static void cifs_resolve_server(struct work_struct *work)
{
	int rc;
	struct TCP_Server_Info *server = container_of(work,
					struct TCP_Server_Info, resolve.work);

	cifs_server_lock(server);

	/*
	 * Resolve the hostname again to make sure that IP address is up-to-date.
	 */
	rc = reconn_set_ipaddr_from_hostname(server);
	if (rc) {
		cifs_dbg(FYI, "%s: failed to resolve hostname: %d\n",
				__func__, rc);
	}

	cifs_server_unlock(server);
}

/*
 * Update the tcpStatus for the server.
 * This is used to signal the cifsd thread to call cifs_reconnect
 * ONLY cifsd thread should call cifs_reconnect. For any other
 * thread, use this function
 *
 * @server: the tcp ses for which reconnect is needed
 * @all_channels: if this needs to be done for all channels
 */
void
cifs_signal_cifsd_for_reconnect(struct TCP_Server_Info *server,
				bool all_channels)
{
	struct TCP_Server_Info *pserver;
	struct cifs_ses *ses;
	int i;

	/* If server is a channel, select the primary channel */
	pserver = CIFS_SERVER_IS_CHAN(server) ? server->primary_server : server;

	spin_lock(&cifs_tcp_ses_lock);
	if (!all_channels) {
		pserver->tcpStatus = CifsNeedReconnect;
		spin_unlock(&cifs_tcp_ses_lock);
		return;
	}

	list_for_each_entry(ses, &pserver->smb_ses_list, smb_ses_list) {
		spin_lock(&ses->chan_lock);
		for (i = 0; i < ses->chan_count; i++)
			ses->chans[i].server->tcpStatus = CifsNeedReconnect;
		spin_unlock(&ses->chan_lock);
	}
	spin_unlock(&cifs_tcp_ses_lock);
}

/*
 * Mark all sessions and tcons for reconnect.
 * IMPORTANT: make sure that this gets called only from
 * cifsd thread. For any other thread, use
 * cifs_signal_cifsd_for_reconnect
 *
 * @server: the tcp ses for which reconnect is needed
 * @server needs to be previously set to CifsNeedReconnect.
 * @mark_smb_session: whether even sessions need to be marked
 */
void
cifs_mark_tcp_ses_conns_for_reconnect(struct TCP_Server_Info *server,
				      bool mark_smb_session)
{
	struct TCP_Server_Info *pserver;
	struct cifs_ses *ses;
	struct cifs_tcon *tcon;

	/*
	 * before reconnecting the tcp session, mark the smb session (uid) and the tid bad so they
	 * are not used until reconnected.
	 */
	cifs_dbg(FYI, "%s: marking necessary sessions and tcons for reconnect\n", __func__);

	/* If server is a channel, select the primary channel */
	pserver = CIFS_SERVER_IS_CHAN(server) ? server->primary_server : server;


	spin_lock(&cifs_tcp_ses_lock);
	list_for_each_entry(ses, &pserver->smb_ses_list, smb_ses_list) {
		spin_lock(&ses->chan_lock);
		if (!mark_smb_session && cifs_chan_needs_reconnect(ses, server))
			goto next_session;

		if (mark_smb_session)
			CIFS_SET_ALL_CHANS_NEED_RECONNECT(ses);
		else
			cifs_chan_set_need_reconnect(ses, server);

		/* If all channels need reconnect, then tcon needs reconnect */
		if (!mark_smb_session && !CIFS_ALL_CHANS_NEED_RECONNECT(ses))
			goto next_session;

		ses->ses_status = SES_NEED_RECON;

		list_for_each_entry(tcon, &ses->tcon_list, tcon_list) {
			tcon->need_reconnect = true;
			tcon->status = TID_NEED_RECON;
		}
		if (ses->tcon_ipc)
			ses->tcon_ipc->need_reconnect = true;

next_session:
		spin_unlock(&ses->chan_lock);
	}
	spin_unlock(&cifs_tcp_ses_lock);
}

static void
cifs_abort_connection(struct TCP_Server_Info *server)
{
	struct mid_q_entry *mid, *nmid;
	struct list_head retry_list;

	server->maxBuf = 0;
	server->max_read = 0;

	/* do not want to be sending data on a socket we are freeing */
	cifs_dbg(FYI, "%s: tearing down socket\n", __func__);
	cifs_server_lock(server);
	if (server->ssocket) {
		cifs_dbg(FYI, "State: 0x%x Flags: 0x%lx\n", server->ssocket->state,
			 server->ssocket->flags);
		kernel_sock_shutdown(server->ssocket, SHUT_WR);
		cifs_dbg(FYI, "Post shutdown state: 0x%x Flags: 0x%lx\n", server->ssocket->state,
			 server->ssocket->flags);
		sock_release(server->ssocket);
		server->ssocket = NULL;
	}
	server->sequence_number = 0;
	server->session_estab = false;
	kfree(server->session_key.response);
	server->session_key.response = NULL;
	server->session_key.len = 0;
	server->lstrp = jiffies;

	/* mark submitted MIDs for retry and issue callback */
	INIT_LIST_HEAD(&retry_list);
	cifs_dbg(FYI, "%s: moving mids to private list\n", __func__);
	spin_lock(&GlobalMid_Lock);
	list_for_each_entry_safe(mid, nmid, &server->pending_mid_q, qhead) {
		kref_get(&mid->refcount);
		if (mid->mid_state == MID_REQUEST_SUBMITTED)
			mid->mid_state = MID_RETRY_NEEDED;
		list_move(&mid->qhead, &retry_list);
		mid->mid_flags |= MID_DELETED;
	}
	spin_unlock(&GlobalMid_Lock);
	cifs_server_unlock(server);

	cifs_dbg(FYI, "%s: issuing mid callbacks\n", __func__);
	list_for_each_entry_safe(mid, nmid, &retry_list, qhead) {
		list_del_init(&mid->qhead);
		mid->callback(mid);
		cifs_mid_q_entry_release(mid);
	}

	if (cifs_rdma_enabled(server)) {
		cifs_server_lock(server);
		smbd_destroy(server);
		cifs_server_unlock(server);
	}
}

static bool cifs_tcp_ses_needs_reconnect(struct TCP_Server_Info *server, int num_targets)
{
	spin_lock(&cifs_tcp_ses_lock);
	server->nr_targets = num_targets;
	if (server->tcpStatus == CifsExiting) {
		/* the demux thread will exit normally next time through the loop */
		spin_unlock(&cifs_tcp_ses_lock);
		wake_up(&server->response_q);
		return false;
	}

	cifs_dbg(FYI, "Mark tcp session as need reconnect\n");
	trace_smb3_reconnect(server->CurrentMid, server->conn_id,
			     server->hostname);
	server->tcpStatus = CifsNeedReconnect;

	spin_unlock(&cifs_tcp_ses_lock);
	return true;
}

/*
 * cifs tcp session reconnection
 *
 * mark tcp session as reconnecting so temporarily locked
 * mark all smb sessions as reconnecting for tcp session
 * reconnect tcp session
 * wake up waiters on reconnection? - (not needed currently)
 *
 * if mark_smb_session is passed as true, unconditionally mark
 * the smb session (and tcon) for reconnect as well. This value
 * doesn't really matter for non-multichannel scenario.
 *
 */
static int __cifs_reconnect(struct TCP_Server_Info *server,
			    bool mark_smb_session)
{
	int rc = 0;

	if (!cifs_tcp_ses_needs_reconnect(server, 1))
		return 0;

	cifs_mark_tcp_ses_conns_for_reconnect(server, mark_smb_session);

	cifs_abort_connection(server);

	do {
		try_to_freeze();
		cifs_server_lock(server);

		if (!cifs_swn_set_server_dstaddr(server)) {
			/* resolve the hostname again to make sure that IP address is up-to-date */
			rc = reconn_set_ipaddr_from_hostname(server);
			cifs_dbg(FYI, "%s: reconn_set_ipaddr_from_hostname: rc=%d\n", __func__, rc);
		}

		if (cifs_rdma_enabled(server))
			rc = smbd_reconnect(server);
		else
			rc = generic_ip_connect(server);
		if (rc) {
			cifs_server_unlock(server);
			cifs_dbg(FYI, "%s: reconnect error %d\n", __func__, rc);
			msleep(3000);
		} else {
			atomic_inc(&tcpSesReconnectCount);
			set_credits(server, 1);
			spin_lock(&cifs_tcp_ses_lock);
			if (server->tcpStatus != CifsExiting)
				server->tcpStatus = CifsNeedNegotiate;
			spin_unlock(&cifs_tcp_ses_lock);
			cifs_swn_reset_server_dstaddr(server);
			cifs_server_unlock(server);
			mod_delayed_work(cifsiod_wq, &server->reconnect, 0);
		}
	} while (server->tcpStatus == CifsNeedReconnect);

	spin_lock(&cifs_tcp_ses_lock);
	if (server->tcpStatus == CifsNeedNegotiate)
		mod_delayed_work(cifsiod_wq, &server->echo, 0);
	spin_unlock(&cifs_tcp_ses_lock);

	wake_up(&server->response_q);
	return rc;
}

#ifdef CONFIG_CIFS_DFS_UPCALL
static int __reconnect_target_unlocked(struct TCP_Server_Info *server, const char *target)
{
	int rc;
	char *hostname;

	if (!cifs_swn_set_server_dstaddr(server)) {
		if (server->hostname != target) {
			hostname = extract_hostname(target);
			if (!IS_ERR(hostname)) {
				kfree(server->hostname);
				server->hostname = hostname;
			} else {
				cifs_dbg(FYI, "%s: couldn't extract hostname or address from dfs target: %ld\n",
					 __func__, PTR_ERR(hostname));
				cifs_dbg(FYI, "%s: default to last target server: %s\n", __func__,
					 server->hostname);
			}
		}
		/* resolve the hostname again to make sure that IP address is up-to-date. */
		rc = reconn_set_ipaddr_from_hostname(server);
		cifs_dbg(FYI, "%s: reconn_set_ipaddr_from_hostname: rc=%d\n", __func__, rc);
	}
	/* Reconnect the socket */
	if (cifs_rdma_enabled(server))
		rc = smbd_reconnect(server);
	else
		rc = generic_ip_connect(server);

	return rc;
}

static int reconnect_target_unlocked(struct TCP_Server_Info *server, struct dfs_cache_tgt_list *tl,
				     struct dfs_cache_tgt_iterator **target_hint)
{
	int rc;
	struct dfs_cache_tgt_iterator *tit;

	*target_hint = NULL;

	/* If dfs target list is empty, then reconnect to last server */
	tit = dfs_cache_get_tgt_iterator(tl);
	if (!tit)
		return __reconnect_target_unlocked(server, server->hostname);

	/* Otherwise, try every dfs target in @tl */
	for (; tit; tit = dfs_cache_get_next_tgt(tl, tit)) {
		rc = __reconnect_target_unlocked(server, dfs_cache_get_tgt_name(tit));
		if (!rc) {
			*target_hint = tit;
			break;
		}
	}
	return rc;
}

static int reconnect_dfs_server(struct TCP_Server_Info *server)
{
	int rc = 0;
	const char *refpath = server->current_fullpath + 1;
	struct dfs_cache_tgt_list tl = DFS_CACHE_TGT_LIST_INIT(tl);
	struct dfs_cache_tgt_iterator *target_hint = NULL;
	int num_targets = 0;

	/*
	 * Determine the number of dfs targets the referral path in @cifs_sb resolves to.
	 *
	 * smb2_reconnect() needs to know how long it should wait based upon the number of dfs
	 * targets (server->nr_targets).  It's also possible that the cached referral was cleared
	 * through /proc/fs/cifs/dfscache or the target list is empty due to server settings after
	 * refreshing the referral, so, in this case, default it to 1.
	 */
	if (!dfs_cache_noreq_find(refpath, NULL, &tl))
		num_targets = dfs_cache_get_nr_tgts(&tl);
	if (!num_targets)
		num_targets = 1;

	if (!cifs_tcp_ses_needs_reconnect(server, num_targets))
		return 0;

	/*
	 * Unconditionally mark all sessions & tcons for reconnect as we might be connecting to a
	 * different server or share during failover.  It could be improved by adding some logic to
	 * only do that in case it connects to a different server or share, though.
	 */
	cifs_mark_tcp_ses_conns_for_reconnect(server, true);

	cifs_abort_connection(server);

	do {
		try_to_freeze();
		cifs_server_lock(server);

		rc = reconnect_target_unlocked(server, &tl, &target_hint);
		if (rc) {
			/* Failed to reconnect socket */
			cifs_server_unlock(server);
			cifs_dbg(FYI, "%s: reconnect error %d\n", __func__, rc);
			msleep(3000);
			continue;
		}
		/*
		 * Socket was created.  Update tcp session status to CifsNeedNegotiate so that a
		 * process waiting for reconnect will know it needs to re-establish session and tcon
		 * through the reconnected target server.
		 */
		atomic_inc(&tcpSesReconnectCount);
		set_credits(server, 1);
		spin_lock(&cifs_tcp_ses_lock);
		if (server->tcpStatus != CifsExiting)
			server->tcpStatus = CifsNeedNegotiate;
		spin_unlock(&cifs_tcp_ses_lock);
		cifs_swn_reset_server_dstaddr(server);
		cifs_server_unlock(server);
		mod_delayed_work(cifsiod_wq, &server->reconnect, 0);
	} while (server->tcpStatus == CifsNeedReconnect);

	if (target_hint)
		dfs_cache_noreq_update_tgthint(refpath, target_hint);

	dfs_cache_free_tgts(&tl);

	/* Need to set up echo worker again once connection has been established */
	spin_lock(&cifs_tcp_ses_lock);
	if (server->tcpStatus == CifsNeedNegotiate)
		mod_delayed_work(cifsiod_wq, &server->echo, 0);

	spin_unlock(&cifs_tcp_ses_lock);

	wake_up(&server->response_q);
	return rc;
}

int cifs_reconnect(struct TCP_Server_Info *server, bool mark_smb_session)
{
	/* If tcp session is not an dfs connection, then reconnect to last target server */
	spin_lock(&cifs_tcp_ses_lock);
	if (!server->is_dfs_conn) {
		spin_unlock(&cifs_tcp_ses_lock);
		return __cifs_reconnect(server, mark_smb_session);
	}
	spin_unlock(&cifs_tcp_ses_lock);

<<<<<<< HEAD
=======
	mutex_lock(&server->refpath_lock);
	if (!server->origin_fullpath || !server->leaf_fullpath) {
		mutex_unlock(&server->refpath_lock);
		return __cifs_reconnect(server, mark_smb_session);
	}
	mutex_unlock(&server->refpath_lock);

>>>>>>> 980555e9
	return reconnect_dfs_server(server);
}
#else
int cifs_reconnect(struct TCP_Server_Info *server, bool mark_smb_session)
{
	return __cifs_reconnect(server, mark_smb_session);
}
#endif

static void
cifs_echo_request(struct work_struct *work)
{
	int rc;
	struct TCP_Server_Info *server = container_of(work,
					struct TCP_Server_Info, echo.work);

	/*
	 * We cannot send an echo if it is disabled.
	 * Also, no need to ping if we got a response recently.
	 */

	if (server->tcpStatus == CifsNeedReconnect ||
	    server->tcpStatus == CifsExiting ||
	    server->tcpStatus == CifsNew ||
	    (server->ops->can_echo && !server->ops->can_echo(server)) ||
	    time_before(jiffies, server->lstrp + server->echo_interval - HZ))
		goto requeue_echo;

	rc = server->ops->echo ? server->ops->echo(server) : -ENOSYS;
	if (rc)
		cifs_dbg(FYI, "Unable to send echo request to server: %s\n",
			 server->hostname);

	/* Check witness registrations */
	cifs_swn_check();

requeue_echo:
	queue_delayed_work(cifsiod_wq, &server->echo, server->echo_interval);
}

static bool
allocate_buffers(struct TCP_Server_Info *server)
{
	if (!server->bigbuf) {
		server->bigbuf = (char *)cifs_buf_get();
		if (!server->bigbuf) {
			cifs_server_dbg(VFS, "No memory for large SMB response\n");
			msleep(3000);
			/* retry will check if exiting */
			return false;
		}
	} else if (server->large_buf) {
		/* we are reusing a dirty large buf, clear its start */
		memset(server->bigbuf, 0, HEADER_SIZE(server));
	}

	if (!server->smallbuf) {
		server->smallbuf = (char *)cifs_small_buf_get();
		if (!server->smallbuf) {
			cifs_server_dbg(VFS, "No memory for SMB response\n");
			msleep(1000);
			/* retry will check if exiting */
			return false;
		}
		/* beginning of smb buffer is cleared in our buf_get */
	} else {
		/* if existing small buf clear beginning */
		memset(server->smallbuf, 0, HEADER_SIZE(server));
	}

	return true;
}

static bool
server_unresponsive(struct TCP_Server_Info *server)
{
	/*
	 * We need to wait 3 echo intervals to make sure we handle such
	 * situations right:
	 * 1s  client sends a normal SMB request
	 * 2s  client gets a response
	 * 30s echo workqueue job pops, and decides we got a response recently
	 *     and don't need to send another
	 * ...
	 * 65s kernel_recvmsg times out, and we see that we haven't gotten
	 *     a response in >60s.
	 */
	spin_lock(&cifs_tcp_ses_lock);
	if ((server->tcpStatus == CifsGood ||
	    server->tcpStatus == CifsNeedNegotiate) &&
	    (!server->ops->can_echo || server->ops->can_echo(server)) &&
	    time_after(jiffies, server->lstrp + 3 * server->echo_interval)) {
		spin_unlock(&cifs_tcp_ses_lock);
		cifs_server_dbg(VFS, "has not responded in %lu seconds. Reconnecting...\n",
			 (3 * server->echo_interval) / HZ);
		cifs_reconnect(server, false);
		return true;
	}
	spin_unlock(&cifs_tcp_ses_lock);

	return false;
}

static inline bool
zero_credits(struct TCP_Server_Info *server)
{
	int val;

	spin_lock(&server->req_lock);
	val = server->credits + server->echo_credits + server->oplock_credits;
	if (server->in_flight == 0 && val == 0) {
		spin_unlock(&server->req_lock);
		return true;
	}
	spin_unlock(&server->req_lock);
	return false;
}

static int
cifs_readv_from_socket(struct TCP_Server_Info *server, struct msghdr *smb_msg)
{
	int length = 0;
	int total_read;

	smb_msg->msg_control = NULL;
	smb_msg->msg_controllen = 0;

	for (total_read = 0; msg_data_left(smb_msg); total_read += length) {
		try_to_freeze();

		/* reconnect if no credits and no requests in flight */
		if (zero_credits(server)) {
			cifs_reconnect(server, false);
			return -ECONNABORTED;
		}

		if (server_unresponsive(server))
			return -ECONNABORTED;
		if (cifs_rdma_enabled(server) && server->smbd_conn)
			length = smbd_recv(server->smbd_conn, smb_msg);
		else
			length = sock_recvmsg(server->ssocket, smb_msg, 0);

		spin_lock(&cifs_tcp_ses_lock);
		if (server->tcpStatus == CifsExiting) {
			spin_unlock(&cifs_tcp_ses_lock);
			return -ESHUTDOWN;
		}

		if (server->tcpStatus == CifsNeedReconnect) {
			spin_unlock(&cifs_tcp_ses_lock);
			cifs_reconnect(server, false);
			return -ECONNABORTED;
		}
		spin_unlock(&cifs_tcp_ses_lock);

		if (length == -ERESTARTSYS ||
		    length == -EAGAIN ||
		    length == -EINTR) {
			/*
			 * Minimum sleep to prevent looping, allowing socket
			 * to clear and app threads to set tcpStatus
			 * CifsNeedReconnect if server hung.
			 */
			usleep_range(1000, 2000);
			length = 0;
			continue;
		}

		if (length <= 0) {
			cifs_dbg(FYI, "Received no data or error: %d\n", length);
			cifs_reconnect(server, false);
			return -ECONNABORTED;
		}
	}
	return total_read;
}

int
cifs_read_from_socket(struct TCP_Server_Info *server, char *buf,
		      unsigned int to_read)
{
	struct msghdr smb_msg;
	struct kvec iov = {.iov_base = buf, .iov_len = to_read};
	iov_iter_kvec(&smb_msg.msg_iter, READ, &iov, 1, to_read);

	return cifs_readv_from_socket(server, &smb_msg);
}

ssize_t
cifs_discard_from_socket(struct TCP_Server_Info *server, size_t to_read)
{
	struct msghdr smb_msg;

	/*
	 *  iov_iter_discard already sets smb_msg.type and count and iov_offset
	 *  and cifs_readv_from_socket sets msg_control and msg_controllen
	 *  so little to initialize in struct msghdr
	 */
	smb_msg.msg_name = NULL;
	smb_msg.msg_namelen = 0;
	iov_iter_discard(&smb_msg.msg_iter, READ, to_read);

	return cifs_readv_from_socket(server, &smb_msg);
}

int
cifs_read_page_from_socket(struct TCP_Server_Info *server, struct page *page,
	unsigned int page_offset, unsigned int to_read)
{
	struct msghdr smb_msg;
	struct bio_vec bv = {
		.bv_page = page, .bv_len = to_read, .bv_offset = page_offset};
	iov_iter_bvec(&smb_msg.msg_iter, READ, &bv, 1, to_read);
	return cifs_readv_from_socket(server, &smb_msg);
}

static bool
is_smb_response(struct TCP_Server_Info *server, unsigned char type)
{
	/*
	 * The first byte big endian of the length field,
	 * is actually not part of the length but the type
	 * with the most common, zero, as regular data.
	 */
	switch (type) {
	case RFC1002_SESSION_MESSAGE:
		/* Regular SMB response */
		return true;
	case RFC1002_SESSION_KEEP_ALIVE:
		cifs_dbg(FYI, "RFC 1002 session keep alive\n");
		break;
	case RFC1002_POSITIVE_SESSION_RESPONSE:
		cifs_dbg(FYI, "RFC 1002 positive session response\n");
		break;
	case RFC1002_NEGATIVE_SESSION_RESPONSE:
		/*
		 * We get this from Windows 98 instead of an error on
		 * SMB negprot response.
		 */
		cifs_dbg(FYI, "RFC 1002 negative session response\n");
		/* give server a second to clean up */
		msleep(1000);
		/*
		 * Always try 445 first on reconnect since we get NACK
		 * on some if we ever connected to port 139 (the NACK
		 * is since we do not begin with RFC1001 session
		 * initialize frame).
		 */
		cifs_set_port((struct sockaddr *)&server->dstaddr, CIFS_PORT);
		cifs_reconnect(server, true);
		break;
	default:
		cifs_server_dbg(VFS, "RFC 1002 unknown response type 0x%x\n", type);
		cifs_reconnect(server, true);
	}

	return false;
}

void
dequeue_mid(struct mid_q_entry *mid, bool malformed)
{
#ifdef CONFIG_CIFS_STATS2
	mid->when_received = jiffies;
#endif
	spin_lock(&GlobalMid_Lock);
	if (!malformed)
		mid->mid_state = MID_RESPONSE_RECEIVED;
	else
		mid->mid_state = MID_RESPONSE_MALFORMED;
	/*
	 * Trying to handle/dequeue a mid after the send_recv()
	 * function has finished processing it is a bug.
	 */
	if (mid->mid_flags & MID_DELETED) {
		spin_unlock(&GlobalMid_Lock);
		pr_warn_once("trying to dequeue a deleted mid\n");
	} else {
		list_del_init(&mid->qhead);
		mid->mid_flags |= MID_DELETED;
		spin_unlock(&GlobalMid_Lock);
	}
}

static unsigned int
smb2_get_credits_from_hdr(char *buffer, struct TCP_Server_Info *server)
{
	struct smb2_hdr *shdr = (struct smb2_hdr *)buffer;

	/*
	 * SMB1 does not use credits.
	 */
	if (server->vals->header_preamble_size)
		return 0;

	return le16_to_cpu(shdr->CreditRequest);
}

static void
handle_mid(struct mid_q_entry *mid, struct TCP_Server_Info *server,
	   char *buf, int malformed)
{
	if (server->ops->check_trans2 &&
	    server->ops->check_trans2(mid, server, buf, malformed))
		return;
	mid->credits_received = smb2_get_credits_from_hdr(buf, server);
	mid->resp_buf = buf;
	mid->large_buf = server->large_buf;
	/* Was previous buf put in mpx struct for multi-rsp? */
	if (!mid->multiRsp) {
		/* smb buffer will be freed by user thread */
		if (server->large_buf)
			server->bigbuf = NULL;
		else
			server->smallbuf = NULL;
	}
	dequeue_mid(mid, malformed);
}

static void clean_demultiplex_info(struct TCP_Server_Info *server)
{
	int length;

	/* take it off the list, if it's not already */
	spin_lock(&cifs_tcp_ses_lock);
	list_del_init(&server->tcp_ses_list);
	spin_unlock(&cifs_tcp_ses_lock);

	cancel_delayed_work_sync(&server->echo);
	cancel_delayed_work_sync(&server->resolve);

	spin_lock(&cifs_tcp_ses_lock);
	server->tcpStatus = CifsExiting;
	spin_unlock(&cifs_tcp_ses_lock);
	wake_up_all(&server->response_q);

	/* check if we have blocked requests that need to free */
	spin_lock(&server->req_lock);
	if (server->credits <= 0)
		server->credits = 1;
	spin_unlock(&server->req_lock);
	/*
	 * Although there should not be any requests blocked on this queue it
	 * can not hurt to be paranoid and try to wake up requests that may
	 * haven been blocked when more than 50 at time were on the wire to the
	 * same server - they now will see the session is in exit state and get
	 * out of SendReceive.
	 */
	wake_up_all(&server->request_q);
	/* give those requests time to exit */
	msleep(125);
	if (cifs_rdma_enabled(server))
		smbd_destroy(server);
	if (server->ssocket) {
		sock_release(server->ssocket);
		server->ssocket = NULL;
	}

	if (!list_empty(&server->pending_mid_q)) {
		struct list_head dispose_list;
		struct mid_q_entry *mid_entry;
		struct list_head *tmp, *tmp2;

		INIT_LIST_HEAD(&dispose_list);
		spin_lock(&GlobalMid_Lock);
		list_for_each_safe(tmp, tmp2, &server->pending_mid_q) {
			mid_entry = list_entry(tmp, struct mid_q_entry, qhead);
			cifs_dbg(FYI, "Clearing mid %llu\n", mid_entry->mid);
			kref_get(&mid_entry->refcount);
			mid_entry->mid_state = MID_SHUTDOWN;
			list_move(&mid_entry->qhead, &dispose_list);
			mid_entry->mid_flags |= MID_DELETED;
		}
		spin_unlock(&GlobalMid_Lock);

		/* now walk dispose list and issue callbacks */
		list_for_each_safe(tmp, tmp2, &dispose_list) {
			mid_entry = list_entry(tmp, struct mid_q_entry, qhead);
			cifs_dbg(FYI, "Callback mid %llu\n", mid_entry->mid);
			list_del_init(&mid_entry->qhead);
			mid_entry->callback(mid_entry);
			cifs_mid_q_entry_release(mid_entry);
		}
		/* 1/8th of sec is more than enough time for them to exit */
		msleep(125);
	}

	if (!list_empty(&server->pending_mid_q)) {
		/*
		 * mpx threads have not exited yet give them at least the smb
		 * send timeout time for long ops.
		 *
		 * Due to delays on oplock break requests, we need to wait at
		 * least 45 seconds before giving up on a request getting a
		 * response and going ahead and killing cifsd.
		 */
		cifs_dbg(FYI, "Wait for exit from demultiplex thread\n");
		msleep(46000);
		/*
		 * If threads still have not exited they are probably never
		 * coming home not much else we can do but free the memory.
		 */
	}

#ifdef CONFIG_CIFS_DFS_UPCALL
	kfree(server->origin_fullpath);
	kfree(server->leaf_fullpath);
#endif
	kfree(server);

	length = atomic_dec_return(&tcpSesAllocCount);
	if (length > 0)
		mempool_resize(cifs_req_poolp, length + cifs_min_rcv);
}

static int
standard_receive3(struct TCP_Server_Info *server, struct mid_q_entry *mid)
{
	int length;
	char *buf = server->smallbuf;
	unsigned int pdu_length = server->pdu_size;

	/* make sure this will fit in a large buffer */
	if (pdu_length > CIFSMaxBufSize + MAX_HEADER_SIZE(server) -
		server->vals->header_preamble_size) {
		cifs_server_dbg(VFS, "SMB response too long (%u bytes)\n", pdu_length);
		cifs_reconnect(server, true);
		return -ECONNABORTED;
	}

	/* switch to large buffer if too big for a small one */
	if (pdu_length > MAX_CIFS_SMALL_BUFFER_SIZE - 4) {
		server->large_buf = true;
		memcpy(server->bigbuf, buf, server->total_read);
		buf = server->bigbuf;
	}

	/* now read the rest */
	length = cifs_read_from_socket(server, buf + HEADER_SIZE(server) - 1,
				       pdu_length - HEADER_SIZE(server) + 1
				       + server->vals->header_preamble_size);

	if (length < 0)
		return length;
	server->total_read += length;

	dump_smb(buf, server->total_read);

	return cifs_handle_standard(server, mid);
}

int
cifs_handle_standard(struct TCP_Server_Info *server, struct mid_q_entry *mid)
{
	char *buf = server->large_buf ? server->bigbuf : server->smallbuf;
	int length;

	/*
	 * We know that we received enough to get to the MID as we
	 * checked the pdu_length earlier. Now check to see
	 * if the rest of the header is OK. We borrow the length
	 * var for the rest of the loop to avoid a new stack var.
	 *
	 * 48 bytes is enough to display the header and a little bit
	 * into the payload for debugging purposes.
	 */
	length = server->ops->check_message(buf, server->total_read, server);
	if (length != 0)
		cifs_dump_mem("Bad SMB: ", buf,
			min_t(unsigned int, server->total_read, 48));

	if (server->ops->is_session_expired &&
	    server->ops->is_session_expired(buf)) {
		cifs_reconnect(server, true);
		return -1;
	}

	if (server->ops->is_status_pending &&
	    server->ops->is_status_pending(buf, server))
		return -1;

	if (!mid)
		return length;

	handle_mid(mid, server, buf, length);
	return 0;
}

static void
smb2_add_credits_from_hdr(char *buffer, struct TCP_Server_Info *server)
{
	struct smb2_hdr *shdr = (struct smb2_hdr *)buffer;
	int scredits, in_flight;

	/*
	 * SMB1 does not use credits.
	 */
	if (server->vals->header_preamble_size)
		return;

	if (shdr->CreditRequest) {
		spin_lock(&server->req_lock);
		server->credits += le16_to_cpu(shdr->CreditRequest);
		scredits = server->credits;
		in_flight = server->in_flight;
		spin_unlock(&server->req_lock);
		wake_up(&server->request_q);

		trace_smb3_hdr_credits(server->CurrentMid,
				server->conn_id, server->hostname, scredits,
				le16_to_cpu(shdr->CreditRequest), in_flight);
		cifs_server_dbg(FYI, "%s: added %u credits total=%d\n",
				__func__, le16_to_cpu(shdr->CreditRequest),
				scredits);
	}
}


static int
cifs_demultiplex_thread(void *p)
{
	int i, num_mids, length;
	struct TCP_Server_Info *server = p;
	unsigned int pdu_length;
	unsigned int next_offset;
	char *buf = NULL;
	struct task_struct *task_to_wake = NULL;
	struct mid_q_entry *mids[MAX_COMPOUND];
	char *bufs[MAX_COMPOUND];
	unsigned int noreclaim_flag, num_io_timeout = 0;

	noreclaim_flag = memalloc_noreclaim_save();
	cifs_dbg(FYI, "Demultiplex PID: %d\n", task_pid_nr(current));

	length = atomic_inc_return(&tcpSesAllocCount);
	if (length > 1)
		mempool_resize(cifs_req_poolp, length + cifs_min_rcv);

	set_freezable();
	allow_kernel_signal(SIGKILL);
	while (server->tcpStatus != CifsExiting) {
		if (try_to_freeze())
			continue;

		if (!allocate_buffers(server))
			continue;

		server->large_buf = false;
		buf = server->smallbuf;
		pdu_length = 4; /* enough to get RFC1001 header */

		length = cifs_read_from_socket(server, buf, pdu_length);
		if (length < 0)
			continue;

		if (server->vals->header_preamble_size == 0)
			server->total_read = 0;
		else
			server->total_read = length;

		/*
		 * The right amount was read from socket - 4 bytes,
		 * so we can now interpret the length field.
		 */
		pdu_length = get_rfc1002_length(buf);

		cifs_dbg(FYI, "RFC1002 header 0x%x\n", pdu_length);
		if (!is_smb_response(server, buf[0]))
			continue;
next_pdu:
		server->pdu_size = pdu_length;

		/* make sure we have enough to get to the MID */
		if (server->pdu_size < HEADER_SIZE(server) - 1 -
		    server->vals->header_preamble_size) {
			cifs_server_dbg(VFS, "SMB response too short (%u bytes)\n",
				 server->pdu_size);
			cifs_reconnect(server, true);
			continue;
		}

		/* read down to the MID */
		length = cifs_read_from_socket(server,
			     buf + server->vals->header_preamble_size,
			     HEADER_SIZE(server) - 1
			     - server->vals->header_preamble_size);
		if (length < 0)
			continue;
		server->total_read += length;

		if (server->ops->next_header) {
			next_offset = server->ops->next_header(buf);
			if (next_offset)
				server->pdu_size = next_offset;
		}

		memset(mids, 0, sizeof(mids));
		memset(bufs, 0, sizeof(bufs));
		num_mids = 0;

		if (server->ops->is_transform_hdr &&
		    server->ops->receive_transform &&
		    server->ops->is_transform_hdr(buf)) {
			length = server->ops->receive_transform(server,
								mids,
								bufs,
								&num_mids);
		} else {
			mids[0] = server->ops->find_mid(server, buf);
			bufs[0] = buf;
			num_mids = 1;

			if (!mids[0] || !mids[0]->receive)
				length = standard_receive3(server, mids[0]);
			else
				length = mids[0]->receive(server, mids[0]);
		}

		if (length < 0) {
			for (i = 0; i < num_mids; i++)
				if (mids[i])
					cifs_mid_q_entry_release(mids[i]);
			continue;
		}

		if (server->ops->is_status_io_timeout &&
		    server->ops->is_status_io_timeout(buf)) {
			num_io_timeout++;
			if (num_io_timeout > NUM_STATUS_IO_TIMEOUT) {
				cifs_reconnect(server, false);
				num_io_timeout = 0;
				continue;
			}
		}

		server->lstrp = jiffies;

		for (i = 0; i < num_mids; i++) {
			if (mids[i] != NULL) {
				mids[i]->resp_buf_size = server->pdu_size;

				if (bufs[i] && server->ops->is_network_name_deleted)
					server->ops->is_network_name_deleted(bufs[i],
									server);

				if (!mids[i]->multiRsp || mids[i]->multiEnd)
					mids[i]->callback(mids[i]);

				cifs_mid_q_entry_release(mids[i]);
			} else if (server->ops->is_oplock_break &&
				   server->ops->is_oplock_break(bufs[i],
								server)) {
				smb2_add_credits_from_hdr(bufs[i], server);
				cifs_dbg(FYI, "Received oplock break\n");
			} else {
				cifs_server_dbg(VFS, "No task to wake, unknown frame received! NumMids %d\n",
						atomic_read(&midCount));
				cifs_dump_mem("Received Data is: ", bufs[i],
					      HEADER_SIZE(server));
				smb2_add_credits_from_hdr(bufs[i], server);
#ifdef CONFIG_CIFS_DEBUG2
				if (server->ops->dump_detail)
					server->ops->dump_detail(bufs[i],
								 server);
				cifs_dump_mids(server);
#endif /* CIFS_DEBUG2 */
			}
		}

		if (pdu_length > server->pdu_size) {
			if (!allocate_buffers(server))
				continue;
			pdu_length -= server->pdu_size;
			server->total_read = 0;
			server->large_buf = false;
			buf = server->smallbuf;
			goto next_pdu;
		}
	} /* end while !EXITING */

	/* buffer usually freed in free_mid - need to free it here on exit */
	cifs_buf_release(server->bigbuf);
	if (server->smallbuf) /* no sense logging a debug message if NULL */
		cifs_small_buf_release(server->smallbuf);

	task_to_wake = xchg(&server->tsk, NULL);
	clean_demultiplex_info(server);

	/* if server->tsk was NULL then wait for a signal before exiting */
	if (!task_to_wake) {
		set_current_state(TASK_INTERRUPTIBLE);
		while (!signal_pending(current)) {
			schedule();
			set_current_state(TASK_INTERRUPTIBLE);
		}
		set_current_state(TASK_RUNNING);
	}

	memalloc_noreclaim_restore(noreclaim_flag);
	module_put_and_kthread_exit(0);
}

/*
 * Returns true if srcaddr isn't specified and rhs isn't specified, or
 * if srcaddr is specified and matches the IP address of the rhs argument
 */
bool
cifs_match_ipaddr(struct sockaddr *srcaddr, struct sockaddr *rhs)
{
	switch (srcaddr->sa_family) {
	case AF_UNSPEC:
		return (rhs->sa_family == AF_UNSPEC);
	case AF_INET: {
		struct sockaddr_in *saddr4 = (struct sockaddr_in *)srcaddr;
		struct sockaddr_in *vaddr4 = (struct sockaddr_in *)rhs;
		return (saddr4->sin_addr.s_addr == vaddr4->sin_addr.s_addr);
	}
	case AF_INET6: {
		struct sockaddr_in6 *saddr6 = (struct sockaddr_in6 *)srcaddr;
		struct sockaddr_in6 *vaddr6 = (struct sockaddr_in6 *)rhs;
		return ipv6_addr_equal(&saddr6->sin6_addr, &vaddr6->sin6_addr);
	}
	default:
		WARN_ON(1);
		return false; /* don't expect to be here */
	}
}

/*
 * If no port is specified in addr structure, we try to match with 445 port
 * and if it fails - with 139 ports. It should be called only if address
 * families of server and addr are equal.
 */
static bool
match_port(struct TCP_Server_Info *server, struct sockaddr *addr)
{
	__be16 port, *sport;

	/* SMBDirect manages its own ports, don't match it here */
	if (server->rdma)
		return true;

	switch (addr->sa_family) {
	case AF_INET:
		sport = &((struct sockaddr_in *) &server->dstaddr)->sin_port;
		port = ((struct sockaddr_in *) addr)->sin_port;
		break;
	case AF_INET6:
		sport = &((struct sockaddr_in6 *) &server->dstaddr)->sin6_port;
		port = ((struct sockaddr_in6 *) addr)->sin6_port;
		break;
	default:
		WARN_ON(1);
		return false;
	}

	if (!port) {
		port = htons(CIFS_PORT);
		if (port == *sport)
			return true;

		port = htons(RFC1001_PORT);
	}

	return port == *sport;
}

static bool
match_address(struct TCP_Server_Info *server, struct sockaddr *addr,
	      struct sockaddr *srcaddr)
{
	switch (addr->sa_family) {
	case AF_INET: {
		struct sockaddr_in *addr4 = (struct sockaddr_in *)addr;
		struct sockaddr_in *srv_addr4 =
					(struct sockaddr_in *)&server->dstaddr;

		if (addr4->sin_addr.s_addr != srv_addr4->sin_addr.s_addr)
			return false;
		break;
	}
	case AF_INET6: {
		struct sockaddr_in6 *addr6 = (struct sockaddr_in6 *)addr;
		struct sockaddr_in6 *srv_addr6 =
					(struct sockaddr_in6 *)&server->dstaddr;

		if (!ipv6_addr_equal(&addr6->sin6_addr,
				     &srv_addr6->sin6_addr))
			return false;
		if (addr6->sin6_scope_id != srv_addr6->sin6_scope_id)
			return false;
		break;
	}
	default:
		WARN_ON(1);
		return false; /* don't expect to be here */
	}

	if (!cifs_match_ipaddr(srcaddr, (struct sockaddr *)&server->srcaddr))
		return false;

	return true;
}

static bool
match_security(struct TCP_Server_Info *server, struct smb3_fs_context *ctx)
{
	/*
	 * The select_sectype function should either return the ctx->sectype
	 * that was specified, or "Unspecified" if that sectype was not
	 * compatible with the given NEGOTIATE request.
	 */
	if (server->ops->select_sectype(server, ctx->sectype)
	     == Unspecified)
		return false;

	/*
	 * Now check if signing mode is acceptable. No need to check
	 * global_secflags at this point since if MUST_SIGN is set then
	 * the server->sign had better be too.
	 */
	if (ctx->sign && !server->sign)
		return false;

	return true;
}

static int match_server(struct TCP_Server_Info *server, struct smb3_fs_context *ctx)
{
	struct sockaddr *addr = (struct sockaddr *)&ctx->dstaddr;

	if (ctx->nosharesock)
		return 0;

	/* this server does not share socket */
	if (server->nosharesock)
		return 0;

	/* If multidialect negotiation see if existing sessions match one */
	if (strcmp(ctx->vals->version_string, SMB3ANY_VERSION_STRING) == 0) {
		if (server->vals->protocol_id < SMB30_PROT_ID)
			return 0;
	} else if (strcmp(ctx->vals->version_string,
		   SMBDEFAULT_VERSION_STRING) == 0) {
		if (server->vals->protocol_id < SMB21_PROT_ID)
			return 0;
	} else if ((server->vals != ctx->vals) || (server->ops != ctx->ops))
		return 0;

	if (!net_eq(cifs_net_ns(server), current->nsproxy->net_ns))
		return 0;

	if (strcasecmp(server->hostname, ctx->server_hostname))
		return 0;

	if (!match_address(server, addr,
			   (struct sockaddr *)&ctx->srcaddr))
		return 0;

	if (!match_port(server, addr))
		return 0;

	if (!match_security(server, ctx))
		return 0;

	if (server->echo_interval != ctx->echo_interval * HZ)
		return 0;

	if (server->rdma != ctx->rdma)
		return 0;

	if (server->ignore_signature != ctx->ignore_signature)
		return 0;

	if (server->min_offload != ctx->min_offload)
		return 0;

	return 1;
}

struct TCP_Server_Info *
cifs_find_tcp_session(struct smb3_fs_context *ctx)
{
	struct TCP_Server_Info *server;

	spin_lock(&cifs_tcp_ses_lock);
	list_for_each_entry(server, &cifs_tcp_ses_list, tcp_ses_list) {
#ifdef CONFIG_CIFS_DFS_UPCALL
		/*
		 * DFS failover implementation in cifs_reconnect() requires unique tcp sessions for
		 * DFS connections to do failover properly, so avoid sharing them with regular
		 * shares or even links that may connect to same server but having completely
		 * different failover targets.
		 */
		if (server->is_dfs_conn)
			continue;
#endif
		/*
		 * Skip ses channels since they're only handled in lower layers
		 * (e.g. cifs_send_recv).
		 */
		if (CIFS_SERVER_IS_CHAN(server) || !match_server(server, ctx))
			continue;

		++server->srv_count;
		spin_unlock(&cifs_tcp_ses_lock);
		cifs_dbg(FYI, "Existing tcp session with server found\n");
		return server;
	}
	spin_unlock(&cifs_tcp_ses_lock);
	return NULL;
}

void
cifs_put_tcp_session(struct TCP_Server_Info *server, int from_reconnect)
{
	struct task_struct *task;

	spin_lock(&cifs_tcp_ses_lock);
	if (--server->srv_count > 0) {
		spin_unlock(&cifs_tcp_ses_lock);
		return;
	}

	/* srv_count can never go negative */
	WARN_ON(server->srv_count < 0);

	put_net(cifs_net_ns(server));

	list_del_init(&server->tcp_ses_list);
	spin_unlock(&cifs_tcp_ses_lock);

	/* For secondary channels, we pick up ref-count on the primary server */
	if (CIFS_SERVER_IS_CHAN(server))
		cifs_put_tcp_session(server->primary_server, from_reconnect);

	cancel_delayed_work_sync(&server->echo);
	cancel_delayed_work_sync(&server->resolve);

	if (from_reconnect)
		/*
		 * Avoid deadlock here: reconnect work calls
		 * cifs_put_tcp_session() at its end. Need to be sure
		 * that reconnect work does nothing with server pointer after
		 * that step.
		 */
		cancel_delayed_work(&server->reconnect);
	else
		cancel_delayed_work_sync(&server->reconnect);

	spin_lock(&cifs_tcp_ses_lock);
	server->tcpStatus = CifsExiting;
	spin_unlock(&cifs_tcp_ses_lock);

	cifs_crypto_secmech_release(server);

	kfree(server->session_key.response);
	server->session_key.response = NULL;
	server->session_key.len = 0;
	kfree(server->hostname);

	task = xchg(&server->tsk, NULL);
	if (task)
		send_sig(SIGKILL, task, 1);
}

struct TCP_Server_Info *
cifs_get_tcp_session(struct smb3_fs_context *ctx,
		     struct TCP_Server_Info *primary_server)
{
	struct TCP_Server_Info *tcp_ses = NULL;
	int rc;

	cifs_dbg(FYI, "UNC: %s\n", ctx->UNC);

	/* see if we already have a matching tcp_ses */
	tcp_ses = cifs_find_tcp_session(ctx);
	if (tcp_ses)
		return tcp_ses;

	tcp_ses = kzalloc(sizeof(struct TCP_Server_Info), GFP_KERNEL);
	if (!tcp_ses) {
		rc = -ENOMEM;
		goto out_err;
	}

	tcp_ses->hostname = kstrdup(ctx->server_hostname, GFP_KERNEL);
	if (!tcp_ses->hostname) {
		rc = -ENOMEM;
		goto out_err;
	}

	if (ctx->nosharesock)
		tcp_ses->nosharesock = true;

	tcp_ses->ops = ctx->ops;
	tcp_ses->vals = ctx->vals;
	cifs_set_net_ns(tcp_ses, get_net(current->nsproxy->net_ns));

	tcp_ses->conn_id = atomic_inc_return(&tcpSesNextId);
	tcp_ses->noblockcnt = ctx->rootfs;
	tcp_ses->noblocksnd = ctx->noblocksnd || ctx->rootfs;
	tcp_ses->noautotune = ctx->noautotune;
	tcp_ses->tcp_nodelay = ctx->sockopt_tcp_nodelay;
	tcp_ses->rdma = ctx->rdma;
	tcp_ses->in_flight = 0;
	tcp_ses->max_in_flight = 0;
	tcp_ses->credits = 1;
	if (primary_server) {
		spin_lock(&cifs_tcp_ses_lock);
		++primary_server->srv_count;
		tcp_ses->primary_server = primary_server;
		spin_unlock(&cifs_tcp_ses_lock);
	}
	init_waitqueue_head(&tcp_ses->response_q);
	init_waitqueue_head(&tcp_ses->request_q);
	INIT_LIST_HEAD(&tcp_ses->pending_mid_q);
	mutex_init(&tcp_ses->_srv_mutex);
	memcpy(tcp_ses->workstation_RFC1001_name,
		ctx->source_rfc1001_name, RFC1001_NAME_LEN_WITH_NULL);
	memcpy(tcp_ses->server_RFC1001_name,
		ctx->target_rfc1001_name, RFC1001_NAME_LEN_WITH_NULL);
	tcp_ses->session_estab = false;
	tcp_ses->sequence_number = 0;
	tcp_ses->reconnect_instance = 1;
	tcp_ses->lstrp = jiffies;
	tcp_ses->compress_algorithm = cpu_to_le16(ctx->compression);
	spin_lock_init(&tcp_ses->req_lock);
	INIT_LIST_HEAD(&tcp_ses->tcp_ses_list);
	INIT_LIST_HEAD(&tcp_ses->smb_ses_list);
	INIT_DELAYED_WORK(&tcp_ses->echo, cifs_echo_request);
	INIT_DELAYED_WORK(&tcp_ses->resolve, cifs_resolve_server);
	INIT_DELAYED_WORK(&tcp_ses->reconnect, smb2_reconnect_server);
	mutex_init(&tcp_ses->reconnect_mutex);
#ifdef CONFIG_CIFS_DFS_UPCALL
	mutex_init(&tcp_ses->refpath_lock);
#endif
	memcpy(&tcp_ses->srcaddr, &ctx->srcaddr,
	       sizeof(tcp_ses->srcaddr));
	memcpy(&tcp_ses->dstaddr, &ctx->dstaddr,
		sizeof(tcp_ses->dstaddr));
	if (ctx->use_client_guid)
		memcpy(tcp_ses->client_guid, ctx->client_guid,
		       SMB2_CLIENT_GUID_SIZE);
	else
		generate_random_uuid(tcp_ses->client_guid);
	/*
	 * at this point we are the only ones with the pointer
	 * to the struct since the kernel thread not created yet
	 * no need to spinlock this init of tcpStatus or srv_count
	 */
	tcp_ses->tcpStatus = CifsNew;
	++tcp_ses->srv_count;

	if (ctx->echo_interval >= SMB_ECHO_INTERVAL_MIN &&
		ctx->echo_interval <= SMB_ECHO_INTERVAL_MAX)
		tcp_ses->echo_interval = ctx->echo_interval * HZ;
	else
		tcp_ses->echo_interval = SMB_ECHO_INTERVAL_DEFAULT * HZ;
	if (tcp_ses->rdma) {
#ifndef CONFIG_CIFS_SMB_DIRECT
		cifs_dbg(VFS, "CONFIG_CIFS_SMB_DIRECT is not enabled\n");
		rc = -ENOENT;
		goto out_err_crypto_release;
#endif
		tcp_ses->smbd_conn = smbd_get_connection(
			tcp_ses, (struct sockaddr *)&ctx->dstaddr);
		if (tcp_ses->smbd_conn) {
			cifs_dbg(VFS, "RDMA transport established\n");
			rc = 0;
			goto smbd_connected;
		} else {
			rc = -ENOENT;
			goto out_err_crypto_release;
		}
	}
	rc = ip_connect(tcp_ses);
	if (rc < 0) {
		cifs_dbg(VFS, "Error connecting to socket. Aborting operation.\n");
		goto out_err_crypto_release;
	}
smbd_connected:
	/*
	 * since we're in a cifs function already, we know that
	 * this will succeed. No need for try_module_get().
	 */
	__module_get(THIS_MODULE);
	tcp_ses->tsk = kthread_run(cifs_demultiplex_thread,
				  tcp_ses, "cifsd");
	if (IS_ERR(tcp_ses->tsk)) {
		rc = PTR_ERR(tcp_ses->tsk);
		cifs_dbg(VFS, "error %d create cifsd thread\n", rc);
		module_put(THIS_MODULE);
		goto out_err_crypto_release;
	}
	tcp_ses->min_offload = ctx->min_offload;
	/*
	 * at this point we are the only ones with the pointer
	 * to the struct since the kernel thread not created yet
	 * no need to spinlock this update of tcpStatus
	 */
	spin_lock(&cifs_tcp_ses_lock);
	tcp_ses->tcpStatus = CifsNeedNegotiate;
	spin_unlock(&cifs_tcp_ses_lock);

	if ((ctx->max_credits < 20) || (ctx->max_credits > 60000))
		tcp_ses->max_credits = SMB2_MAX_CREDITS_AVAILABLE;
	else
		tcp_ses->max_credits = ctx->max_credits;

	tcp_ses->nr_targets = 1;
	tcp_ses->ignore_signature = ctx->ignore_signature;
	/* thread spawned, put it on the list */
	spin_lock(&cifs_tcp_ses_lock);
	list_add(&tcp_ses->tcp_ses_list, &cifs_tcp_ses_list);
	spin_unlock(&cifs_tcp_ses_lock);

	/* queue echo request delayed work */
	queue_delayed_work(cifsiod_wq, &tcp_ses->echo, tcp_ses->echo_interval);

	/* queue dns resolution delayed work */
	cifs_dbg(FYI, "%s: next dns resolution scheduled for %d seconds in the future\n",
		 __func__, SMB_DNS_RESOLVE_INTERVAL_DEFAULT);

	queue_delayed_work(cifsiod_wq, &tcp_ses->resolve, (SMB_DNS_RESOLVE_INTERVAL_DEFAULT * HZ));

	return tcp_ses;

out_err_crypto_release:
	cifs_crypto_secmech_release(tcp_ses);

	put_net(cifs_net_ns(tcp_ses));

out_err:
	if (tcp_ses) {
		if (CIFS_SERVER_IS_CHAN(tcp_ses))
			cifs_put_tcp_session(tcp_ses->primary_server, false);
		kfree(tcp_ses->hostname);
		if (tcp_ses->ssocket)
			sock_release(tcp_ses->ssocket);
		kfree(tcp_ses);
	}
	return ERR_PTR(rc);
}

static int match_session(struct cifs_ses *ses, struct smb3_fs_context *ctx)
{
	if (ctx->sectype != Unspecified &&
	    ctx->sectype != ses->sectype)
		return 0;

	/*
	 * If an existing session is limited to less channels than
	 * requested, it should not be reused
	 */
	spin_lock(&ses->chan_lock);
	if (ses->chan_max < ctx->max_channels) {
		spin_unlock(&ses->chan_lock);
		return 0;
	}
	spin_unlock(&ses->chan_lock);

	switch (ses->sectype) {
	case Kerberos:
		if (!uid_eq(ctx->cred_uid, ses->cred_uid))
			return 0;
		break;
	default:
		/* NULL username means anonymous session */
		if (ses->user_name == NULL) {
			if (!ctx->nullauth)
				return 0;
			break;
		}

		/* anything else takes username/password */
		if (strncmp(ses->user_name,
			    ctx->username ? ctx->username : "",
			    CIFS_MAX_USERNAME_LEN))
			return 0;
		if ((ctx->username && strlen(ctx->username) != 0) &&
		    ses->password != NULL &&
		    strncmp(ses->password,
			    ctx->password ? ctx->password : "",
			    CIFS_MAX_PASSWORD_LEN))
			return 0;
	}
	return 1;
}

/**
 * cifs_setup_ipc - helper to setup the IPC tcon for the session
 * @ses: smb session to issue the request on
 * @ctx: the superblock configuration context to use for building the
 *       new tree connection for the IPC (interprocess communication RPC)
 *
 * A new IPC connection is made and stored in the session
 * tcon_ipc. The IPC tcon has the same lifetime as the session.
 */
static int
cifs_setup_ipc(struct cifs_ses *ses, struct smb3_fs_context *ctx)
{
	int rc = 0, xid;
	struct cifs_tcon *tcon;
	char unc[SERVER_NAME_LENGTH + sizeof("//x/IPC$")] = {0};
	bool seal = false;
	struct TCP_Server_Info *server = ses->server;

	/*
	 * If the mount request that resulted in the creation of the
	 * session requires encryption, force IPC to be encrypted too.
	 */
	if (ctx->seal) {
		if (server->capabilities & SMB2_GLOBAL_CAP_ENCRYPTION)
			seal = true;
		else {
			cifs_server_dbg(VFS,
				 "IPC: server doesn't support encryption\n");
			return -EOPNOTSUPP;
		}
	}

	tcon = tconInfoAlloc();
	if (tcon == NULL)
		return -ENOMEM;

	scnprintf(unc, sizeof(unc), "\\\\%s\\IPC$", server->hostname);

	xid = get_xid();
	tcon->ses = ses;
	tcon->ipc = true;
	tcon->seal = seal;
	rc = server->ops->tree_connect(xid, ses, unc, tcon, ctx->local_nls);
	free_xid(xid);

	if (rc) {
		cifs_server_dbg(VFS, "failed to connect to IPC (rc=%d)\n", rc);
		tconInfoFree(tcon);
		goto out;
	}

	cifs_dbg(FYI, "IPC tcon rc=%d ipc tid=0x%x\n", rc, tcon->tid);

	ses->tcon_ipc = tcon;
out:
	return rc;
}

/**
 * cifs_free_ipc - helper to release the session IPC tcon
 * @ses: smb session to unmount the IPC from
 *
 * Needs to be called everytime a session is destroyed.
 *
 * On session close, the IPC is closed and the server must release all tcons of the session.
 * No need to send a tree disconnect here.
 *
 * Besides, it will make the server to not close durable and resilient files on session close, as
 * specified in MS-SMB2 3.3.5.6 Receiving an SMB2 LOGOFF Request.
 */
static int
cifs_free_ipc(struct cifs_ses *ses)
{
	struct cifs_tcon *tcon = ses->tcon_ipc;

	if (tcon == NULL)
		return 0;

	tconInfoFree(tcon);
	ses->tcon_ipc = NULL;
	return 0;
}

static struct cifs_ses *
cifs_find_smb_ses(struct TCP_Server_Info *server, struct smb3_fs_context *ctx)
{
	struct cifs_ses *ses;

	spin_lock(&cifs_tcp_ses_lock);
	list_for_each_entry(ses, &server->smb_ses_list, smb_ses_list) {
		if (ses->ses_status == SES_EXITING)
			continue;
		if (!match_session(ses, ctx))
			continue;
		++ses->ses_count;
		spin_unlock(&cifs_tcp_ses_lock);
		return ses;
	}
	spin_unlock(&cifs_tcp_ses_lock);
	return NULL;
}

void cifs_put_smb_ses(struct cifs_ses *ses)
{
	unsigned int rc, xid;
	unsigned int chan_count;
	struct TCP_Server_Info *server = ses->server;

	spin_lock(&cifs_tcp_ses_lock);
	if (ses->ses_status == SES_EXITING) {
		spin_unlock(&cifs_tcp_ses_lock);
		return;
	}

	cifs_dbg(FYI, "%s: ses_count=%d\n", __func__, ses->ses_count);
	cifs_dbg(FYI, "%s: ses ipc: %s\n", __func__, ses->tcon_ipc ? ses->tcon_ipc->treeName : "NONE");

	if (--ses->ses_count > 0) {
		spin_unlock(&cifs_tcp_ses_lock);
		return;
	}

	/* ses_count can never go negative */
	WARN_ON(ses->ses_count < 0);

	if (ses->ses_status == SES_GOOD)
		ses->ses_status = SES_EXITING;
	spin_unlock(&cifs_tcp_ses_lock);

	cifs_free_ipc(ses);

	if (ses->ses_status == SES_EXITING && server->ops->logoff) {
		xid = get_xid();
		rc = server->ops->logoff(xid, ses);
		if (rc)
			cifs_server_dbg(VFS, "%s: Session Logoff failure rc=%d\n",
				__func__, rc);
		_free_xid(xid);
	}

	spin_lock(&cifs_tcp_ses_lock);
	list_del_init(&ses->smb_ses_list);
	spin_unlock(&cifs_tcp_ses_lock);

	spin_lock(&ses->chan_lock);
	chan_count = ses->chan_count;

	/* close any extra channels */
	if (chan_count > 1) {
		int i;

		for (i = 1; i < chan_count; i++) {
			spin_unlock(&ses->chan_lock);
			cifs_put_tcp_session(ses->chans[i].server, 0);
			spin_lock(&ses->chan_lock);
			ses->chans[i].server = NULL;
		}
	}
	spin_unlock(&ses->chan_lock);

	sesInfoFree(ses);
	cifs_put_tcp_session(server, 0);
}

#ifdef CONFIG_KEYS

/* strlen("cifs:a:") + CIFS_MAX_DOMAINNAME_LEN + 1 */
#define CIFSCREDS_DESC_SIZE (7 + CIFS_MAX_DOMAINNAME_LEN + 1)

/* Populate username and pw fields from keyring if possible */
static int
cifs_set_cifscreds(struct smb3_fs_context *ctx, struct cifs_ses *ses)
{
	int rc = 0;
	int is_domain = 0;
	const char *delim, *payload;
	char *desc;
	ssize_t len;
	struct key *key;
	struct TCP_Server_Info *server = ses->server;
	struct sockaddr_in *sa;
	struct sockaddr_in6 *sa6;
	const struct user_key_payload *upayload;

	desc = kmalloc(CIFSCREDS_DESC_SIZE, GFP_KERNEL);
	if (!desc)
		return -ENOMEM;

	/* try to find an address key first */
	switch (server->dstaddr.ss_family) {
	case AF_INET:
		sa = (struct sockaddr_in *)&server->dstaddr;
		sprintf(desc, "cifs:a:%pI4", &sa->sin_addr.s_addr);
		break;
	case AF_INET6:
		sa6 = (struct sockaddr_in6 *)&server->dstaddr;
		sprintf(desc, "cifs:a:%pI6c", &sa6->sin6_addr.s6_addr);
		break;
	default:
		cifs_dbg(FYI, "Bad ss_family (%hu)\n",
			 server->dstaddr.ss_family);
		rc = -EINVAL;
		goto out_err;
	}

	cifs_dbg(FYI, "%s: desc=%s\n", __func__, desc);
	key = request_key(&key_type_logon, desc, "");
	if (IS_ERR(key)) {
		if (!ses->domainName) {
			cifs_dbg(FYI, "domainName is NULL\n");
			rc = PTR_ERR(key);
			goto out_err;
		}

		/* didn't work, try to find a domain key */
		sprintf(desc, "cifs:d:%s", ses->domainName);
		cifs_dbg(FYI, "%s: desc=%s\n", __func__, desc);
		key = request_key(&key_type_logon, desc, "");
		if (IS_ERR(key)) {
			rc = PTR_ERR(key);
			goto out_err;
		}
		is_domain = 1;
	}

	down_read(&key->sem);
	upayload = user_key_payload_locked(key);
	if (IS_ERR_OR_NULL(upayload)) {
		rc = upayload ? PTR_ERR(upayload) : -EINVAL;
		goto out_key_put;
	}

	/* find first : in payload */
	payload = upayload->data;
	delim = strnchr(payload, upayload->datalen, ':');
	cifs_dbg(FYI, "payload=%s\n", payload);
	if (!delim) {
		cifs_dbg(FYI, "Unable to find ':' in payload (datalen=%d)\n",
			 upayload->datalen);
		rc = -EINVAL;
		goto out_key_put;
	}

	len = delim - payload;
	if (len > CIFS_MAX_USERNAME_LEN || len <= 0) {
		cifs_dbg(FYI, "Bad value from username search (len=%zd)\n",
			 len);
		rc = -EINVAL;
		goto out_key_put;
	}

	ctx->username = kstrndup(payload, len, GFP_KERNEL);
	if (!ctx->username) {
		cifs_dbg(FYI, "Unable to allocate %zd bytes for username\n",
			 len);
		rc = -ENOMEM;
		goto out_key_put;
	}
	cifs_dbg(FYI, "%s: username=%s\n", __func__, ctx->username);

	len = key->datalen - (len + 1);
	if (len > CIFS_MAX_PASSWORD_LEN || len <= 0) {
		cifs_dbg(FYI, "Bad len for password search (len=%zd)\n", len);
		rc = -EINVAL;
		kfree(ctx->username);
		ctx->username = NULL;
		goto out_key_put;
	}

	++delim;
	ctx->password = kstrndup(delim, len, GFP_KERNEL);
	if (!ctx->password) {
		cifs_dbg(FYI, "Unable to allocate %zd bytes for password\n",
			 len);
		rc = -ENOMEM;
		kfree(ctx->username);
		ctx->username = NULL;
		goto out_key_put;
	}

	/*
	 * If we have a domain key then we must set the domainName in the
	 * for the request.
	 */
	if (is_domain && ses->domainName) {
		ctx->domainname = kstrdup(ses->domainName, GFP_KERNEL);
		if (!ctx->domainname) {
			cifs_dbg(FYI, "Unable to allocate %zd bytes for domain\n",
				 len);
			rc = -ENOMEM;
			kfree(ctx->username);
			ctx->username = NULL;
			kfree_sensitive(ctx->password);
			ctx->password = NULL;
			goto out_key_put;
		}
	}

	strscpy(ctx->workstation_name, ses->workstation_name, sizeof(ctx->workstation_name));

out_key_put:
	up_read(&key->sem);
	key_put(key);
out_err:
	kfree(desc);
	cifs_dbg(FYI, "%s: returning %d\n", __func__, rc);
	return rc;
}
#else /* ! CONFIG_KEYS */
static inline int
cifs_set_cifscreds(struct smb3_fs_context *ctx __attribute__((unused)),
		   struct cifs_ses *ses __attribute__((unused)))
{
	return -ENOSYS;
}
#endif /* CONFIG_KEYS */

/**
 * cifs_get_smb_ses - get a session matching @ctx data from @server
 * @server: server to setup the session to
 * @ctx: superblock configuration context to use to setup the session
 *
 * This function assumes it is being called from cifs_mount() where we
 * already got a server reference (server refcount +1). See
 * cifs_get_tcon() for refcount explanations.
 */
struct cifs_ses *
cifs_get_smb_ses(struct TCP_Server_Info *server, struct smb3_fs_context *ctx)
{
	int rc = -ENOMEM;
	unsigned int xid;
	struct cifs_ses *ses;
	struct sockaddr_in *addr = (struct sockaddr_in *)&server->dstaddr;
	struct sockaddr_in6 *addr6 = (struct sockaddr_in6 *)&server->dstaddr;

	xid = get_xid();

	ses = cifs_find_smb_ses(server, ctx);
	if (ses) {
		cifs_dbg(FYI, "Existing smb sess found (status=%d)\n",
			 ses->ses_status);

		spin_lock(&ses->chan_lock);
		if (cifs_chan_needs_reconnect(ses, server)) {
			spin_unlock(&ses->chan_lock);
			cifs_dbg(FYI, "Session needs reconnect\n");

			mutex_lock(&ses->session_mutex);
			rc = cifs_negotiate_protocol(xid, ses, server);
			if (rc) {
				mutex_unlock(&ses->session_mutex);
				/* problem -- put our ses reference */
				cifs_put_smb_ses(ses);
				free_xid(xid);
				return ERR_PTR(rc);
			}

			rc = cifs_setup_session(xid, ses, server,
						ctx->local_nls);
			if (rc) {
				mutex_unlock(&ses->session_mutex);
				/* problem -- put our reference */
				cifs_put_smb_ses(ses);
				free_xid(xid);
				return ERR_PTR(rc);
			}
			mutex_unlock(&ses->session_mutex);

			spin_lock(&ses->chan_lock);
		}
		spin_unlock(&ses->chan_lock);

		/* existing SMB ses has a server reference already */
		cifs_put_tcp_session(server, 0);
		free_xid(xid);
		return ses;
	}

	cifs_dbg(FYI, "Existing smb sess not found\n");
	ses = sesInfoAlloc();
	if (ses == NULL)
		goto get_ses_fail;

	/* new SMB session uses our server ref */
	ses->server = server;
	if (server->dstaddr.ss_family == AF_INET6)
		sprintf(ses->ip_addr, "%pI6", &addr6->sin6_addr);
	else
		sprintf(ses->ip_addr, "%pI4", &addr->sin_addr);

	if (ctx->username) {
		ses->user_name = kstrdup(ctx->username, GFP_KERNEL);
		if (!ses->user_name)
			goto get_ses_fail;
	}

	/* ctx->password freed at unmount */
	if (ctx->password) {
		ses->password = kstrdup(ctx->password, GFP_KERNEL);
		if (!ses->password)
			goto get_ses_fail;
	}
	if (ctx->domainname) {
		ses->domainName = kstrdup(ctx->domainname, GFP_KERNEL);
		if (!ses->domainName)
			goto get_ses_fail;
	}

	strscpy(ses->workstation_name, ctx->workstation_name, sizeof(ses->workstation_name));

	if (ctx->domainauto)
		ses->domainAuto = ctx->domainauto;
	ses->cred_uid = ctx->cred_uid;
	ses->linux_uid = ctx->linux_uid;

	ses->sectype = ctx->sectype;
	ses->sign = ctx->sign;

	/* add server as first channel */
	spin_lock(&ses->chan_lock);
	ses->chans[0].server = server;
	ses->chan_count = 1;
	ses->chan_max = ctx->multichannel ? ctx->max_channels:1;
	ses->chans_need_reconnect = 1;
	spin_unlock(&ses->chan_lock);

	mutex_lock(&ses->session_mutex);
	rc = cifs_negotiate_protocol(xid, ses, server);
	if (!rc)
		rc = cifs_setup_session(xid, ses, server, ctx->local_nls);
	mutex_unlock(&ses->session_mutex);

	/* each channel uses a different signing key */
	spin_lock(&ses->chan_lock);
	memcpy(ses->chans[0].signkey, ses->smb3signingkey,
	       sizeof(ses->smb3signingkey));
	spin_unlock(&ses->chan_lock);

	if (rc)
		goto get_ses_fail;

	/*
	 * success, put it on the list and add it as first channel
	 * note: the session becomes active soon after this. So you'll
	 * need to lock before changing something in the session.
	 */
	spin_lock(&cifs_tcp_ses_lock);
	list_add(&ses->smb_ses_list, &server->smb_ses_list);
	spin_unlock(&cifs_tcp_ses_lock);

	free_xid(xid);

	cifs_setup_ipc(ses, ctx);

	return ses;

get_ses_fail:
	sesInfoFree(ses);
	free_xid(xid);
	return ERR_PTR(rc);
}

static int match_tcon(struct cifs_tcon *tcon, struct smb3_fs_context *ctx)
{
	if (tcon->status == TID_EXITING)
		return 0;
	if (strncmp(tcon->treeName, ctx->UNC, MAX_TREE_SIZE))
		return 0;
	if (tcon->seal != ctx->seal)
		return 0;
	if (tcon->snapshot_time != ctx->snapshot_time)
		return 0;
	if (tcon->handle_timeout != ctx->handle_timeout)
		return 0;
	if (tcon->no_lease != ctx->no_lease)
		return 0;
	if (tcon->nodelete != ctx->nodelete)
		return 0;
	return 1;
}

static struct cifs_tcon *
cifs_find_tcon(struct cifs_ses *ses, struct smb3_fs_context *ctx)
{
	struct list_head *tmp;
	struct cifs_tcon *tcon;

	spin_lock(&cifs_tcp_ses_lock);
	list_for_each(tmp, &ses->tcon_list) {
		tcon = list_entry(tmp, struct cifs_tcon, tcon_list);

		if (!match_tcon(tcon, ctx))
			continue;
		++tcon->tc_count;
		spin_unlock(&cifs_tcp_ses_lock);
		return tcon;
	}
	spin_unlock(&cifs_tcp_ses_lock);
	return NULL;
}

void
cifs_put_tcon(struct cifs_tcon *tcon)
{
	unsigned int xid;
	struct cifs_ses *ses;

	/*
	 * IPC tcon share the lifetime of their session and are
	 * destroyed in the session put function
	 */
	if (tcon == NULL || tcon->ipc)
		return;

	ses = tcon->ses;
	cifs_dbg(FYI, "%s: tc_count=%d\n", __func__, tcon->tc_count);
	spin_lock(&cifs_tcp_ses_lock);
	if (--tcon->tc_count > 0) {
		spin_unlock(&cifs_tcp_ses_lock);
		return;
	}

	/* tc_count can never go negative */
	WARN_ON(tcon->tc_count < 0);

	list_del_init(&tcon->tcon_list);
	spin_unlock(&cifs_tcp_ses_lock);

	if (tcon->use_witness) {
		int rc;

		rc = cifs_swn_unregister(tcon);
		if (rc < 0) {
			cifs_dbg(VFS, "%s: Failed to unregister for witness notifications: %d\n",
					__func__, rc);
		}
	}

	xid = get_xid();
	if (ses->server->ops->tree_disconnect)
		ses->server->ops->tree_disconnect(xid, tcon);
	_free_xid(xid);

	cifs_fscache_release_super_cookie(tcon);
	tconInfoFree(tcon);
	cifs_put_smb_ses(ses);
}

/**
 * cifs_get_tcon - get a tcon matching @ctx data from @ses
 * @ses: smb session to issue the request on
 * @ctx: the superblock configuration context to use for building the
 *
 * - tcon refcount is the number of mount points using the tcon.
 * - ses refcount is the number of tcon using the session.
 *
 * 1. This function assumes it is being called from cifs_mount() where
 *    we already got a session reference (ses refcount +1).
 *
 * 2. Since we're in the context of adding a mount point, the end
 *    result should be either:
 *
 * a) a new tcon already allocated with refcount=1 (1 mount point) and
 *    its session refcount incremented (1 new tcon). This +1 was
 *    already done in (1).
 *
 * b) an existing tcon with refcount+1 (add a mount point to it) and
 *    identical ses refcount (no new tcon). Because of (1) we need to
 *    decrement the ses refcount.
 */
static struct cifs_tcon *
cifs_get_tcon(struct cifs_ses *ses, struct smb3_fs_context *ctx)
{
	int rc, xid;
	struct cifs_tcon *tcon;

	tcon = cifs_find_tcon(ses, ctx);
	if (tcon) {
		/*
		 * tcon has refcount already incremented but we need to
		 * decrement extra ses reference gotten by caller (case b)
		 */
		cifs_dbg(FYI, "Found match on UNC path\n");
		cifs_put_smb_ses(ses);
		return tcon;
	}

	if (!ses->server->ops->tree_connect) {
		rc = -ENOSYS;
		goto out_fail;
	}

	tcon = tconInfoAlloc();
	if (tcon == NULL) {
		rc = -ENOMEM;
		goto out_fail;
	}

	if (ctx->snapshot_time) {
		if (ses->server->vals->protocol_id == 0) {
			cifs_dbg(VFS,
			     "Use SMB2 or later for snapshot mount option\n");
			rc = -EOPNOTSUPP;
			goto out_fail;
		} else
			tcon->snapshot_time = ctx->snapshot_time;
	}

	if (ctx->handle_timeout) {
		if (ses->server->vals->protocol_id == 0) {
			cifs_dbg(VFS,
			     "Use SMB2.1 or later for handle timeout option\n");
			rc = -EOPNOTSUPP;
			goto out_fail;
		} else
			tcon->handle_timeout = ctx->handle_timeout;
	}

	tcon->ses = ses;
	if (ctx->password) {
		tcon->password = kstrdup(ctx->password, GFP_KERNEL);
		if (!tcon->password) {
			rc = -ENOMEM;
			goto out_fail;
		}
	}

	if (ctx->seal) {
		if (ses->server->vals->protocol_id == 0) {
			cifs_dbg(VFS,
				 "SMB3 or later required for encryption\n");
			rc = -EOPNOTSUPP;
			goto out_fail;
		} else if (tcon->ses->server->capabilities &
					SMB2_GLOBAL_CAP_ENCRYPTION)
			tcon->seal = true;
		else {
			cifs_dbg(VFS, "Encryption is not supported on share\n");
			rc = -EOPNOTSUPP;
			goto out_fail;
		}
	}

	if (ctx->linux_ext) {
		if (ses->server->posix_ext_supported) {
			tcon->posix_extensions = true;
			pr_warn_once("SMB3.11 POSIX Extensions are experimental\n");
		} else if ((ses->server->vals->protocol_id == SMB311_PROT_ID) ||
		    (strcmp(ses->server->vals->version_string,
		     SMB3ANY_VERSION_STRING) == 0) ||
		    (strcmp(ses->server->vals->version_string,
		     SMBDEFAULT_VERSION_STRING) == 0)) {
			cifs_dbg(VFS, "Server does not support mounting with posix SMB3.11 extensions\n");
			rc = -EOPNOTSUPP;
			goto out_fail;
		} else {
			cifs_dbg(VFS, "Check vers= mount option. SMB3.11 "
				"disabled but required for POSIX extensions\n");
			rc = -EOPNOTSUPP;
			goto out_fail;
		}
	}

	xid = get_xid();
	rc = ses->server->ops->tree_connect(xid, ses, ctx->UNC, tcon,
					    ctx->local_nls);
	free_xid(xid);
	cifs_dbg(FYI, "Tcon rc = %d\n", rc);
	if (rc)
		goto out_fail;

	tcon->use_persistent = false;
	/* check if SMB2 or later, CIFS does not support persistent handles */
	if (ctx->persistent) {
		if (ses->server->vals->protocol_id == 0) {
			cifs_dbg(VFS,
			     "SMB3 or later required for persistent handles\n");
			rc = -EOPNOTSUPP;
			goto out_fail;
		} else if (ses->server->capabilities &
			   SMB2_GLOBAL_CAP_PERSISTENT_HANDLES)
			tcon->use_persistent = true;
		else /* persistent handles requested but not supported */ {
			cifs_dbg(VFS,
				"Persistent handles not supported on share\n");
			rc = -EOPNOTSUPP;
			goto out_fail;
		}
	} else if ((tcon->capabilities & SMB2_SHARE_CAP_CONTINUOUS_AVAILABILITY)
	     && (ses->server->capabilities & SMB2_GLOBAL_CAP_PERSISTENT_HANDLES)
	     && (ctx->nopersistent == false)) {
		cifs_dbg(FYI, "enabling persistent handles\n");
		tcon->use_persistent = true;
	} else if (ctx->resilient) {
		if (ses->server->vals->protocol_id == 0) {
			cifs_dbg(VFS,
			     "SMB2.1 or later required for resilient handles\n");
			rc = -EOPNOTSUPP;
			goto out_fail;
		}
		tcon->use_resilient = true;
	}

	tcon->use_witness = false;
	if (IS_ENABLED(CONFIG_CIFS_SWN_UPCALL) && ctx->witness) {
		if (ses->server->vals->protocol_id >= SMB30_PROT_ID) {
			if (tcon->capabilities & SMB2_SHARE_CAP_CLUSTER) {
				/*
				 * Set witness in use flag in first place
				 * to retry registration in the echo task
				 */
				tcon->use_witness = true;
				/* And try to register immediately */
				rc = cifs_swn_register(tcon);
				if (rc < 0) {
					cifs_dbg(VFS, "Failed to register for witness notifications: %d\n", rc);
					goto out_fail;
				}
			} else {
				/* TODO: try to extend for non-cluster uses (eg multichannel) */
				cifs_dbg(VFS, "witness requested on mount but no CLUSTER capability on share\n");
				rc = -EOPNOTSUPP;
				goto out_fail;
			}
		} else {
			cifs_dbg(VFS, "SMB3 or later required for witness option\n");
			rc = -EOPNOTSUPP;
			goto out_fail;
		}
	}

	/* If the user really knows what they are doing they can override */
	if (tcon->share_flags & SMB2_SHAREFLAG_NO_CACHING) {
		if (ctx->cache_ro)
			cifs_dbg(VFS, "cache=ro requested on mount but NO_CACHING flag set on share\n");
		else if (ctx->cache_rw)
			cifs_dbg(VFS, "cache=singleclient requested on mount but NO_CACHING flag set on share\n");
	}

	if (ctx->no_lease) {
		if (ses->server->vals->protocol_id == 0) {
			cifs_dbg(VFS,
				"SMB2 or later required for nolease option\n");
			rc = -EOPNOTSUPP;
			goto out_fail;
		} else
			tcon->no_lease = ctx->no_lease;
	}

	/*
	 * We can have only one retry value for a connection to a share so for
	 * resources mounted more than once to the same server share the last
	 * value passed in for the retry flag is used.
	 */
	tcon->retry = ctx->retry;
	tcon->nocase = ctx->nocase;
	tcon->broken_sparse_sup = ctx->no_sparse;
	if (ses->server->capabilities & SMB2_GLOBAL_CAP_DIRECTORY_LEASING)
		tcon->nohandlecache = ctx->nohandlecache;
	else
		tcon->nohandlecache = true;
	tcon->nodelete = ctx->nodelete;
	tcon->local_lease = ctx->local_lease;
	INIT_LIST_HEAD(&tcon->pending_opens);

	spin_lock(&cifs_tcp_ses_lock);
	list_add(&tcon->tcon_list, &ses->tcon_list);
	spin_unlock(&cifs_tcp_ses_lock);

	return tcon;

out_fail:
	tconInfoFree(tcon);
	return ERR_PTR(rc);
}

void
cifs_put_tlink(struct tcon_link *tlink)
{
	if (!tlink || IS_ERR(tlink))
		return;

	if (!atomic_dec_and_test(&tlink->tl_count) ||
	    test_bit(TCON_LINK_IN_TREE, &tlink->tl_flags)) {
		tlink->tl_time = jiffies;
		return;
	}

	if (!IS_ERR(tlink_tcon(tlink)))
		cifs_put_tcon(tlink_tcon(tlink));
	kfree(tlink);
	return;
}

static int
compare_mount_options(struct super_block *sb, struct cifs_mnt_data *mnt_data)
{
	struct cifs_sb_info *old = CIFS_SB(sb);
	struct cifs_sb_info *new = mnt_data->cifs_sb;
	unsigned int oldflags = old->mnt_cifs_flags & CIFS_MOUNT_MASK;
	unsigned int newflags = new->mnt_cifs_flags & CIFS_MOUNT_MASK;

	if ((sb->s_flags & CIFS_MS_MASK) != (mnt_data->flags & CIFS_MS_MASK))
		return 0;

	if (old->mnt_cifs_serverino_autodisabled)
		newflags &= ~CIFS_MOUNT_SERVER_INUM;

	if (oldflags != newflags)
		return 0;

	/*
	 * We want to share sb only if we don't specify an r/wsize or
	 * specified r/wsize is greater than or equal to existing one.
	 */
	if (new->ctx->wsize && new->ctx->wsize < old->ctx->wsize)
		return 0;

	if (new->ctx->rsize && new->ctx->rsize < old->ctx->rsize)
		return 0;

	if (!uid_eq(old->ctx->linux_uid, new->ctx->linux_uid) ||
	    !gid_eq(old->ctx->linux_gid, new->ctx->linux_gid))
		return 0;

	if (old->ctx->file_mode != new->ctx->file_mode ||
	    old->ctx->dir_mode != new->ctx->dir_mode)
		return 0;

	if (strcmp(old->local_nls->charset, new->local_nls->charset))
		return 0;

	if (old->ctx->acregmax != new->ctx->acregmax)
		return 0;
	if (old->ctx->acdirmax != new->ctx->acdirmax)
		return 0;

	return 1;
}

static int
match_prepath(struct super_block *sb, struct cifs_mnt_data *mnt_data)
{
	struct cifs_sb_info *old = CIFS_SB(sb);
	struct cifs_sb_info *new = mnt_data->cifs_sb;
	bool old_set = (old->mnt_cifs_flags & CIFS_MOUNT_USE_PREFIX_PATH) &&
		old->prepath;
	bool new_set = (new->mnt_cifs_flags & CIFS_MOUNT_USE_PREFIX_PATH) &&
		new->prepath;

	if (old_set && new_set && !strcmp(new->prepath, old->prepath))
		return 1;
	else if (!old_set && !new_set)
		return 1;

	return 0;
}

int
cifs_match_super(struct super_block *sb, void *data)
{
	struct cifs_mnt_data *mnt_data = (struct cifs_mnt_data *)data;
	struct smb3_fs_context *ctx;
	struct cifs_sb_info *cifs_sb;
	struct TCP_Server_Info *tcp_srv;
	struct cifs_ses *ses;
	struct cifs_tcon *tcon;
	struct tcon_link *tlink;
	int rc = 0;

	spin_lock(&cifs_tcp_ses_lock);
	cifs_sb = CIFS_SB(sb);
	tlink = cifs_get_tlink(cifs_sb_master_tlink(cifs_sb));
	if (tlink == NULL) {
		/* can not match superblock if tlink were ever null */
		spin_unlock(&cifs_tcp_ses_lock);
		return 0;
	}
	tcon = tlink_tcon(tlink);
	ses = tcon->ses;
	tcp_srv = ses->server;

	ctx = mnt_data->ctx;

	if (!match_server(tcp_srv, ctx) ||
	    !match_session(ses, ctx) ||
	    !match_tcon(tcon, ctx) ||
	    !match_prepath(sb, mnt_data)) {
		rc = 0;
		goto out;
	}

	rc = compare_mount_options(sb, mnt_data);
out:
	spin_unlock(&cifs_tcp_ses_lock);
	cifs_put_tlink(tlink);
	return rc;
}

#ifdef CONFIG_DEBUG_LOCK_ALLOC
static struct lock_class_key cifs_key[2];
static struct lock_class_key cifs_slock_key[2];

static inline void
cifs_reclassify_socket4(struct socket *sock)
{
	struct sock *sk = sock->sk;
	BUG_ON(!sock_allow_reclassification(sk));
	sock_lock_init_class_and_name(sk, "slock-AF_INET-CIFS",
		&cifs_slock_key[0], "sk_lock-AF_INET-CIFS", &cifs_key[0]);
}

static inline void
cifs_reclassify_socket6(struct socket *sock)
{
	struct sock *sk = sock->sk;
	BUG_ON(!sock_allow_reclassification(sk));
	sock_lock_init_class_and_name(sk, "slock-AF_INET6-CIFS",
		&cifs_slock_key[1], "sk_lock-AF_INET6-CIFS", &cifs_key[1]);
}
#else
static inline void
cifs_reclassify_socket4(struct socket *sock)
{
}

static inline void
cifs_reclassify_socket6(struct socket *sock)
{
}
#endif

/* See RFC1001 section 14 on representation of Netbios names */
static void rfc1002mangle(char *target, char *source, unsigned int length)
{
	unsigned int i, j;

	for (i = 0, j = 0; i < (length); i++) {
		/* mask a nibble at a time and encode */
		target[j] = 'A' + (0x0F & (source[i] >> 4));
		target[j+1] = 'A' + (0x0F & source[i]);
		j += 2;
	}

}

static int
bind_socket(struct TCP_Server_Info *server)
{
	int rc = 0;
	if (server->srcaddr.ss_family != AF_UNSPEC) {
		/* Bind to the specified local IP address */
		struct socket *socket = server->ssocket;
		rc = socket->ops->bind(socket,
				       (struct sockaddr *) &server->srcaddr,
				       sizeof(server->srcaddr));
		if (rc < 0) {
			struct sockaddr_in *saddr4;
			struct sockaddr_in6 *saddr6;
			saddr4 = (struct sockaddr_in *)&server->srcaddr;
			saddr6 = (struct sockaddr_in6 *)&server->srcaddr;
			if (saddr6->sin6_family == AF_INET6)
				cifs_server_dbg(VFS, "Failed to bind to: %pI6c, error: %d\n",
					 &saddr6->sin6_addr, rc);
			else
				cifs_server_dbg(VFS, "Failed to bind to: %pI4, error: %d\n",
					 &saddr4->sin_addr.s_addr, rc);
		}
	}
	return rc;
}

static int
ip_rfc1001_connect(struct TCP_Server_Info *server)
{
	int rc = 0;
	/*
	 * some servers require RFC1001 sessinit before sending
	 * negprot - BB check reconnection in case where second
	 * sessinit is sent but no second negprot
	 */
	struct rfc1002_session_packet *ses_init_buf;
	struct smb_hdr *smb_buf;
	ses_init_buf = kzalloc(sizeof(struct rfc1002_session_packet),
			       GFP_KERNEL);
	if (ses_init_buf) {
		ses_init_buf->trailer.session_req.called_len = 32;

		if (server->server_RFC1001_name[0] != 0)
			rfc1002mangle(ses_init_buf->trailer.
				      session_req.called_name,
				      server->server_RFC1001_name,
				      RFC1001_NAME_LEN_WITH_NULL);
		else
			rfc1002mangle(ses_init_buf->trailer.
				      session_req.called_name,
				      DEFAULT_CIFS_CALLED_NAME,
				      RFC1001_NAME_LEN_WITH_NULL);

		ses_init_buf->trailer.session_req.calling_len = 32;

		/*
		 * calling name ends in null (byte 16) from old smb
		 * convention.
		 */
		if (server->workstation_RFC1001_name[0] != 0)
			rfc1002mangle(ses_init_buf->trailer.
				      session_req.calling_name,
				      server->workstation_RFC1001_name,
				      RFC1001_NAME_LEN_WITH_NULL);
		else
			rfc1002mangle(ses_init_buf->trailer.
				      session_req.calling_name,
				      "LINUX_CIFS_CLNT",
				      RFC1001_NAME_LEN_WITH_NULL);

		ses_init_buf->trailer.session_req.scope1 = 0;
		ses_init_buf->trailer.session_req.scope2 = 0;
		smb_buf = (struct smb_hdr *)ses_init_buf;

		/* sizeof RFC1002_SESSION_REQUEST with no scope */
		smb_buf->smb_buf_length = cpu_to_be32(0x81000044);
		rc = smb_send(server, smb_buf, 0x44);
		kfree(ses_init_buf);
		/*
		 * RFC1001 layer in at least one server
		 * requires very short break before negprot
		 * presumably because not expecting negprot
		 * to follow so fast.  This is a simple
		 * solution that works without
		 * complicating the code and causes no
		 * significant slowing down on mount
		 * for everyone else
		 */
		usleep_range(1000, 2000);
	}
	/*
	 * else the negprot may still work without this
	 * even though malloc failed
	 */

	return rc;
}

static int
generic_ip_connect(struct TCP_Server_Info *server)
{
	int rc = 0;
	__be16 sport;
	int slen, sfamily;
	struct socket *socket = server->ssocket;
	struct sockaddr *saddr;

	saddr = (struct sockaddr *) &server->dstaddr;

	if (server->dstaddr.ss_family == AF_INET6) {
		struct sockaddr_in6 *ipv6 = (struct sockaddr_in6 *)&server->dstaddr;

		sport = ipv6->sin6_port;
		slen = sizeof(struct sockaddr_in6);
		sfamily = AF_INET6;
		cifs_dbg(FYI, "%s: connecting to [%pI6]:%d\n", __func__, &ipv6->sin6_addr,
				ntohs(sport));
	} else {
		struct sockaddr_in *ipv4 = (struct sockaddr_in *)&server->dstaddr;

		sport = ipv4->sin_port;
		slen = sizeof(struct sockaddr_in);
		sfamily = AF_INET;
		cifs_dbg(FYI, "%s: connecting to %pI4:%d\n", __func__, &ipv4->sin_addr,
				ntohs(sport));
	}

	if (socket == NULL) {
		rc = __sock_create(cifs_net_ns(server), sfamily, SOCK_STREAM,
				   IPPROTO_TCP, &socket, 1);
		if (rc < 0) {
			cifs_server_dbg(VFS, "Error %d creating socket\n", rc);
			server->ssocket = NULL;
			return rc;
		}

		/* BB other socket options to set KEEPALIVE, NODELAY? */
		cifs_dbg(FYI, "Socket created\n");
		server->ssocket = socket;
		socket->sk->sk_allocation = GFP_NOFS;
		if (sfamily == AF_INET6)
			cifs_reclassify_socket6(socket);
		else
			cifs_reclassify_socket4(socket);
	}

	rc = bind_socket(server);
	if (rc < 0)
		return rc;

	/*
	 * Eventually check for other socket options to change from
	 * the default. sock_setsockopt not used because it expects
	 * user space buffer
	 */
	socket->sk->sk_rcvtimeo = 7 * HZ;
	socket->sk->sk_sndtimeo = 5 * HZ;

	/* make the bufsizes depend on wsize/rsize and max requests */
	if (server->noautotune) {
		if (socket->sk->sk_sndbuf < (200 * 1024))
			socket->sk->sk_sndbuf = 200 * 1024;
		if (socket->sk->sk_rcvbuf < (140 * 1024))
			socket->sk->sk_rcvbuf = 140 * 1024;
	}

	if (server->tcp_nodelay)
		tcp_sock_set_nodelay(socket->sk);

	cifs_dbg(FYI, "sndbuf %d rcvbuf %d rcvtimeo 0x%lx\n",
		 socket->sk->sk_sndbuf,
		 socket->sk->sk_rcvbuf, socket->sk->sk_rcvtimeo);

	rc = socket->ops->connect(socket, saddr, slen,
				  server->noblockcnt ? O_NONBLOCK : 0);
	/*
	 * When mounting SMB root file systems, we do not want to block in
	 * connect. Otherwise bail out and then let cifs_reconnect() perform
	 * reconnect failover - if possible.
	 */
	if (server->noblockcnt && rc == -EINPROGRESS)
		rc = 0;
	if (rc < 0) {
		cifs_dbg(FYI, "Error %d connecting to server\n", rc);
		trace_smb3_connect_err(server->hostname, server->conn_id, &server->dstaddr, rc);
		sock_release(socket);
		server->ssocket = NULL;
		return rc;
	}
	trace_smb3_connect_done(server->hostname, server->conn_id, &server->dstaddr);
	if (sport == htons(RFC1001_PORT))
		rc = ip_rfc1001_connect(server);

	return rc;
}

static int
ip_connect(struct TCP_Server_Info *server)
{
	__be16 *sport;
	struct sockaddr_in6 *addr6 = (struct sockaddr_in6 *)&server->dstaddr;
	struct sockaddr_in *addr = (struct sockaddr_in *)&server->dstaddr;

	if (server->dstaddr.ss_family == AF_INET6)
		sport = &addr6->sin6_port;
	else
		sport = &addr->sin_port;

	if (*sport == 0) {
		int rc;

		/* try with 445 port at first */
		*sport = htons(CIFS_PORT);

		rc = generic_ip_connect(server);
		if (rc >= 0)
			return rc;

		/* if it failed, try with 139 port */
		*sport = htons(RFC1001_PORT);
	}

	return generic_ip_connect(server);
}

void reset_cifs_unix_caps(unsigned int xid, struct cifs_tcon *tcon,
			  struct cifs_sb_info *cifs_sb, struct smb3_fs_context *ctx)
{
	/*
	 * If we are reconnecting then should we check to see if
	 * any requested capabilities changed locally e.g. via
	 * remount but we can not do much about it here
	 * if they have (even if we could detect it by the following)
	 * Perhaps we could add a backpointer to array of sb from tcon
	 * or if we change to make all sb to same share the same
	 * sb as NFS - then we only have one backpointer to sb.
	 * What if we wanted to mount the server share twice once with
	 * and once without posixacls or posix paths?
	 */
	__u64 saved_cap = le64_to_cpu(tcon->fsUnixInfo.Capability);

	if (ctx && ctx->no_linux_ext) {
		tcon->fsUnixInfo.Capability = 0;
		tcon->unix_ext = 0; /* Unix Extensions disabled */
		cifs_dbg(FYI, "Linux protocol extensions disabled\n");
		return;
	} else if (ctx)
		tcon->unix_ext = 1; /* Unix Extensions supported */

	if (!tcon->unix_ext) {
		cifs_dbg(FYI, "Unix extensions disabled so not set on reconnect\n");
		return;
	}

	if (!CIFSSMBQFSUnixInfo(xid, tcon)) {
		__u64 cap = le64_to_cpu(tcon->fsUnixInfo.Capability);
		cifs_dbg(FYI, "unix caps which server supports %lld\n", cap);
		/*
		 * check for reconnect case in which we do not
		 * want to change the mount behavior if we can avoid it
		 */
		if (ctx == NULL) {
			/*
			 * turn off POSIX ACL and PATHNAMES if not set
			 * originally at mount time
			 */
			if ((saved_cap & CIFS_UNIX_POSIX_ACL_CAP) == 0)
				cap &= ~CIFS_UNIX_POSIX_ACL_CAP;
			if ((saved_cap & CIFS_UNIX_POSIX_PATHNAMES_CAP) == 0) {
				if (cap & CIFS_UNIX_POSIX_PATHNAMES_CAP)
					cifs_dbg(VFS, "POSIXPATH support change\n");
				cap &= ~CIFS_UNIX_POSIX_PATHNAMES_CAP;
			} else if ((cap & CIFS_UNIX_POSIX_PATHNAMES_CAP) == 0) {
				cifs_dbg(VFS, "possible reconnect error\n");
				cifs_dbg(VFS, "server disabled POSIX path support\n");
			}
		}

		if (cap & CIFS_UNIX_TRANSPORT_ENCRYPTION_MANDATORY_CAP)
			cifs_dbg(VFS, "per-share encryption not supported yet\n");

		cap &= CIFS_UNIX_CAP_MASK;
		if (ctx && ctx->no_psx_acl)
			cap &= ~CIFS_UNIX_POSIX_ACL_CAP;
		else if (CIFS_UNIX_POSIX_ACL_CAP & cap) {
			cifs_dbg(FYI, "negotiated posix acl support\n");
			if (cifs_sb)
				cifs_sb->mnt_cifs_flags |=
					CIFS_MOUNT_POSIXACL;
		}

		if (ctx && ctx->posix_paths == 0)
			cap &= ~CIFS_UNIX_POSIX_PATHNAMES_CAP;
		else if (cap & CIFS_UNIX_POSIX_PATHNAMES_CAP) {
			cifs_dbg(FYI, "negotiate posix pathnames\n");
			if (cifs_sb)
				cifs_sb->mnt_cifs_flags |=
					CIFS_MOUNT_POSIX_PATHS;
		}

		cifs_dbg(FYI, "Negotiate caps 0x%x\n", (int)cap);
#ifdef CONFIG_CIFS_DEBUG2
		if (cap & CIFS_UNIX_FCNTL_CAP)
			cifs_dbg(FYI, "FCNTL cap\n");
		if (cap & CIFS_UNIX_EXTATTR_CAP)
			cifs_dbg(FYI, "EXTATTR cap\n");
		if (cap & CIFS_UNIX_POSIX_PATHNAMES_CAP)
			cifs_dbg(FYI, "POSIX path cap\n");
		if (cap & CIFS_UNIX_XATTR_CAP)
			cifs_dbg(FYI, "XATTR cap\n");
		if (cap & CIFS_UNIX_POSIX_ACL_CAP)
			cifs_dbg(FYI, "POSIX ACL cap\n");
		if (cap & CIFS_UNIX_LARGE_READ_CAP)
			cifs_dbg(FYI, "very large read cap\n");
		if (cap & CIFS_UNIX_LARGE_WRITE_CAP)
			cifs_dbg(FYI, "very large write cap\n");
		if (cap & CIFS_UNIX_TRANSPORT_ENCRYPTION_CAP)
			cifs_dbg(FYI, "transport encryption cap\n");
		if (cap & CIFS_UNIX_TRANSPORT_ENCRYPTION_MANDATORY_CAP)
			cifs_dbg(FYI, "mandatory transport encryption cap\n");
#endif /* CIFS_DEBUG2 */
		if (CIFSSMBSetFSUnixInfo(xid, tcon, cap)) {
			if (ctx == NULL)
				cifs_dbg(FYI, "resetting capabilities failed\n");
			else
				cifs_dbg(VFS, "Negotiating Unix capabilities with the server failed. Consider mounting with the Unix Extensions disabled if problems are found by specifying the nounix mount option.\n");

		}
	}
}

int cifs_setup_cifs_sb(struct cifs_sb_info *cifs_sb)
{
	struct smb3_fs_context *ctx = cifs_sb->ctx;

	INIT_DELAYED_WORK(&cifs_sb->prune_tlinks, cifs_prune_tlinks);

	spin_lock_init(&cifs_sb->tlink_tree_lock);
	cifs_sb->tlink_tree = RB_ROOT;

	cifs_dbg(FYI, "file mode: %04ho  dir mode: %04ho\n",
		 ctx->file_mode, ctx->dir_mode);

	/* this is needed for ASCII cp to Unicode converts */
	if (ctx->iocharset == NULL) {
		/* load_nls_default cannot return null */
		cifs_sb->local_nls = load_nls_default();
	} else {
		cifs_sb->local_nls = load_nls(ctx->iocharset);
		if (cifs_sb->local_nls == NULL) {
			cifs_dbg(VFS, "CIFS mount error: iocharset %s not found\n",
				 ctx->iocharset);
			return -ELIBACC;
		}
	}
	ctx->local_nls = cifs_sb->local_nls;

	smb3_update_mnt_flags(cifs_sb);

	if (ctx->direct_io)
		cifs_dbg(FYI, "mounting share using direct i/o\n");
	if (ctx->cache_ro) {
		cifs_dbg(VFS, "mounting share with read only caching. Ensure that the share will not be modified while in use.\n");
		cifs_sb->mnt_cifs_flags |= CIFS_MOUNT_RO_CACHE;
	} else if (ctx->cache_rw) {
		cifs_dbg(VFS, "mounting share in single client RW caching mode. Ensure that no other systems will be accessing the share.\n");
		cifs_sb->mnt_cifs_flags |= (CIFS_MOUNT_RO_CACHE |
					    CIFS_MOUNT_RW_CACHE);
	}

	if ((ctx->cifs_acl) && (ctx->dynperm))
		cifs_dbg(VFS, "mount option dynperm ignored if cifsacl mount option supported\n");

	if (ctx->prepath) {
		cifs_sb->prepath = kstrdup(ctx->prepath, GFP_KERNEL);
		if (cifs_sb->prepath == NULL)
			return -ENOMEM;
		cifs_sb->mnt_cifs_flags |= CIFS_MOUNT_USE_PREFIX_PATH;
	}

	return 0;
}

/* Release all succeed connections */
static inline void mount_put_conns(struct mount_ctx *mnt_ctx)
{
	int rc = 0;

	if (mnt_ctx->tcon)
		cifs_put_tcon(mnt_ctx->tcon);
	else if (mnt_ctx->ses)
		cifs_put_smb_ses(mnt_ctx->ses);
	else if (mnt_ctx->server)
		cifs_put_tcp_session(mnt_ctx->server, 0);
	mnt_ctx->cifs_sb->mnt_cifs_flags &= ~CIFS_MOUNT_POSIX_PATHS;
	free_xid(mnt_ctx->xid);
}

/* Get connections for tcp, ses and tcon */
static int mount_get_conns(struct mount_ctx *mnt_ctx)
{
	int rc = 0;
	struct TCP_Server_Info *server = NULL;
	struct cifs_ses *ses = NULL;
	struct cifs_tcon *tcon = NULL;
	struct smb3_fs_context *ctx = mnt_ctx->fs_ctx;
	struct cifs_sb_info *cifs_sb = mnt_ctx->cifs_sb;
	unsigned int xid;

	xid = get_xid();

	/* get a reference to a tcp session */
	server = cifs_get_tcp_session(ctx, NULL);
	if (IS_ERR(server)) {
		rc = PTR_ERR(server);
		server = NULL;
		goto out;
	}

	/* get a reference to a SMB session */
	ses = cifs_get_smb_ses(server, ctx);
	if (IS_ERR(ses)) {
		rc = PTR_ERR(ses);
		ses = NULL;
		goto out;
	}

	if ((ctx->persistent == true) && (!(ses->server->capabilities &
					    SMB2_GLOBAL_CAP_PERSISTENT_HANDLES))) {
		cifs_server_dbg(VFS, "persistent handles not supported by server\n");
		rc = -EOPNOTSUPP;
		goto out;
	}

	/* search for existing tcon to this server share */
	tcon = cifs_get_tcon(ses, ctx);
	if (IS_ERR(tcon)) {
		rc = PTR_ERR(tcon);
		tcon = NULL;
		goto out;
	}

	/* if new SMB3.11 POSIX extensions are supported do not remap / and \ */
	if (tcon->posix_extensions)
		cifs_sb->mnt_cifs_flags |= CIFS_MOUNT_POSIX_PATHS;

	/* tell server which Unix caps we support */
	if (cap_unix(tcon->ses)) {
		/*
		 * reset of caps checks mount to see if unix extensions disabled
		 * for just this mount.
		 */
		reset_cifs_unix_caps(xid, tcon, cifs_sb, ctx);
		spin_lock(&cifs_tcp_ses_lock);
		if ((tcon->ses->server->tcpStatus == CifsNeedReconnect) &&
		    (le64_to_cpu(tcon->fsUnixInfo.Capability) &
		     CIFS_UNIX_TRANSPORT_ENCRYPTION_MANDATORY_CAP)) {
			spin_unlock(&cifs_tcp_ses_lock);
			rc = -EACCES;
			goto out;
		}
		spin_unlock(&cifs_tcp_ses_lock);
	} else
		tcon->unix_ext = 0; /* server does not support them */

	/* do not care if a following call succeed - informational */
	if (!tcon->pipe && server->ops->qfs_tcon) {
		server->ops->qfs_tcon(xid, tcon, cifs_sb);
		if (cifs_sb->mnt_cifs_flags & CIFS_MOUNT_RO_CACHE) {
			if (tcon->fsDevInfo.DeviceCharacteristics &
			    cpu_to_le32(FILE_READ_ONLY_DEVICE))
				cifs_dbg(VFS, "mounted to read only share\n");
			else if ((cifs_sb->mnt_cifs_flags &
				  CIFS_MOUNT_RW_CACHE) == 0)
				cifs_dbg(VFS, "read only mount of RW share\n");
			/* no need to log a RW mount of a typical RW share */
		}
	}

	/*
	 * Clamp the rsize/wsize mount arguments if they are too big for the server
	 * and set the rsize/wsize to the negotiated values if not passed in by
	 * the user on mount
	 */
	if ((cifs_sb->ctx->wsize == 0) ||
	    (cifs_sb->ctx->wsize > server->ops->negotiate_wsize(tcon, ctx)))
		cifs_sb->ctx->wsize = server->ops->negotiate_wsize(tcon, ctx);
	if ((cifs_sb->ctx->rsize == 0) ||
	    (cifs_sb->ctx->rsize > server->ops->negotiate_rsize(tcon, ctx)))
		cifs_sb->ctx->rsize = server->ops->negotiate_rsize(tcon, ctx);

	/*
	 * The cookie is initialized from volume info returned above.
	 * Inside cifs_fscache_get_super_cookie it checks
	 * that we do not get super cookie twice.
	 */
	if (cifs_sb->mnt_cifs_flags & CIFS_MOUNT_FSCACHE)
		cifs_fscache_get_super_cookie(tcon);

out:
	mnt_ctx->server = server;
	mnt_ctx->ses = ses;
	mnt_ctx->tcon = tcon;
	mnt_ctx->xid = xid;

	return rc;
}

static int mount_setup_tlink(struct cifs_sb_info *cifs_sb, struct cifs_ses *ses,
			     struct cifs_tcon *tcon)
{
	struct tcon_link *tlink;

	/* hang the tcon off of the superblock */
	tlink = kzalloc(sizeof(*tlink), GFP_KERNEL);
	if (tlink == NULL)
		return -ENOMEM;

	tlink->tl_uid = ses->linux_uid;
	tlink->tl_tcon = tcon;
	tlink->tl_time = jiffies;
	set_bit(TCON_LINK_MASTER, &tlink->tl_flags);
	set_bit(TCON_LINK_IN_TREE, &tlink->tl_flags);

	cifs_sb->master_tlink = tlink;
	spin_lock(&cifs_sb->tlink_tree_lock);
	tlink_rb_insert(&cifs_sb->tlink_tree, tlink);
	spin_unlock(&cifs_sb->tlink_tree_lock);

	queue_delayed_work(cifsiod_wq, &cifs_sb->prune_tlinks,
				TLINK_IDLE_EXPIRE);
	return 0;
}

#ifdef CONFIG_CIFS_DFS_UPCALL
/* Get unique dfs connections */
static int mount_get_dfs_conns(struct mount_ctx *mnt_ctx)
{
	int rc;

	mnt_ctx->fs_ctx->nosharesock = true;
	rc = mount_get_conns(mnt_ctx);
	if (mnt_ctx->server) {
		cifs_dbg(FYI, "%s: marking tcp session as a dfs connection\n", __func__);
		spin_lock(&cifs_tcp_ses_lock);
		mnt_ctx->server->is_dfs_conn = true;
		spin_unlock(&cifs_tcp_ses_lock);
	}
	return rc;
}

/*
 * cifs_build_path_to_root returns full path to root when we do not have an
 * existing connection (tcon)
 */
static char *
build_unc_path_to_root(const struct smb3_fs_context *ctx,
		       const struct cifs_sb_info *cifs_sb, bool useppath)
{
	char *full_path, *pos;
	unsigned int pplen = useppath && ctx->prepath ?
		strlen(ctx->prepath) + 1 : 0;
	unsigned int unc_len = strnlen(ctx->UNC, MAX_TREE_SIZE + 1);

	if (unc_len > MAX_TREE_SIZE)
		return ERR_PTR(-EINVAL);

	full_path = kmalloc(unc_len + pplen + 1, GFP_KERNEL);
	if (full_path == NULL)
		return ERR_PTR(-ENOMEM);

	memcpy(full_path, ctx->UNC, unc_len);
	pos = full_path + unc_len;

	if (pplen) {
		*pos = CIFS_DIR_SEP(cifs_sb);
		memcpy(pos + 1, ctx->prepath, pplen);
		pos += pplen;
	}

	*pos = '\0'; /* add trailing null */
	convert_delimiter(full_path, CIFS_DIR_SEP(cifs_sb));
	cifs_dbg(FYI, "%s: full_path=%s\n", __func__, full_path);
	return full_path;
}

/*
 * expand_dfs_referral - Update cifs_sb from dfs referral path
 *
 * cifs_sb->ctx->mount_options will be (re-)allocated to a string containing updated options for the
 * submount.  Otherwise it will be left untouched.
 */
static int expand_dfs_referral(struct mount_ctx *mnt_ctx, const char *full_path,
			       struct dfs_info3_param *referral)
{
	int rc;
	struct cifs_sb_info *cifs_sb = mnt_ctx->cifs_sb;
	struct smb3_fs_context *ctx = mnt_ctx->fs_ctx;
	char *fake_devname = NULL, *mdata = NULL;

	mdata = cifs_compose_mount_options(cifs_sb->ctx->mount_options, full_path + 1, referral,
					   &fake_devname);
	if (IS_ERR(mdata)) {
		rc = PTR_ERR(mdata);
		mdata = NULL;
	} else {
		/*
		 * We can not clear out the whole structure since we no longer have an explicit
		 * function to parse a mount-string. Instead we need to clear out the individual
		 * fields that are no longer valid.
		 */
		kfree(ctx->prepath);
		ctx->prepath = NULL;
		rc = cifs_setup_volume_info(ctx, mdata, fake_devname);
	}
	kfree(fake_devname);
	kfree(cifs_sb->ctx->mount_options);
	cifs_sb->ctx->mount_options = mdata;

	return rc;
}
#endif

/* TODO: all callers to this are broken. We are not parsing mount_options here
 * we should pass a clone of the original context?
 */
int
cifs_setup_volume_info(struct smb3_fs_context *ctx, const char *mntopts, const char *devname)
{
	int rc;

	if (devname) {
		cifs_dbg(FYI, "%s: devname=%s\n", __func__, devname);
		rc = smb3_parse_devname(devname, ctx);
		if (rc) {
			cifs_dbg(VFS, "%s: failed to parse %s: %d\n", __func__, devname, rc);
			return rc;
		}
	}

	if (mntopts) {
		char *ip;

		rc = smb3_parse_opt(mntopts, "ip", &ip);
		if (rc) {
			cifs_dbg(VFS, "%s: failed to parse ip options: %d\n", __func__, rc);
			return rc;
		}

		rc = cifs_convert_address((struct sockaddr *)&ctx->dstaddr, ip, strlen(ip));
		kfree(ip);
		if (!rc) {
			cifs_dbg(VFS, "%s: failed to convert ip address\n", __func__);
			return -EINVAL;
		}
	}

	if (ctx->nullauth) {
		cifs_dbg(FYI, "Anonymous login\n");
		kfree(ctx->username);
		ctx->username = NULL;
	} else if (ctx->username) {
		/* BB fixme parse for domain name here */
		cifs_dbg(FYI, "Username: %s\n", ctx->username);
	} else {
		cifs_dbg(VFS, "No username specified\n");
	/* In userspace mount helper we can get user name from alternate
	   locations such as env variables and files on disk */
		return -EINVAL;
	}

	return 0;
}

static int
cifs_are_all_path_components_accessible(struct TCP_Server_Info *server,
					unsigned int xid,
					struct cifs_tcon *tcon,
					struct cifs_sb_info *cifs_sb,
					char *full_path,
					int added_treename)
{
	int rc;
	char *s;
	char sep, tmp;
	int skip = added_treename ? 1 : 0;

	sep = CIFS_DIR_SEP(cifs_sb);
	s = full_path;

	rc = server->ops->is_path_accessible(xid, tcon, cifs_sb, "");
	while (rc == 0) {
		/* skip separators */
		while (*s == sep)
			s++;
		if (!*s)
			break;
		/* next separator */
		while (*s && *s != sep)
			s++;
		/*
		 * if the treename is added, we then have to skip the first
		 * part within the separators
		 */
		if (skip) {
			skip = 0;
			continue;
		}
		/*
		 * temporarily null-terminate the path at the end of
		 * the current component
		 */
		tmp = *s;
		*s = 0;
		rc = server->ops->is_path_accessible(xid, tcon, cifs_sb,
						     full_path);
		*s = tmp;
	}
	return rc;
}

/*
 * Check if path is remote (i.e. a DFS share).
 *
 * Return -EREMOTE if it is, otherwise 0 or -errno.
 */
static int is_path_remote(struct mount_ctx *mnt_ctx)
{
	int rc;
	struct cifs_sb_info *cifs_sb = mnt_ctx->cifs_sb;
	struct TCP_Server_Info *server = mnt_ctx->server;
	unsigned int xid = mnt_ctx->xid;
	struct cifs_tcon *tcon = mnt_ctx->tcon;
	struct smb3_fs_context *ctx = mnt_ctx->fs_ctx;
	char *full_path;
#ifdef CONFIG_CIFS_DFS_UPCALL
	bool nodfs = cifs_sb->mnt_cifs_flags & CIFS_MOUNT_NO_DFS;
#endif

	if (!server->ops->is_path_accessible)
		return -EOPNOTSUPP;

	/*
	 * cifs_build_path_to_root works only when we have a valid tcon
	 */
	full_path = cifs_build_path_to_root(ctx, cifs_sb, tcon,
					    tcon->Flags & SMB_SHARE_IS_IN_DFS);
	if (full_path == NULL)
		return -ENOMEM;

	cifs_dbg(FYI, "%s: full_path: %s\n", __func__, full_path);

	rc = server->ops->is_path_accessible(xid, tcon, cifs_sb,
					     full_path);
#ifdef CONFIG_CIFS_DFS_UPCALL
	if (nodfs) {
		if (rc == -EREMOTE)
			rc = -EOPNOTSUPP;
		goto out;
	}

	/* path *might* exist with non-ASCII characters in DFS root
	 * try again with full path (only if nodfs is not set) */
	if (rc == -ENOENT && is_tcon_dfs(tcon))
		rc = cifs_dfs_query_info_nonascii_quirk(xid, tcon, cifs_sb,
							full_path);
#endif
	if (rc != 0 && rc != -EREMOTE)
		goto out;

	if (rc != -EREMOTE) {
		rc = cifs_are_all_path_components_accessible(server, xid, tcon,
			cifs_sb, full_path, tcon->Flags & SMB_SHARE_IS_IN_DFS);
		if (rc != 0) {
			cifs_server_dbg(VFS, "cannot query dirs between root and final path, enabling CIFS_MOUNT_USE_PREFIX_PATH\n");
			cifs_sb->mnt_cifs_flags |= CIFS_MOUNT_USE_PREFIX_PATH;
			rc = 0;
		}
	}

out:
	kfree(full_path);
	return rc;
}

#ifdef CONFIG_CIFS_DFS_UPCALL
static void set_root_ses(struct mount_ctx *mnt_ctx)
{
	if (mnt_ctx->ses) {
		spin_lock(&cifs_tcp_ses_lock);
		mnt_ctx->ses->ses_count++;
		spin_unlock(&cifs_tcp_ses_lock);
		dfs_cache_add_refsrv_session(&mnt_ctx->mount_id, mnt_ctx->ses);
	}
	mnt_ctx->root_ses = mnt_ctx->ses;
}

static int is_dfs_mount(struct mount_ctx *mnt_ctx, bool *isdfs, struct dfs_cache_tgt_list *root_tl)
{
	int rc;
	struct cifs_sb_info *cifs_sb = mnt_ctx->cifs_sb;
	struct smb3_fs_context *ctx = mnt_ctx->fs_ctx;

	*isdfs = true;

	rc = mount_get_conns(mnt_ctx);
	/*
	 * If called with 'nodfs' mount option, then skip DFS resolving.  Otherwise unconditionally
	 * try to get an DFS referral (even cached) to determine whether it is an DFS mount.
	 *
	 * Skip prefix path to provide support for DFS referrals from w2k8 servers which don't seem
	 * to respond with PATH_NOT_COVERED to requests that include the prefix.
	 */
	if ((cifs_sb->mnt_cifs_flags & CIFS_MOUNT_NO_DFS) ||
	    dfs_cache_find(mnt_ctx->xid, mnt_ctx->ses, cifs_sb->local_nls, cifs_remap(cifs_sb),
			   ctx->UNC + 1, NULL, root_tl)) {
		if (rc)
			return rc;
		/* Check if it is fully accessible and then mount it */
		rc = is_path_remote(mnt_ctx);
		if (!rc)
			*isdfs = false;
		else if (rc != -EREMOTE)
			return rc;
	}
	return 0;
}

static int connect_dfs_target(struct mount_ctx *mnt_ctx, const char *full_path,
			      const char *ref_path, struct dfs_cache_tgt_iterator *tit)
{
	int rc;
	struct dfs_info3_param ref = {};
	struct cifs_sb_info *cifs_sb = mnt_ctx->cifs_sb;
	char *oldmnt = cifs_sb->ctx->mount_options;

	cifs_dbg(FYI, "%s: full_path=%s ref_path=%s target=%s\n", __func__, full_path, ref_path,
		 dfs_cache_get_tgt_name(tit));

	rc = dfs_cache_get_tgt_referral(ref_path, tit, &ref);
	if (rc)
		goto out;

	rc = expand_dfs_referral(mnt_ctx, full_path, &ref);
	if (rc)
		goto out;

	/* Connect to new target only if we were redirected (e.g. mount options changed) */
	if (oldmnt != cifs_sb->ctx->mount_options) {
		mount_put_conns(mnt_ctx);
		rc = mount_get_dfs_conns(mnt_ctx);
	}
	if (!rc) {
		if (cifs_is_referral_server(mnt_ctx->tcon, &ref))
			set_root_ses(mnt_ctx);
		rc = dfs_cache_update_tgthint(mnt_ctx->xid, mnt_ctx->root_ses, cifs_sb->local_nls,
					      cifs_remap(cifs_sb), ref_path, tit);
	}

out:
	free_dfs_info_param(&ref);
	return rc;
}

static int connect_dfs_root(struct mount_ctx *mnt_ctx, struct dfs_cache_tgt_list *root_tl)
{
	int rc;
	char *full_path;
	struct cifs_sb_info *cifs_sb = mnt_ctx->cifs_sb;
	struct smb3_fs_context *ctx = mnt_ctx->fs_ctx;
	struct dfs_cache_tgt_iterator *tit;

	/* Put initial connections as they might be shared with other mounts.  We need unique dfs
	 * connections per mount to properly failover, so mount_get_dfs_conns() must be used from
	 * now on.
	 */
	mount_put_conns(mnt_ctx);
	mount_get_dfs_conns(mnt_ctx);
	set_root_ses(mnt_ctx);

	full_path = build_unc_path_to_root(ctx, cifs_sb, true);
	if (IS_ERR(full_path))
		return PTR_ERR(full_path);

	mnt_ctx->origin_fullpath = dfs_cache_canonical_path(ctx->UNC, cifs_sb->local_nls,
							    cifs_remap(cifs_sb));
	if (IS_ERR(mnt_ctx->origin_fullpath)) {
		rc = PTR_ERR(mnt_ctx->origin_fullpath);
		mnt_ctx->origin_fullpath = NULL;
		goto out;
	}

	/* Try all dfs root targets */
	for (rc = -ENOENT, tit = dfs_cache_get_tgt_iterator(root_tl);
	     tit; tit = dfs_cache_get_next_tgt(root_tl, tit)) {
		rc = connect_dfs_target(mnt_ctx, full_path, mnt_ctx->origin_fullpath + 1, tit);
		if (!rc) {
			mnt_ctx->leaf_fullpath = kstrdup(mnt_ctx->origin_fullpath, GFP_KERNEL);
			if (!mnt_ctx->leaf_fullpath)
				rc = -ENOMEM;
			break;
		}
	}

out:
	kfree(full_path);
	return rc;
}

static int __follow_dfs_link(struct mount_ctx *mnt_ctx)
{
	int rc;
	struct cifs_sb_info *cifs_sb = mnt_ctx->cifs_sb;
	struct smb3_fs_context *ctx = mnt_ctx->fs_ctx;
	char *full_path;
	struct dfs_cache_tgt_list tl = DFS_CACHE_TGT_LIST_INIT(tl);
	struct dfs_cache_tgt_iterator *tit;

	full_path = build_unc_path_to_root(ctx, cifs_sb, true);
	if (IS_ERR(full_path))
		return PTR_ERR(full_path);

	kfree(mnt_ctx->leaf_fullpath);
	mnt_ctx->leaf_fullpath = dfs_cache_canonical_path(full_path, cifs_sb->local_nls,
							  cifs_remap(cifs_sb));
	if (IS_ERR(mnt_ctx->leaf_fullpath)) {
		rc = PTR_ERR(mnt_ctx->leaf_fullpath);
		mnt_ctx->leaf_fullpath = NULL;
		goto out;
	}

	/* Get referral from dfs link */
	rc = dfs_cache_find(mnt_ctx->xid, mnt_ctx->root_ses, cifs_sb->local_nls,
			    cifs_remap(cifs_sb), mnt_ctx->leaf_fullpath + 1, NULL, &tl);
	if (rc)
		goto out;

	/* Try all dfs link targets.  If an I/O fails from currently connected DFS target with an
	 * error other than STATUS_PATH_NOT_COVERED (-EREMOTE), then retry it from other targets as
	 * specified in MS-DFSC "3.1.5.2 I/O Operation to Target Fails with an Error Other Than
	 * STATUS_PATH_NOT_COVERED."
	 */
	for (rc = -ENOENT, tit = dfs_cache_get_tgt_iterator(&tl);
	     tit; tit = dfs_cache_get_next_tgt(&tl, tit)) {
		rc = connect_dfs_target(mnt_ctx, full_path, mnt_ctx->leaf_fullpath + 1, tit);
		if (!rc) {
			rc = is_path_remote(mnt_ctx);
			if (!rc || rc == -EREMOTE)
				break;
		}
	}

out:
	kfree(full_path);
	dfs_cache_free_tgts(&tl);
	return rc;
}

static int follow_dfs_link(struct mount_ctx *mnt_ctx)
{
	int rc;
	struct cifs_sb_info *cifs_sb = mnt_ctx->cifs_sb;
	struct smb3_fs_context *ctx = mnt_ctx->fs_ctx;
	char *full_path;
	int num_links = 0;

	full_path = build_unc_path_to_root(ctx, cifs_sb, true);
	if (IS_ERR(full_path))
		return PTR_ERR(full_path);

	kfree(mnt_ctx->origin_fullpath);
	mnt_ctx->origin_fullpath = dfs_cache_canonical_path(full_path, cifs_sb->local_nls,
							    cifs_remap(cifs_sb));
	kfree(full_path);

	if (IS_ERR(mnt_ctx->origin_fullpath)) {
		rc = PTR_ERR(mnt_ctx->origin_fullpath);
		mnt_ctx->origin_fullpath = NULL;
		return rc;
	}

	do {
		rc = __follow_dfs_link(mnt_ctx);
		if (!rc || rc != -EREMOTE)
			break;
	} while (rc = -ELOOP, ++num_links < MAX_NESTED_LINKS);

	return rc;
}

/* Set up DFS referral paths for failover */
static void setup_server_referral_paths(struct mount_ctx *mnt_ctx)
{
	struct TCP_Server_Info *server = mnt_ctx->server;

	mutex_lock(&server->refpath_lock);
	server->origin_fullpath = mnt_ctx->origin_fullpath;
	server->leaf_fullpath = mnt_ctx->leaf_fullpath;
	server->current_fullpath = mnt_ctx->leaf_fullpath;
	mutex_unlock(&server->refpath_lock);
	mnt_ctx->origin_fullpath = mnt_ctx->leaf_fullpath = NULL;
}

int cifs_mount(struct cifs_sb_info *cifs_sb, struct smb3_fs_context *ctx)
{
	int rc;
	struct mount_ctx mnt_ctx = { .cifs_sb = cifs_sb, .fs_ctx = ctx, };
	struct dfs_cache_tgt_list tl = DFS_CACHE_TGT_LIST_INIT(tl);
	bool isdfs;

	rc = is_dfs_mount(&mnt_ctx, &isdfs, &tl);
	if (rc)
		goto error;
	if (!isdfs)
		goto out;

	/* proceed as DFS mount */
	uuid_gen(&mnt_ctx.mount_id);
	rc = connect_dfs_root(&mnt_ctx, &tl);
	dfs_cache_free_tgts(&tl);

	if (rc)
		goto error;

	rc = is_path_remote(&mnt_ctx);
	if (rc)
		rc = follow_dfs_link(&mnt_ctx);
	if (rc)
		goto error;

	setup_server_referral_paths(&mnt_ctx);
	/*
	 * After reconnecting to a different server, unique ids won't match anymore, so we disable
	 * serverino. This prevents dentry revalidation to think the dentry are stale (ESTALE).
	 */
	cifs_autodisable_serverino(cifs_sb);
	/*
	 * Force the use of prefix path to support failover on DFS paths that resolve to targets
	 * that have different prefix paths.
	 */
	cifs_sb->mnt_cifs_flags |= CIFS_MOUNT_USE_PREFIX_PATH;
	kfree(cifs_sb->prepath);
	cifs_sb->prepath = ctx->prepath;
	ctx->prepath = NULL;
	uuid_copy(&cifs_sb->dfs_mount_id, &mnt_ctx.mount_id);

out:
	free_xid(mnt_ctx.xid);
	cifs_try_adding_channels(cifs_sb, mnt_ctx.ses);
	return mount_setup_tlink(cifs_sb, mnt_ctx.ses, mnt_ctx.tcon);

error:
	dfs_cache_put_refsrv_sessions(&mnt_ctx.mount_id);
	kfree(mnt_ctx.origin_fullpath);
	kfree(mnt_ctx.leaf_fullpath);
	mount_put_conns(&mnt_ctx);
	return rc;
}
#else
int cifs_mount(struct cifs_sb_info *cifs_sb, struct smb3_fs_context *ctx)
{
	int rc = 0;
	struct mount_ctx mnt_ctx = { .cifs_sb = cifs_sb, .fs_ctx = ctx, };

	rc = mount_get_conns(&mnt_ctx);
	if (rc)
		goto error;

	if (mnt_ctx.tcon) {
		rc = is_path_remote(&mnt_ctx);
		if (rc == -EREMOTE)
			rc = -EOPNOTSUPP;
		if (rc)
			goto error;
	}

	free_xid(mnt_ctx.xid);
	return mount_setup_tlink(cifs_sb, mnt_ctx.ses, mnt_ctx.tcon);

error:
	mount_put_conns(&mnt_ctx);
	return rc;
}
#endif

/*
 * Issue a TREE_CONNECT request.
 */
int
CIFSTCon(const unsigned int xid, struct cifs_ses *ses,
	 const char *tree, struct cifs_tcon *tcon,
	 const struct nls_table *nls_codepage)
{
	struct smb_hdr *smb_buffer;
	struct smb_hdr *smb_buffer_response;
	TCONX_REQ *pSMB;
	TCONX_RSP *pSMBr;
	unsigned char *bcc_ptr;
	int rc = 0;
	int length;
	__u16 bytes_left, count;

	if (ses == NULL)
		return -EIO;

	smb_buffer = cifs_buf_get();
	if (smb_buffer == NULL)
		return -ENOMEM;

	smb_buffer_response = smb_buffer;

	header_assemble(smb_buffer, SMB_COM_TREE_CONNECT_ANDX,
			NULL /*no tid */ , 4 /*wct */ );

	smb_buffer->Mid = get_next_mid(ses->server);
	smb_buffer->Uid = ses->Suid;
	pSMB = (TCONX_REQ *) smb_buffer;
	pSMBr = (TCONX_RSP *) smb_buffer_response;

	pSMB->AndXCommand = 0xFF;
	pSMB->Flags = cpu_to_le16(TCON_EXTENDED_SECINFO);
	bcc_ptr = &pSMB->Password[0];
	if (tcon->pipe || (ses->server->sec_mode & SECMODE_USER)) {
		pSMB->PasswordLength = cpu_to_le16(1);	/* minimum */
		*bcc_ptr = 0; /* password is null byte */
		bcc_ptr++;              /* skip password */
		/* already aligned so no need to do it below */
	}

	if (ses->server->sign)
		smb_buffer->Flags2 |= SMBFLG2_SECURITY_SIGNATURE;

	if (ses->capabilities & CAP_STATUS32) {
		smb_buffer->Flags2 |= SMBFLG2_ERR_STATUS;
	}
	if (ses->capabilities & CAP_DFS) {
		smb_buffer->Flags2 |= SMBFLG2_DFS;
	}
	if (ses->capabilities & CAP_UNICODE) {
		smb_buffer->Flags2 |= SMBFLG2_UNICODE;
		length =
		    cifs_strtoUTF16((__le16 *) bcc_ptr, tree,
			6 /* max utf8 char length in bytes */ *
			(/* server len*/ + 256 /* share len */), nls_codepage);
		bcc_ptr += 2 * length;	/* convert num 16 bit words to bytes */
		bcc_ptr += 2;	/* skip trailing null */
	} else {		/* ASCII */
		strcpy(bcc_ptr, tree);
		bcc_ptr += strlen(tree) + 1;
	}
	strcpy(bcc_ptr, "?????");
	bcc_ptr += strlen("?????");
	bcc_ptr += 1;
	count = bcc_ptr - &pSMB->Password[0];
	be32_add_cpu(&pSMB->hdr.smb_buf_length, count);
	pSMB->ByteCount = cpu_to_le16(count);

	rc = SendReceive(xid, ses, smb_buffer, smb_buffer_response, &length,
			 0);

	/* above now done in SendReceive */
	if (rc == 0) {
		bool is_unicode;

		tcon->tid = smb_buffer_response->Tid;
		bcc_ptr = pByteArea(smb_buffer_response);
		bytes_left = get_bcc(smb_buffer_response);
		length = strnlen(bcc_ptr, bytes_left - 2);
		if (smb_buffer->Flags2 & SMBFLG2_UNICODE)
			is_unicode = true;
		else
			is_unicode = false;


		/* skip service field (NB: this field is always ASCII) */
		if (length == 3) {
			if ((bcc_ptr[0] == 'I') && (bcc_ptr[1] == 'P') &&
			    (bcc_ptr[2] == 'C')) {
				cifs_dbg(FYI, "IPC connection\n");
				tcon->ipc = true;
				tcon->pipe = true;
			}
		} else if (length == 2) {
			if ((bcc_ptr[0] == 'A') && (bcc_ptr[1] == ':')) {
				/* the most common case */
				cifs_dbg(FYI, "disk share connection\n");
			}
		}
		bcc_ptr += length + 1;
		bytes_left -= (length + 1);
		strlcpy(tcon->treeName, tree, sizeof(tcon->treeName));

		/* mostly informational -- no need to fail on error here */
		kfree(tcon->nativeFileSystem);
		tcon->nativeFileSystem = cifs_strndup_from_utf16(bcc_ptr,
						      bytes_left, is_unicode,
						      nls_codepage);

		cifs_dbg(FYI, "nativeFileSystem=%s\n", tcon->nativeFileSystem);

		if ((smb_buffer_response->WordCount == 3) ||
			 (smb_buffer_response->WordCount == 7))
			/* field is in same location */
			tcon->Flags = le16_to_cpu(pSMBr->OptionalSupport);
		else
			tcon->Flags = 0;
		cifs_dbg(FYI, "Tcon flags: 0x%x\n", tcon->Flags);
	}

	cifs_buf_release(smb_buffer);
	return rc;
}

static void delayed_free(struct rcu_head *p)
{
	struct cifs_sb_info *cifs_sb = container_of(p, struct cifs_sb_info, rcu);

	unload_nls(cifs_sb->local_nls);
	smb3_cleanup_fs_context(cifs_sb->ctx);
	kfree(cifs_sb);
}

void
cifs_umount(struct cifs_sb_info *cifs_sb)
{
	struct rb_root *root = &cifs_sb->tlink_tree;
	struct rb_node *node;
	struct tcon_link *tlink;

	cancel_delayed_work_sync(&cifs_sb->prune_tlinks);

	spin_lock(&cifs_sb->tlink_tree_lock);
	while ((node = rb_first(root))) {
		tlink = rb_entry(node, struct tcon_link, tl_rbnode);
		cifs_get_tlink(tlink);
		clear_bit(TCON_LINK_IN_TREE, &tlink->tl_flags);
		rb_erase(node, root);

		spin_unlock(&cifs_sb->tlink_tree_lock);
		cifs_put_tlink(tlink);
		spin_lock(&cifs_sb->tlink_tree_lock);
	}
	spin_unlock(&cifs_sb->tlink_tree_lock);

	kfree(cifs_sb->prepath);
#ifdef CONFIG_CIFS_DFS_UPCALL
	dfs_cache_put_refsrv_sessions(&cifs_sb->dfs_mount_id);
#endif
	call_rcu(&cifs_sb->rcu, delayed_free);
}

int
cifs_negotiate_protocol(const unsigned int xid, struct cifs_ses *ses,
			struct TCP_Server_Info *server)
{
	int rc = 0;

	if (!server->ops->need_neg || !server->ops->negotiate)
		return -ENOSYS;

	/* only send once per connect */
	spin_lock(&cifs_tcp_ses_lock);
	if (!server->ops->need_neg(server) ||
	    server->tcpStatus != CifsNeedNegotiate) {
		spin_unlock(&cifs_tcp_ses_lock);
		return 0;
	}
	server->tcpStatus = CifsInNegotiate;
	spin_unlock(&cifs_tcp_ses_lock);

	rc = server->ops->negotiate(xid, ses, server);
	if (rc == 0) {
		spin_lock(&cifs_tcp_ses_lock);
		if (server->tcpStatus == CifsInNegotiate)
			server->tcpStatus = CifsGood;
		else
			rc = -EHOSTDOWN;
		spin_unlock(&cifs_tcp_ses_lock);
	} else {
		spin_lock(&cifs_tcp_ses_lock);
		if (server->tcpStatus == CifsInNegotiate)
			server->tcpStatus = CifsNeedNegotiate;
		spin_unlock(&cifs_tcp_ses_lock);
	}

	return rc;
}

int
cifs_setup_session(const unsigned int xid, struct cifs_ses *ses,
		   struct TCP_Server_Info *server,
		   struct nls_table *nls_info)
{
	int rc = -ENOSYS;
	bool is_binding = false;


	spin_lock(&cifs_tcp_ses_lock);
	if (ses->ses_status != SES_GOOD &&
	    ses->ses_status != SES_NEW &&
	    ses->ses_status != SES_NEED_RECON) {
		spin_unlock(&cifs_tcp_ses_lock);
		return 0;
	}

	/* only send once per connect */
	spin_lock(&ses->chan_lock);
	if (CIFS_ALL_CHANS_GOOD(ses) ||
	    cifs_chan_in_reconnect(ses, server)) {
		spin_unlock(&ses->chan_lock);
		spin_unlock(&cifs_tcp_ses_lock);
		return 0;
	}
	is_binding = !CIFS_ALL_CHANS_NEED_RECONNECT(ses);
	cifs_chan_set_in_reconnect(ses, server);
	spin_unlock(&ses->chan_lock);

	if (!is_binding)
		ses->ses_status = SES_IN_SETUP;
	spin_unlock(&cifs_tcp_ses_lock);

	if (!is_binding) {
		ses->capabilities = server->capabilities;
		if (!linuxExtEnabled)
			ses->capabilities &= (~server->vals->cap_unix);

		if (ses->auth_key.response) {
			cifs_dbg(FYI, "Free previous auth_key.response = %p\n",
				 ses->auth_key.response);
			kfree(ses->auth_key.response);
			ses->auth_key.response = NULL;
			ses->auth_key.len = 0;
		}
	}

	cifs_dbg(FYI, "Security Mode: 0x%x Capabilities: 0x%x TimeAdjust: %d\n",
		 server->sec_mode, server->capabilities, server->timeAdj);

	if (server->ops->sess_setup)
		rc = server->ops->sess_setup(xid, ses, server, nls_info);

	if (rc) {
		cifs_server_dbg(VFS, "Send error in SessSetup = %d\n", rc);
		spin_lock(&cifs_tcp_ses_lock);
		if (ses->ses_status == SES_IN_SETUP)
			ses->ses_status = SES_NEED_RECON;
		spin_lock(&ses->chan_lock);
		cifs_chan_clear_in_reconnect(ses, server);
		spin_unlock(&ses->chan_lock);
		spin_unlock(&cifs_tcp_ses_lock);
	} else {
		spin_lock(&cifs_tcp_ses_lock);
		if (ses->ses_status == SES_IN_SETUP)
			ses->ses_status = SES_GOOD;
		spin_lock(&ses->chan_lock);
		cifs_chan_clear_in_reconnect(ses, server);
		cifs_chan_clear_need_reconnect(ses, server);
		spin_unlock(&ses->chan_lock);
		spin_unlock(&cifs_tcp_ses_lock);
	}

	return rc;
}

static int
cifs_set_vol_auth(struct smb3_fs_context *ctx, struct cifs_ses *ses)
{
	ctx->sectype = ses->sectype;

	/* krb5 is special, since we don't need username or pw */
	if (ctx->sectype == Kerberos)
		return 0;

	return cifs_set_cifscreds(ctx, ses);
}

static struct cifs_tcon *
cifs_construct_tcon(struct cifs_sb_info *cifs_sb, kuid_t fsuid)
{
	int rc;
	struct cifs_tcon *master_tcon = cifs_sb_master_tcon(cifs_sb);
	struct cifs_ses *ses;
	struct cifs_tcon *tcon = NULL;
	struct smb3_fs_context *ctx;

	ctx = kzalloc(sizeof(*ctx), GFP_KERNEL);
	if (ctx == NULL)
		return ERR_PTR(-ENOMEM);

	ctx->local_nls = cifs_sb->local_nls;
	ctx->linux_uid = fsuid;
	ctx->cred_uid = fsuid;
	ctx->UNC = master_tcon->treeName;
	ctx->retry = master_tcon->retry;
	ctx->nocase = master_tcon->nocase;
	ctx->nohandlecache = master_tcon->nohandlecache;
	ctx->local_lease = master_tcon->local_lease;
	ctx->no_lease = master_tcon->no_lease;
	ctx->resilient = master_tcon->use_resilient;
	ctx->persistent = master_tcon->use_persistent;
	ctx->handle_timeout = master_tcon->handle_timeout;
	ctx->no_linux_ext = !master_tcon->unix_ext;
	ctx->linux_ext = master_tcon->posix_extensions;
	ctx->sectype = master_tcon->ses->sectype;
	ctx->sign = master_tcon->ses->sign;
	ctx->seal = master_tcon->seal;
	ctx->witness = master_tcon->use_witness;

	rc = cifs_set_vol_auth(ctx, master_tcon->ses);
	if (rc) {
		tcon = ERR_PTR(rc);
		goto out;
	}

	/* get a reference for the same TCP session */
	spin_lock(&cifs_tcp_ses_lock);
	++master_tcon->ses->server->srv_count;
	spin_unlock(&cifs_tcp_ses_lock);

	ses = cifs_get_smb_ses(master_tcon->ses->server, ctx);
	if (IS_ERR(ses)) {
		tcon = (struct cifs_tcon *)ses;
		cifs_put_tcp_session(master_tcon->ses->server, 0);
		goto out;
	}

	tcon = cifs_get_tcon(ses, ctx);
	if (IS_ERR(tcon)) {
		cifs_put_smb_ses(ses);
		goto out;
	}

	if (cap_unix(ses))
		reset_cifs_unix_caps(0, tcon, NULL, ctx);

out:
	kfree(ctx->username);
	kfree_sensitive(ctx->password);
	kfree(ctx);

	return tcon;
}

struct cifs_tcon *
cifs_sb_master_tcon(struct cifs_sb_info *cifs_sb)
{
	return tlink_tcon(cifs_sb_master_tlink(cifs_sb));
}

/* find and return a tlink with given uid */
static struct tcon_link *
tlink_rb_search(struct rb_root *root, kuid_t uid)
{
	struct rb_node *node = root->rb_node;
	struct tcon_link *tlink;

	while (node) {
		tlink = rb_entry(node, struct tcon_link, tl_rbnode);

		if (uid_gt(tlink->tl_uid, uid))
			node = node->rb_left;
		else if (uid_lt(tlink->tl_uid, uid))
			node = node->rb_right;
		else
			return tlink;
	}
	return NULL;
}

/* insert a tcon_link into the tree */
static void
tlink_rb_insert(struct rb_root *root, struct tcon_link *new_tlink)
{
	struct rb_node **new = &(root->rb_node), *parent = NULL;
	struct tcon_link *tlink;

	while (*new) {
		tlink = rb_entry(*new, struct tcon_link, tl_rbnode);
		parent = *new;

		if (uid_gt(tlink->tl_uid, new_tlink->tl_uid))
			new = &((*new)->rb_left);
		else
			new = &((*new)->rb_right);
	}

	rb_link_node(&new_tlink->tl_rbnode, parent, new);
	rb_insert_color(&new_tlink->tl_rbnode, root);
}

/*
 * Find or construct an appropriate tcon given a cifs_sb and the fsuid of the
 * current task.
 *
 * If the superblock doesn't refer to a multiuser mount, then just return
 * the master tcon for the mount.
 *
 * First, search the rbtree for an existing tcon for this fsuid. If one
 * exists, then check to see if it's pending construction. If it is then wait
 * for construction to complete. Once it's no longer pending, check to see if
 * it failed and either return an error or retry construction, depending on
 * the timeout.
 *
 * If one doesn't exist then insert a new tcon_link struct into the tree and
 * try to construct a new one.
 */
struct tcon_link *
cifs_sb_tlink(struct cifs_sb_info *cifs_sb)
{
	int ret;
	kuid_t fsuid = current_fsuid();
	struct tcon_link *tlink, *newtlink;

	if (!(cifs_sb->mnt_cifs_flags & CIFS_MOUNT_MULTIUSER))
		return cifs_get_tlink(cifs_sb_master_tlink(cifs_sb));

	spin_lock(&cifs_sb->tlink_tree_lock);
	tlink = tlink_rb_search(&cifs_sb->tlink_tree, fsuid);
	if (tlink)
		cifs_get_tlink(tlink);
	spin_unlock(&cifs_sb->tlink_tree_lock);

	if (tlink == NULL) {
		newtlink = kzalloc(sizeof(*tlink), GFP_KERNEL);
		if (newtlink == NULL)
			return ERR_PTR(-ENOMEM);
		newtlink->tl_uid = fsuid;
		newtlink->tl_tcon = ERR_PTR(-EACCES);
		set_bit(TCON_LINK_PENDING, &newtlink->tl_flags);
		set_bit(TCON_LINK_IN_TREE, &newtlink->tl_flags);
		cifs_get_tlink(newtlink);

		spin_lock(&cifs_sb->tlink_tree_lock);
		/* was one inserted after previous search? */
		tlink = tlink_rb_search(&cifs_sb->tlink_tree, fsuid);
		if (tlink) {
			cifs_get_tlink(tlink);
			spin_unlock(&cifs_sb->tlink_tree_lock);
			kfree(newtlink);
			goto wait_for_construction;
		}
		tlink = newtlink;
		tlink_rb_insert(&cifs_sb->tlink_tree, tlink);
		spin_unlock(&cifs_sb->tlink_tree_lock);
	} else {
wait_for_construction:
		ret = wait_on_bit(&tlink->tl_flags, TCON_LINK_PENDING,
				  TASK_INTERRUPTIBLE);
		if (ret) {
			cifs_put_tlink(tlink);
			return ERR_PTR(-ERESTARTSYS);
		}

		/* if it's good, return it */
		if (!IS_ERR(tlink->tl_tcon))
			return tlink;

		/* return error if we tried this already recently */
		if (time_before(jiffies, tlink->tl_time + TLINK_ERROR_EXPIRE)) {
			cifs_put_tlink(tlink);
			return ERR_PTR(-EACCES);
		}

		if (test_and_set_bit(TCON_LINK_PENDING, &tlink->tl_flags))
			goto wait_for_construction;
	}

	tlink->tl_tcon = cifs_construct_tcon(cifs_sb, fsuid);
	clear_bit(TCON_LINK_PENDING, &tlink->tl_flags);
	wake_up_bit(&tlink->tl_flags, TCON_LINK_PENDING);

	if (IS_ERR(tlink->tl_tcon)) {
		cifs_put_tlink(tlink);
		return ERR_PTR(-EACCES);
	}

	return tlink;
}

/*
 * periodic workqueue job that scans tcon_tree for a superblock and closes
 * out tcons.
 */
static void
cifs_prune_tlinks(struct work_struct *work)
{
	struct cifs_sb_info *cifs_sb = container_of(work, struct cifs_sb_info,
						    prune_tlinks.work);
	struct rb_root *root = &cifs_sb->tlink_tree;
	struct rb_node *node;
	struct rb_node *tmp;
	struct tcon_link *tlink;

	/*
	 * Because we drop the spinlock in the loop in order to put the tlink
	 * it's not guarded against removal of links from the tree. The only
	 * places that remove entries from the tree are this function and
	 * umounts. Because this function is non-reentrant and is canceled
	 * before umount can proceed, this is safe.
	 */
	spin_lock(&cifs_sb->tlink_tree_lock);
	node = rb_first(root);
	while (node != NULL) {
		tmp = node;
		node = rb_next(tmp);
		tlink = rb_entry(tmp, struct tcon_link, tl_rbnode);

		if (test_bit(TCON_LINK_MASTER, &tlink->tl_flags) ||
		    atomic_read(&tlink->tl_count) != 0 ||
		    time_after(tlink->tl_time + TLINK_IDLE_EXPIRE, jiffies))
			continue;

		cifs_get_tlink(tlink);
		clear_bit(TCON_LINK_IN_TREE, &tlink->tl_flags);
		rb_erase(tmp, root);

		spin_unlock(&cifs_sb->tlink_tree_lock);
		cifs_put_tlink(tlink);
		spin_lock(&cifs_sb->tlink_tree_lock);
	}
	spin_unlock(&cifs_sb->tlink_tree_lock);

	queue_delayed_work(cifsiod_wq, &cifs_sb->prune_tlinks,
				TLINK_IDLE_EXPIRE);
}

#ifdef CONFIG_CIFS_DFS_UPCALL
/* Update dfs referral path of superblock */
static int update_server_fullpath(struct TCP_Server_Info *server, struct cifs_sb_info *cifs_sb,
				  const char *target)
{
	int rc = 0;
	size_t len = strlen(target);
	char *refpath, *npath;

	if (unlikely(len < 2 || *target != '\\'))
		return -EINVAL;

	if (target[1] == '\\') {
		len += 1;
		refpath = kmalloc(len, GFP_KERNEL);
		if (!refpath)
			return -ENOMEM;

		scnprintf(refpath, len, "%s", target);
	} else {
		len += sizeof("\\");
		refpath = kmalloc(len, GFP_KERNEL);
		if (!refpath)
			return -ENOMEM;

		scnprintf(refpath, len, "\\%s", target);
	}

	npath = dfs_cache_canonical_path(refpath, cifs_sb->local_nls, cifs_remap(cifs_sb));
	kfree(refpath);

	if (IS_ERR(npath)) {
		rc = PTR_ERR(npath);
	} else {
		mutex_lock(&server->refpath_lock);
		kfree(server->leaf_fullpath);
		server->leaf_fullpath = npath;
		mutex_unlock(&server->refpath_lock);
		server->current_fullpath = server->leaf_fullpath;
	}
	return rc;
}

static int target_share_matches_server(struct TCP_Server_Info *server, const char *tcp_host,
				       size_t tcp_host_len, char *share, bool *target_match)
{
	int rc = 0;
	const char *dfs_host;
	size_t dfs_host_len;

	*target_match = true;
	extract_unc_hostname(share, &dfs_host, &dfs_host_len);

	/* Check if hostnames or addresses match */
	if (dfs_host_len != tcp_host_len || strncasecmp(dfs_host, tcp_host, dfs_host_len) != 0) {
		cifs_dbg(FYI, "%s: %.*s doesn't match %.*s\n", __func__, (int)dfs_host_len,
			 dfs_host, (int)tcp_host_len, tcp_host);
		rc = match_target_ip(server, dfs_host, dfs_host_len, target_match);
		if (rc)
			cifs_dbg(VFS, "%s: failed to match target ip: %d\n", __func__, rc);
	}
	return rc;
}

static int __tree_connect_dfs_target(const unsigned int xid, struct cifs_tcon *tcon,
				     struct cifs_sb_info *cifs_sb, char *tree, bool islink,
				     struct dfs_cache_tgt_list *tl)
{
	int rc;
	struct TCP_Server_Info *server = tcon->ses->server;
	const struct smb_version_operations *ops = server->ops;
	struct cifs_tcon *ipc = tcon->ses->tcon_ipc;
	char *share = NULL, *prefix = NULL;
	const char *tcp_host;
	size_t tcp_host_len;
	struct dfs_cache_tgt_iterator *tit;
	bool target_match;

	extract_unc_hostname(server->hostname, &tcp_host, &tcp_host_len);

	tit = dfs_cache_get_tgt_iterator(tl);
	if (!tit) {
		rc = -ENOENT;
		goto out;
	}

	/* Try to tree connect to all dfs targets */
	for (; tit; tit = dfs_cache_get_next_tgt(tl, tit)) {
		const char *target = dfs_cache_get_tgt_name(tit);
		struct dfs_cache_tgt_list ntl = DFS_CACHE_TGT_LIST_INIT(ntl);

		kfree(share);
		kfree(prefix);
		share = prefix = NULL;

		/* Check if share matches with tcp ses */
		rc = dfs_cache_get_tgt_share(server->current_fullpath + 1, tit, &share, &prefix);
		if (rc) {
			cifs_dbg(VFS, "%s: failed to parse target share: %d\n", __func__, rc);
			break;
		}

		rc = target_share_matches_server(server, tcp_host, tcp_host_len, share,
						 &target_match);
		if (rc)
			break;
		if (!target_match) {
			rc = -EHOSTUNREACH;
			continue;
		}

		if (ipc->need_reconnect) {
			scnprintf(tree, MAX_TREE_SIZE, "\\\\%s\\IPC$", server->hostname);
			rc = ops->tree_connect(xid, ipc->ses, tree, ipc, cifs_sb->local_nls);
			if (rc)
				break;
		}

		scnprintf(tree, MAX_TREE_SIZE, "\\%s", share);
		if (!islink) {
			rc = ops->tree_connect(xid, tcon->ses, tree, tcon, cifs_sb->local_nls);
			break;
		}
		/*
		 * If no dfs referrals were returned from link target, then just do a TREE_CONNECT
		 * to it.  Otherwise, cache the dfs referral and then mark current tcp ses for
		 * reconnect so either the demultiplex thread or the echo worker will reconnect to
		 * newly resolved target.
		 */
		if (dfs_cache_find(xid, tcon->ses, cifs_sb->local_nls, cifs_remap(cifs_sb), target,
				   NULL, &ntl)) {
			rc = ops->tree_connect(xid, tcon->ses, tree, tcon, cifs_sb->local_nls);
			if (rc)
				continue;
			rc = dfs_cache_noreq_update_tgthint(server->current_fullpath + 1, tit);
			if (!rc)
				rc = cifs_update_super_prepath(cifs_sb, prefix);
		} else {
			/* Target is another dfs share */
			rc = update_server_fullpath(server, cifs_sb, target);
			dfs_cache_free_tgts(tl);

			if (!rc) {
				rc = -EREMOTE;
				list_replace_init(&ntl.tl_list, &tl->tl_list);
			} else
				dfs_cache_free_tgts(&ntl);
		}
		break;
	}

out:
	kfree(share);
	kfree(prefix);

	return rc;
}

static int tree_connect_dfs_target(const unsigned int xid, struct cifs_tcon *tcon,
				   struct cifs_sb_info *cifs_sb, char *tree, bool islink,
				   struct dfs_cache_tgt_list *tl)
{
	int rc;
	int num_links = 0;
	struct TCP_Server_Info *server = tcon->ses->server;

	do {
		rc = __tree_connect_dfs_target(xid, tcon, cifs_sb, tree, islink, tl);
		if (!rc || rc != -EREMOTE)
			break;
	} while (rc = -ELOOP, ++num_links < MAX_NESTED_LINKS);
	/*
	 * If we couldn't tree connect to any targets from last referral path, then retry from
	 * original referral path.
	 */
	if (rc && server->current_fullpath != server->origin_fullpath) {
		server->current_fullpath = server->origin_fullpath;
		cifs_signal_cifsd_for_reconnect(server, true);
	}

	dfs_cache_free_tgts(tl);
	return rc;
}

int cifs_tree_connect(const unsigned int xid, struct cifs_tcon *tcon, const struct nls_table *nlsc)
{
	int rc;
	struct TCP_Server_Info *server = tcon->ses->server;
	const struct smb_version_operations *ops = server->ops;
	struct super_block *sb = NULL;
	struct cifs_sb_info *cifs_sb;
	struct dfs_cache_tgt_list tl = DFS_CACHE_TGT_LIST_INIT(tl);
	char *tree;
	struct dfs_info3_param ref = {0};

	/* only send once per connect */
	spin_lock(&cifs_tcp_ses_lock);
	if (tcon->ses->ses_status != SES_GOOD ||
	    (tcon->status != TID_NEW &&
	    tcon->status != TID_NEED_TCON)) {
		spin_unlock(&cifs_tcp_ses_lock);
		return 0;
	}
	tcon->status = TID_IN_TCON;
	spin_unlock(&cifs_tcp_ses_lock);

	tree = kzalloc(MAX_TREE_SIZE, GFP_KERNEL);
	if (!tree) {
		rc = -ENOMEM;
		goto out;
	}

	if (tcon->ipc) {
		scnprintf(tree, MAX_TREE_SIZE, "\\\\%s\\IPC$", server->hostname);
		rc = ops->tree_connect(xid, tcon->ses, tree, tcon, nlsc);
		goto out;
	}

	sb = cifs_get_tcp_super(server);
	if (IS_ERR(sb)) {
		rc = PTR_ERR(sb);
		cifs_dbg(VFS, "%s: could not find superblock: %d\n", __func__, rc);
		goto out;
	}

	cifs_sb = CIFS_SB(sb);

	/* If it is not dfs or there was no cached dfs referral, then reconnect to same share */
	if (!server->current_fullpath ||
	    dfs_cache_noreq_find(server->current_fullpath + 1, &ref, &tl)) {
		rc = ops->tree_connect(xid, tcon->ses, tcon->treeName, tcon, cifs_sb->local_nls);
		goto out;
	}

	rc = tree_connect_dfs_target(xid, tcon, cifs_sb, tree, ref.server_type == DFS_TYPE_LINK,
				     &tl);
	free_dfs_info_param(&ref);

out:
	kfree(tree);
	cifs_put_tcp_super(sb);

	if (rc) {
		spin_lock(&cifs_tcp_ses_lock);
		if (tcon->status == TID_IN_TCON)
			tcon->status = TID_NEED_TCON;
		spin_unlock(&cifs_tcp_ses_lock);
	} else {
		spin_lock(&cifs_tcp_ses_lock);
		if (tcon->status == TID_IN_TCON)
			tcon->status = TID_GOOD;
		spin_unlock(&cifs_tcp_ses_lock);
		tcon->need_reconnect = false;
	}

	return rc;
}
#else
int cifs_tree_connect(const unsigned int xid, struct cifs_tcon *tcon, const struct nls_table *nlsc)
{
	int rc;
	const struct smb_version_operations *ops = tcon->ses->server->ops;

	/* only send once per connect */
	spin_lock(&cifs_tcp_ses_lock);
	if (tcon->ses->ses_status != SES_GOOD ||
	    (tcon->status != TID_NEW &&
	    tcon->status != TID_NEED_TCON)) {
		spin_unlock(&cifs_tcp_ses_lock);
		return 0;
	}
	tcon->status = TID_IN_TCON;
	spin_unlock(&cifs_tcp_ses_lock);

	rc = ops->tree_connect(xid, tcon->ses, tcon->treeName, tcon, nlsc);
	if (rc) {
		spin_lock(&cifs_tcp_ses_lock);
		if (tcon->status == TID_IN_TCON)
			tcon->status = TID_NEED_TCON;
		spin_unlock(&cifs_tcp_ses_lock);
	} else {
		spin_lock(&cifs_tcp_ses_lock);
		if (tcon->status == TID_IN_TCON)
			tcon->status = TID_GOOD;
		spin_unlock(&cifs_tcp_ses_lock);
		tcon->need_reconnect = false;
	}

	return rc;
}
#endif<|MERGE_RESOLUTION|>--- conflicted
+++ resolved
@@ -540,8 +540,6 @@
 	}
 	spin_unlock(&cifs_tcp_ses_lock);
 
-<<<<<<< HEAD
-=======
 	mutex_lock(&server->refpath_lock);
 	if (!server->origin_fullpath || !server->leaf_fullpath) {
 		mutex_unlock(&server->refpath_lock);
@@ -549,7 +547,6 @@
 	}
 	mutex_unlock(&server->refpath_lock);
 
->>>>>>> 980555e9
 	return reconnect_dfs_server(server);
 }
 #else
