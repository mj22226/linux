// SPDX-License-Identifier: GPL-2.0
/*
 * Copyright (C) 2011, 2012 STRATO.  All rights reserved.
 */

#include <linux/blkdev.h>
#include <linux/ratelimit.h>
#include <linux/sched/mm.h>
#include <crypto/hash.h>
#include "ctree.h"
#include "discard.h"
#include "volumes.h"
#include "disk-io.h"
#include "ordered-data.h"
#include "transaction.h"
#include "backref.h"
#include "extent_io.h"
#include "dev-replace.h"
#include "raid56.h"
#include "block-group.h"
#include "zoned.h"
#include "fs.h"
#include "accessors.h"
#include "file-item.h"
#include "scrub.h"
#include "raid-stripe-tree.h"

/*
 * This is only the first step towards a full-features scrub. It reads all
 * extent and super block and verifies the checksums. In case a bad checksum
 * is found or the extent cannot be read, good data will be written back if
 * any can be found.
 *
 * Future enhancements:
 *  - In case an unrepairable extent is encountered, track which files are
 *    affected and report them
 *  - track and record media errors, throw out bad devices
 *  - add a mode to also read unallocated space
 */

struct scrub_ctx;

/*
 * The following value only influences the performance.
 *
 * This determines how many stripes would be submitted in one go,
 * which is 512KiB (BTRFS_STRIPE_LEN * SCRUB_STRIPES_PER_GROUP).
 */
#define SCRUB_STRIPES_PER_GROUP		8

/*
 * How many groups we have for each sctx.
 *
 * This would be 8M per device, the same value as the old scrub in-flight bios
 * size limit.
 */
#define SCRUB_GROUPS_PER_SCTX		16

#define SCRUB_TOTAL_STRIPES		(SCRUB_GROUPS_PER_SCTX * SCRUB_STRIPES_PER_GROUP)

/*
 * The following value times PAGE_SIZE needs to be large enough to match the
 * largest node/leaf/sector size that shall be supported.
 */
#define SCRUB_MAX_SECTORS_PER_BLOCK	(BTRFS_MAX_METADATA_BLOCKSIZE / SZ_4K)

/* Represent one sector and its needed info to verify the content. */
struct scrub_sector_verification {
	union {
		/*
		 * Csum pointer for data csum verification.  Should point to a
		 * sector csum inside scrub_stripe::csums.
		 *
		 * NULL if this data sector has no csum.
		 */
		u8 *csum;

		/*
		 * Extra info for metadata verification.  All sectors inside a
		 * tree block share the same generation.
		 */
		u64 generation;
	};
};

enum scrub_stripe_flags {
	/* Set when @mirror_num, @dev, @physical and @logical are set. */
	SCRUB_STRIPE_FLAG_INITIALIZED,

	/* Set when the read-repair is finished. */
	SCRUB_STRIPE_FLAG_REPAIR_DONE,

	/*
	 * Set for data stripes if it's triggered from P/Q stripe.
	 * During such scrub, we should not report errors in data stripes, nor
	 * update the accounting.
	 */
	SCRUB_STRIPE_FLAG_NO_REPORT,
};

/*
 * We have multiple bitmaps for one scrub_stripe.
 * However each bitmap has at most (BTRFS_STRIPE_LEN / blocksize) bits,
 * which is normally 16, and much smaller than BITS_PER_LONG (32 or 64).
 *
 * So to reduce memory usage for each scrub_stripe, we pack those bitmaps
 * into a larger one.
 *
 * These enum records where the sub-bitmap are inside the larger one.
 * Each subbitmap starts at scrub_bitmap_nr_##name * nr_sectors bit.
 */
enum {
	/* Which blocks are covered by extent items. */
	scrub_bitmap_nr_has_extent = 0,

	/* Which blocks are metadata. */
	scrub_bitmap_nr_is_metadata,

	/*
	 * Which blocks have errors, including IO, csum, and metadata
	 * errors.
	 * This sub-bitmap is the OR results of the next few error related
	 * sub-bitmaps.
	 */
	scrub_bitmap_nr_error,
	scrub_bitmap_nr_io_error,
	scrub_bitmap_nr_csum_error,
	scrub_bitmap_nr_meta_error,
	scrub_bitmap_nr_meta_gen_error,
	scrub_bitmap_nr_last,
};

#define SCRUB_STRIPE_MAX_FOLIOS		(BTRFS_STRIPE_LEN / PAGE_SIZE)

/*
 * Represent one contiguous range with a length of BTRFS_STRIPE_LEN.
 */
struct scrub_stripe {
	struct scrub_ctx *sctx;
	struct btrfs_block_group *bg;

	struct folio *folios[SCRUB_STRIPE_MAX_FOLIOS];
	struct scrub_sector_verification *sectors;

	struct btrfs_device *dev;
	u64 logical;
	u64 physical;

	u16 mirror_num;

	/* Should be BTRFS_STRIPE_LEN / sectorsize. */
	u16 nr_sectors;

	/*
	 * How many data/meta extents are in this stripe.  Only for scrub status
	 * reporting purposes.
	 */
	u16 nr_data_extents;
	u16 nr_meta_extents;

	atomic_t pending_io;
	wait_queue_head_t io_wait;
	wait_queue_head_t repair_wait;

	/*
	 * Indicate the states of the stripe.  Bits are defined in
	 * scrub_stripe_flags enum.
	 */
	unsigned long state;

	/* The large bitmap contains all the sub-bitmaps. */
	unsigned long bitmaps[BITS_TO_LONGS(scrub_bitmap_nr_last *
					    (BTRFS_STRIPE_LEN / BTRFS_MIN_BLOCKSIZE))];

	/*
	 * For writeback (repair or replace) error reporting.
	 * This one is protected by a spinlock, thus can not be packed into
	 * the larger bitmap.
	 */
	unsigned long write_error_bitmap;

	/* Writeback can be concurrent, thus we need to protect the bitmap. */
	spinlock_t write_error_lock;

	/*
	 * Checksum for the whole stripe if this stripe is inside a data block
	 * group.
	 */
	u8 *csums;

	struct work_struct work;
};

struct scrub_ctx {
	struct scrub_stripe	stripes[SCRUB_TOTAL_STRIPES];
	struct scrub_stripe	*raid56_data_stripes;
	struct btrfs_fs_info	*fs_info;
	struct btrfs_path	extent_path;
	struct btrfs_path	csum_path;
	int			first_free;
	int			cur_stripe;
	atomic_t		cancel_req;
	int			readonly;

	/* State of IO submission throttling affecting the associated device */
	ktime_t			throttle_deadline;
	u64			throttle_sent;

	bool			is_dev_replace;
	u64			write_pointer;

	struct mutex            wr_lock;
	struct btrfs_device     *wr_tgtdev;

	/*
	 * statistics
	 */
	struct btrfs_scrub_progress stat;
	spinlock_t		stat_lock;

	/*
	 * Use a ref counter to avoid use-after-free issues. Scrub workers
	 * decrement bios_in_flight and workers_pending and then do a wakeup
	 * on the list_wait wait queue. We must ensure the main scrub task
	 * doesn't free the scrub context before or while the workers are
	 * doing the wakeup() call.
	 */
	refcount_t              refs;
};

#define scrub_calc_start_bit(stripe, name, block_nr)			\
({									\
	unsigned int __start_bit;					\
									\
	ASSERT(block_nr < stripe->nr_sectors,				\
		"nr_sectors=%u block_nr=%u", stripe->nr_sectors, block_nr); \
	__start_bit = scrub_bitmap_nr_##name * stripe->nr_sectors + block_nr; \
	__start_bit;							\
})

#define IMPLEMENT_SCRUB_BITMAP_OPS(name)				\
static inline void scrub_bitmap_set_##name(struct scrub_stripe *stripe,	\
				    unsigned int block_nr,		\
				    unsigned int nr_blocks)		\
{									\
	const unsigned int start_bit = scrub_calc_start_bit(stripe,	\
							    name, block_nr); \
									\
	bitmap_set(stripe->bitmaps, start_bit, nr_blocks);		\
}									\
static inline void scrub_bitmap_clear_##name(struct scrub_stripe *stripe, \
				      unsigned int block_nr,		\
				      unsigned int nr_blocks)		\
{									\
	const unsigned int start_bit = scrub_calc_start_bit(stripe, name, \
							    block_nr);	\
									\
	bitmap_clear(stripe->bitmaps, start_bit, nr_blocks);		\
}									\
static inline bool scrub_bitmap_test_bit_##name(struct scrub_stripe *stripe, \
				     unsigned int block_nr)		\
{									\
	const unsigned int start_bit = scrub_calc_start_bit(stripe, name, \
							    block_nr);	\
									\
	return test_bit(start_bit, stripe->bitmaps);			\
}									\
static inline void scrub_bitmap_set_bit_##name(struct scrub_stripe *stripe, \
				     unsigned int block_nr)		\
{									\
	const unsigned int start_bit = scrub_calc_start_bit(stripe, name, \
							    block_nr);	\
									\
	set_bit(start_bit, stripe->bitmaps);				\
}									\
static inline void scrub_bitmap_clear_bit_##name(struct scrub_stripe *stripe, \
				     unsigned int block_nr)		\
{									\
	const unsigned int start_bit = scrub_calc_start_bit(stripe, name, \
							    block_nr);	\
									\
	clear_bit(start_bit, stripe->bitmaps);				\
}									\
static inline unsigned long scrub_bitmap_read_##name(struct scrub_stripe *stripe) \
{									\
	const unsigned int nr_blocks = stripe->nr_sectors;		\
									\
	ASSERT(nr_blocks > 0 && nr_blocks <= BITS_PER_LONG,		\
	       "nr_blocks=%u BITS_PER_LONG=%u",				\
	       nr_blocks, BITS_PER_LONG);				\
									\
	return bitmap_read(stripe->bitmaps, nr_blocks * scrub_bitmap_nr_##name, \
			   stripe->nr_sectors);				\
}									\
static inline bool scrub_bitmap_empty_##name(struct scrub_stripe *stripe) \
{									\
	unsigned long bitmap = scrub_bitmap_read_##name(stripe);	\
									\
	return bitmap_empty(&bitmap, stripe->nr_sectors);		\
}									\
static inline unsigned int scrub_bitmap_weight_##name(struct scrub_stripe *stripe) \
{									\
	unsigned long bitmap = scrub_bitmap_read_##name(stripe);	\
									\
	return bitmap_weight(&bitmap, stripe->nr_sectors);		\
}
IMPLEMENT_SCRUB_BITMAP_OPS(has_extent);
IMPLEMENT_SCRUB_BITMAP_OPS(is_metadata);
IMPLEMENT_SCRUB_BITMAP_OPS(error);
IMPLEMENT_SCRUB_BITMAP_OPS(io_error);
IMPLEMENT_SCRUB_BITMAP_OPS(csum_error);
IMPLEMENT_SCRUB_BITMAP_OPS(meta_error);
IMPLEMENT_SCRUB_BITMAP_OPS(meta_gen_error);

struct scrub_warning {
	struct btrfs_path	*path;
	u64			extent_item_size;
	const char		*errstr;
	u64			physical;
	u64			logical;
	struct btrfs_device	*dev;
};

struct scrub_error_records {
	/*
	 * Bitmap recording which blocks hit errors (IO/csum/...) during the
	 * initial read.
	 */
	unsigned long init_error_bitmap;

	unsigned int nr_io_errors;
	unsigned int nr_csum_errors;
	unsigned int nr_meta_errors;
	unsigned int nr_meta_gen_errors;
};

static void release_scrub_stripe(struct scrub_stripe *stripe)
{
	if (!stripe)
		return;

	for (int i = 0; i < SCRUB_STRIPE_MAX_FOLIOS; i++) {
		if (stripe->folios[i])
			folio_put(stripe->folios[i]);
		stripe->folios[i] = NULL;
	}
	kfree(stripe->sectors);
	kfree(stripe->csums);
	stripe->sectors = NULL;
	stripe->csums = NULL;
	stripe->sctx = NULL;
	stripe->state = 0;
}

static int init_scrub_stripe(struct btrfs_fs_info *fs_info,
			     struct scrub_stripe *stripe)
{
	const u32 min_folio_shift = PAGE_SHIFT + fs_info->block_min_order;
	int ret;

	memset(stripe, 0, sizeof(*stripe));

	stripe->nr_sectors = BTRFS_STRIPE_LEN >> fs_info->sectorsize_bits;
	stripe->state = 0;

	init_waitqueue_head(&stripe->io_wait);
	init_waitqueue_head(&stripe->repair_wait);
	atomic_set(&stripe->pending_io, 0);
	spin_lock_init(&stripe->write_error_lock);

	ASSERT(BTRFS_STRIPE_LEN >> min_folio_shift <= SCRUB_STRIPE_MAX_FOLIOS);
	ret = btrfs_alloc_folio_array(BTRFS_STRIPE_LEN >> min_folio_shift,
				      fs_info->block_min_order, stripe->folios);
	if (ret < 0)
		goto error;

	stripe->sectors = kcalloc(stripe->nr_sectors,
				  sizeof(struct scrub_sector_verification),
				  GFP_KERNEL);
	if (!stripe->sectors)
		goto error;

	stripe->csums = kcalloc(BTRFS_STRIPE_LEN >> fs_info->sectorsize_bits,
				fs_info->csum_size, GFP_KERNEL);
	if (!stripe->csums)
		goto error;
	return 0;
error:
	release_scrub_stripe(stripe);
	return -ENOMEM;
}

static void wait_scrub_stripe_io(struct scrub_stripe *stripe)
{
	wait_event(stripe->io_wait, atomic_read(&stripe->pending_io) == 0);
}

static void scrub_put_ctx(struct scrub_ctx *sctx);

static void __scrub_blocked_if_needed(struct btrfs_fs_info *fs_info)
{
	while (atomic_read(&fs_info->scrub_pause_req)) {
		mutex_unlock(&fs_info->scrub_lock);
		wait_event(fs_info->scrub_pause_wait,
		   atomic_read(&fs_info->scrub_pause_req) == 0);
		mutex_lock(&fs_info->scrub_lock);
	}
}

static void scrub_pause_on(struct btrfs_fs_info *fs_info)
{
	atomic_inc(&fs_info->scrubs_paused);
	wake_up(&fs_info->scrub_pause_wait);
}

static void scrub_pause_off(struct btrfs_fs_info *fs_info)
{
	mutex_lock(&fs_info->scrub_lock);
	__scrub_blocked_if_needed(fs_info);
	atomic_dec(&fs_info->scrubs_paused);
	mutex_unlock(&fs_info->scrub_lock);

	wake_up(&fs_info->scrub_pause_wait);
}

static void scrub_blocked_if_needed(struct btrfs_fs_info *fs_info)
{
	scrub_pause_on(fs_info);
	scrub_pause_off(fs_info);
}

static noinline_for_stack void scrub_free_ctx(struct scrub_ctx *sctx)
{
	int i;

	if (!sctx)
		return;

	for (i = 0; i < SCRUB_TOTAL_STRIPES; i++)
		release_scrub_stripe(&sctx->stripes[i]);

	kvfree(sctx);
}

static void scrub_put_ctx(struct scrub_ctx *sctx)
{
	if (refcount_dec_and_test(&sctx->refs))
		scrub_free_ctx(sctx);
}

static noinline_for_stack struct scrub_ctx *scrub_setup_ctx(
		struct btrfs_fs_info *fs_info, bool is_dev_replace)
{
	struct scrub_ctx *sctx;
	int		i;

	/* Since sctx has inline 128 stripes, it can go beyond 64K easily.  Use
	 * kvzalloc().
	 */
	sctx = kvzalloc(sizeof(*sctx), GFP_KERNEL);
	if (!sctx)
		goto nomem;
	refcount_set(&sctx->refs, 1);
	sctx->is_dev_replace = is_dev_replace;
	sctx->fs_info = fs_info;
	sctx->extent_path.search_commit_root = 1;
	sctx->extent_path.skip_locking = 1;
	sctx->csum_path.search_commit_root = 1;
	sctx->csum_path.skip_locking = 1;
	for (i = 0; i < SCRUB_TOTAL_STRIPES; i++) {
		int ret;

		ret = init_scrub_stripe(fs_info, &sctx->stripes[i]);
		if (ret < 0)
			goto nomem;
		sctx->stripes[i].sctx = sctx;
	}
	sctx->first_free = 0;
	atomic_set(&sctx->cancel_req, 0);

	spin_lock_init(&sctx->stat_lock);
	sctx->throttle_deadline = 0;

	mutex_init(&sctx->wr_lock);
	if (is_dev_replace) {
		WARN_ON(!fs_info->dev_replace.tgtdev);
		sctx->wr_tgtdev = fs_info->dev_replace.tgtdev;
	}

	return sctx;

nomem:
	scrub_free_ctx(sctx);
	return ERR_PTR(-ENOMEM);
}

static int scrub_print_warning_inode(u64 inum, u64 offset, u64 num_bytes,
				     u64 root, void *warn_ctx)
{
	u32 nlink;
	int ret;
	int i;
	unsigned nofs_flag;
	struct extent_buffer *eb;
	struct btrfs_inode_item *inode_item;
	struct scrub_warning *swarn = warn_ctx;
	struct btrfs_fs_info *fs_info = swarn->dev->fs_info;
	struct inode_fs_paths *ipath __free(inode_fs_paths) = NULL;
	struct btrfs_root *local_root;
	struct btrfs_key key;

	local_root = btrfs_get_fs_root(fs_info, root, true);
	if (IS_ERR(local_root)) {
		ret = PTR_ERR(local_root);
		goto err;
	}

	/*
	 * this makes the path point to (inum INODE_ITEM ioff)
	 */
	key.objectid = inum;
	key.type = BTRFS_INODE_ITEM_KEY;
	key.offset = 0;

	ret = btrfs_search_slot(NULL, local_root, &key, swarn->path, 0, 0);
	if (ret) {
		btrfs_put_root(local_root);
		btrfs_release_path(swarn->path);
		goto err;
	}

	eb = swarn->path->nodes[0];
	inode_item = btrfs_item_ptr(eb, swarn->path->slots[0],
					struct btrfs_inode_item);
	nlink = btrfs_inode_nlink(eb, inode_item);
	btrfs_release_path(swarn->path);

	/*
	 * init_path might indirectly call vmalloc, or use GFP_KERNEL. Scrub
	 * uses GFP_NOFS in this context, so we keep it consistent but it does
	 * not seem to be strictly necessary.
	 */
	nofs_flag = memalloc_nofs_save();
	ipath = init_ipath(4096, local_root, swarn->path);
	memalloc_nofs_restore(nofs_flag);
	if (IS_ERR(ipath)) {
		btrfs_put_root(local_root);
		ret = PTR_ERR(ipath);
		ipath = NULL;
		goto err;
	}
	ret = paths_from_inode(inum, ipath);

	if (ret < 0)
		goto err;

	/*
	 * we deliberately ignore the bit ipath might have been too small to
	 * hold all of the paths here
	 */
	for (i = 0; i < ipath->fspath->elem_cnt; ++i)
		btrfs_warn(fs_info,
"scrub: %s at logical %llu on dev %s, physical %llu root %llu inode %llu offset %llu length %u links %u (path: %s)",
				  swarn->errstr, swarn->logical,
				  btrfs_dev_name(swarn->dev),
				  swarn->physical,
				  root, inum, offset,
				  fs_info->sectorsize, nlink,
				  (char *)(unsigned long)ipath->fspath->val[i]);

	btrfs_put_root(local_root);
	return 0;

err:
	btrfs_warn(fs_info,
			  "scrub: %s at logical %llu on dev %s, physical %llu root %llu inode %llu offset %llu: path resolving failed with ret=%d",
			  swarn->errstr, swarn->logical,
			  btrfs_dev_name(swarn->dev),
			  swarn->physical,
			  root, inum, offset, ret);

	return 0;
}

static void scrub_print_common_warning(const char *errstr, struct btrfs_device *dev,
				       bool is_super, u64 logical, u64 physical)
{
	struct btrfs_fs_info *fs_info = dev->fs_info;
	BTRFS_PATH_AUTO_FREE(path);
	struct btrfs_key found_key;
	struct extent_buffer *eb;
	struct btrfs_extent_item *ei;
	struct scrub_warning swarn;
	u64 flags = 0;
	u32 item_size;
	int ret;

	/* Super block error, no need to search extent tree. */
	if (is_super) {
		btrfs_warn(fs_info, "scrub: %s on device %s, physical %llu",
				  errstr, btrfs_dev_name(dev), physical);
		return;
	}
	path = btrfs_alloc_path();
	if (!path)
		return;

	swarn.physical = physical;
	swarn.logical = logical;
	swarn.errstr = errstr;
	swarn.dev = NULL;

	ret = extent_from_logical(fs_info, swarn.logical, path, &found_key,
				  &flags);
	if (ret < 0)
		return;

	swarn.extent_item_size = found_key.offset;

	eb = path->nodes[0];
	ei = btrfs_item_ptr(eb, path->slots[0], struct btrfs_extent_item);
	item_size = btrfs_item_size(eb, path->slots[0]);

	if (flags & BTRFS_EXTENT_FLAG_TREE_BLOCK) {
		unsigned long ptr = 0;
		u8 ref_level;
		u64 ref_root;

		while (true) {
			ret = tree_backref_for_extent(&ptr, eb, &found_key, ei,
						      item_size, &ref_root,
						      &ref_level);
			if (ret < 0) {
				btrfs_warn(fs_info,
		   "scrub: failed to resolve tree backref for logical %llu: %d",
					   swarn.logical, ret);
				break;
			}
			if (ret > 0)
				break;
			btrfs_warn(fs_info,
"scrub: %s at logical %llu on dev %s, physical %llu: metadata %s (level %d) in tree %llu",
				errstr, swarn.logical, btrfs_dev_name(dev),
				swarn.physical, (ref_level ? "node" : "leaf"),
				ref_level, ref_root);
		}
		btrfs_release_path(path);
	} else {
		struct btrfs_backref_walk_ctx ctx = { 0 };

		btrfs_release_path(path);

		ctx.bytenr = found_key.objectid;
		ctx.extent_item_pos = swarn.logical - found_key.objectid;
		ctx.fs_info = fs_info;

		swarn.path = path;
		swarn.dev = dev;

		iterate_extent_inodes(&ctx, true, scrub_print_warning_inode, &swarn);
	}
}

static int fill_writer_pointer_gap(struct scrub_ctx *sctx, u64 physical)
{
	int ret = 0;
	u64 length;

	if (!btrfs_is_zoned(sctx->fs_info))
		return 0;

	if (!btrfs_dev_is_sequential(sctx->wr_tgtdev, physical))
		return 0;

	if (sctx->write_pointer < physical) {
		length = physical - sctx->write_pointer;

		ret = btrfs_zoned_issue_zeroout(sctx->wr_tgtdev,
						sctx->write_pointer, length);
		if (!ret)
			sctx->write_pointer = physical;
	}
	return ret;
}

static void *scrub_stripe_get_kaddr(struct scrub_stripe *stripe, int sector_nr)
{
	struct btrfs_fs_info *fs_info = stripe->bg->fs_info;
	const u32 min_folio_shift = PAGE_SHIFT + fs_info->block_min_order;
	u32 offset = (sector_nr << fs_info->sectorsize_bits);
	const struct folio *folio = stripe->folios[offset >> min_folio_shift];

	/* stripe->folios[] is allocated by us and no highmem is allowed. */
	ASSERT(folio);
	ASSERT(!folio_test_highmem(folio));
	return folio_address(folio) + offset_in_folio(folio, offset);
}

static phys_addr_t scrub_stripe_get_paddr(struct scrub_stripe *stripe, int sector_nr)
{
	struct btrfs_fs_info *fs_info = stripe->bg->fs_info;
	const u32 min_folio_shift = PAGE_SHIFT + fs_info->block_min_order;
	u32 offset = (sector_nr << fs_info->sectorsize_bits);
	const struct folio *folio = stripe->folios[offset >> min_folio_shift];

	/* stripe->folios[] is allocated by us and no highmem is allowed. */
	ASSERT(folio);
	ASSERT(!folio_test_highmem(folio));
	/* And the range must be contained inside the folio. */
	ASSERT(offset_in_folio(folio, offset) + fs_info->sectorsize <= folio_size(folio));
	return page_to_phys(folio_page(folio, 0)) + offset_in_folio(folio, offset);
}

static void scrub_verify_one_metadata(struct scrub_stripe *stripe, int sector_nr)
{
	struct btrfs_fs_info *fs_info = stripe->bg->fs_info;
	const u32 sectors_per_tree = fs_info->nodesize >> fs_info->sectorsize_bits;
	const u64 logical = stripe->logical + (sector_nr << fs_info->sectorsize_bits);
	void *first_kaddr = scrub_stripe_get_kaddr(stripe, sector_nr);
	struct btrfs_header *header = first_kaddr;
	SHASH_DESC_ON_STACK(shash, fs_info->csum_shash);
	u8 on_disk_csum[BTRFS_CSUM_SIZE];
	u8 calculated_csum[BTRFS_CSUM_SIZE];

	/*
	 * Here we don't have a good way to attach the pages (and subpages)
	 * to a dummy extent buffer, thus we have to directly grab the members
	 * from pages.
	 */
	memcpy(on_disk_csum, header->csum, fs_info->csum_size);

	if (logical != btrfs_stack_header_bytenr(header)) {
		scrub_bitmap_set_meta_error(stripe, sector_nr, sectors_per_tree);
		scrub_bitmap_set_error(stripe, sector_nr, sectors_per_tree);
		btrfs_warn_rl(fs_info,
	  "scrub: tree block %llu mirror %u has bad bytenr, has %llu want %llu",
			      logical, stripe->mirror_num,
			      btrfs_stack_header_bytenr(header), logical);
		return;
	}
	if (memcmp(header->fsid, fs_info->fs_devices->metadata_uuid,
		   BTRFS_FSID_SIZE) != 0) {
		scrub_bitmap_set_meta_error(stripe, sector_nr, sectors_per_tree);
		scrub_bitmap_set_error(stripe, sector_nr, sectors_per_tree);
		btrfs_warn_rl(fs_info,
	      "scrub: tree block %llu mirror %u has bad fsid, has %pU want %pU",
			      logical, stripe->mirror_num,
			      header->fsid, fs_info->fs_devices->fsid);
		return;
	}
	if (memcmp(header->chunk_tree_uuid, fs_info->chunk_tree_uuid,
		   BTRFS_UUID_SIZE) != 0) {
		scrub_bitmap_set_meta_error(stripe, sector_nr, sectors_per_tree);
		scrub_bitmap_set_error(stripe, sector_nr, sectors_per_tree);
		btrfs_warn_rl(fs_info,
   "scrub: tree block %llu mirror %u has bad chunk tree uuid, has %pU want %pU",
			      logical, stripe->mirror_num,
			      header->chunk_tree_uuid, fs_info->chunk_tree_uuid);
		return;
	}

	/* Now check tree block csum. */
	shash->tfm = fs_info->csum_shash;
	crypto_shash_init(shash);
	crypto_shash_update(shash, first_kaddr + BTRFS_CSUM_SIZE,
			    fs_info->sectorsize - BTRFS_CSUM_SIZE);

	for (int i = sector_nr + 1; i < sector_nr + sectors_per_tree; i++) {
		crypto_shash_update(shash, scrub_stripe_get_kaddr(stripe, i),
				    fs_info->sectorsize);
	}

	crypto_shash_final(shash, calculated_csum);
	if (memcmp(calculated_csum, on_disk_csum, fs_info->csum_size) != 0) {
		scrub_bitmap_set_meta_error(stripe, sector_nr, sectors_per_tree);
		scrub_bitmap_set_error(stripe, sector_nr, sectors_per_tree);
		btrfs_warn_rl(fs_info,
"scrub: tree block %llu mirror %u has bad csum, has " BTRFS_CSUM_FMT " want " BTRFS_CSUM_FMT,
			      logical, stripe->mirror_num,
			      BTRFS_CSUM_FMT_VALUE(fs_info->csum_size, on_disk_csum),
			      BTRFS_CSUM_FMT_VALUE(fs_info->csum_size, calculated_csum));
		return;
	}
	if (stripe->sectors[sector_nr].generation !=
	    btrfs_stack_header_generation(header)) {
		scrub_bitmap_set_meta_gen_error(stripe, sector_nr, sectors_per_tree);
		scrub_bitmap_set_error(stripe, sector_nr, sectors_per_tree);
		btrfs_warn_rl(fs_info,
      "scrub: tree block %llu mirror %u has bad generation, has %llu want %llu",
			      logical, stripe->mirror_num,
			      btrfs_stack_header_generation(header),
			      stripe->sectors[sector_nr].generation);
		return;
	}
	scrub_bitmap_clear_error(stripe, sector_nr, sectors_per_tree);
	scrub_bitmap_clear_csum_error(stripe, sector_nr, sectors_per_tree);
	scrub_bitmap_clear_meta_error(stripe, sector_nr, sectors_per_tree);
	scrub_bitmap_clear_meta_gen_error(stripe, sector_nr, sectors_per_tree);
}

static void scrub_verify_one_sector(struct scrub_stripe *stripe, int sector_nr)
{
	struct btrfs_fs_info *fs_info = stripe->bg->fs_info;
	struct scrub_sector_verification *sector = &stripe->sectors[sector_nr];
	const u32 sectors_per_tree = fs_info->nodesize >> fs_info->sectorsize_bits;
	phys_addr_t paddr = scrub_stripe_get_paddr(stripe, sector_nr);
	u8 csum_buf[BTRFS_CSUM_SIZE];
	int ret;

	ASSERT(sector_nr >= 0 && sector_nr < stripe->nr_sectors);

	/* Sector not utilized, skip it. */
	if (!scrub_bitmap_test_bit_has_extent(stripe, sector_nr))
		return;

	/* IO error, no need to check. */
	if (scrub_bitmap_test_bit_io_error(stripe, sector_nr))
		return;

	/* Metadata, verify the full tree block. */
	if (scrub_bitmap_test_bit_is_metadata(stripe, sector_nr)) {
		/*
		 * Check if the tree block crosses the stripe boundary.  If
		 * crossed the boundary, we cannot verify it but only give a
		 * warning.
		 *
		 * This can only happen on a very old filesystem where chunks
		 * are not ensured to be stripe aligned.
		 */
		if (unlikely(sector_nr + sectors_per_tree > stripe->nr_sectors)) {
			btrfs_warn_rl(fs_info,
			"scrub: tree block at %llu crosses stripe boundary %llu",
				      stripe->logical +
				      (sector_nr << fs_info->sectorsize_bits),
				      stripe->logical);
			return;
		}
		scrub_verify_one_metadata(stripe, sector_nr);
		return;
	}

	/*
	 * Data is easier, we just verify the data csum (if we have it).  For
	 * cases without csum, we have no other choice but to trust it.
	 */
	if (!sector->csum) {
		scrub_bitmap_clear_bit_error(stripe, sector_nr);
		return;
	}

	ret = btrfs_check_block_csum(fs_info, paddr, csum_buf, sector->csum);
	if (ret < 0) {
		scrub_bitmap_set_bit_csum_error(stripe, sector_nr);
		scrub_bitmap_set_bit_error(stripe, sector_nr);
	} else {
		scrub_bitmap_clear_bit_csum_error(stripe, sector_nr);
		scrub_bitmap_clear_bit_error(stripe, sector_nr);
	}
}

/* Verify specified sectors of a stripe. */
static void scrub_verify_one_stripe(struct scrub_stripe *stripe, unsigned long bitmap)
{
	struct btrfs_fs_info *fs_info = stripe->bg->fs_info;
	const u32 sectors_per_tree = fs_info->nodesize >> fs_info->sectorsize_bits;
	int sector_nr;

	for_each_set_bit(sector_nr, &bitmap, stripe->nr_sectors) {
		scrub_verify_one_sector(stripe, sector_nr);
		if (scrub_bitmap_test_bit_is_metadata(stripe, sector_nr))
			sector_nr += sectors_per_tree - 1;
	}
}

static int calc_sector_number(struct scrub_stripe *stripe, struct bio_vec *first_bvec)
{
	int i;

	for (i = 0; i < stripe->nr_sectors; i++) {
		if (scrub_stripe_get_kaddr(stripe, i) == bvec_virt(first_bvec))
			break;
	}
	ASSERT(i < stripe->nr_sectors);
	return i;
}

/*
 * Repair read is different to the regular read:
 *
 * - Only reads the failed sectors
 * - May have extra blocksize limits
 */
static void scrub_repair_read_endio(struct btrfs_bio *bbio)
{
	struct scrub_stripe *stripe = bbio->private;
	struct btrfs_fs_info *fs_info = stripe->bg->fs_info;
	struct bio_vec *bvec;
	int sector_nr = calc_sector_number(stripe, bio_first_bvec_all(&bbio->bio));
	u32 bio_size = 0;
	int i;

	ASSERT(sector_nr < stripe->nr_sectors);

	bio_for_each_bvec_all(bvec, &bbio->bio, i)
		bio_size += bvec->bv_len;

	if (bbio->bio.bi_status) {
		scrub_bitmap_set_io_error(stripe, sector_nr,
					  bio_size >> fs_info->sectorsize_bits);
		scrub_bitmap_set_error(stripe, sector_nr,
				       bio_size >> fs_info->sectorsize_bits);
	} else {
		scrub_bitmap_clear_io_error(stripe, sector_nr,
					  bio_size >> fs_info->sectorsize_bits);
	}
	bio_put(&bbio->bio);
	if (atomic_dec_and_test(&stripe->pending_io))
		wake_up(&stripe->io_wait);
}

static int calc_next_mirror(int mirror, int num_copies)
{
	ASSERT(mirror <= num_copies);
	return (mirror + 1 > num_copies) ? 1 : mirror + 1;
}

static void scrub_bio_add_sector(struct btrfs_bio *bbio, struct scrub_stripe *stripe,
				 int sector_nr)
{
	struct btrfs_fs_info *fs_info = bbio->inode->root->fs_info;
	void *kaddr = scrub_stripe_get_kaddr(stripe, sector_nr);
	int ret;

	ret = bio_add_page(&bbio->bio, virt_to_page(kaddr), fs_info->sectorsize,
			   offset_in_page(kaddr));
	/*
	 * Caller should ensure the bbio has enough size.
	 * And we cannot use __bio_add_page(), which doesn't do any merge.
	 *
	 * Meanwhile for scrub_submit_initial_read() we fully rely on the merge
	 * to create the minimal amount of bio vectors, for fs block size < page
	 * size cases.
	 */
	ASSERT(ret == fs_info->sectorsize);
}

static struct btrfs_bio *alloc_scrub_bbio(struct btrfs_fs_info *fs_info,
					  unsigned int nr_vecs, blk_opf_t opf,
					  u64 logical,
					  btrfs_bio_end_io_t end_io, void *private)
{
	struct btrfs_bio *bbio = btrfs_bio_alloc(nr_vecs, opf, BTRFS_I(fs_info->btree_inode),
						 logical, end_io, private);
	bbio->is_scrub = true;
	bbio->bio.bi_iter.bi_sector = logical >> SECTOR_SHIFT;
	return bbio;
}

static void scrub_stripe_submit_repair_read(struct scrub_stripe *stripe,
					    int mirror, int blocksize, bool wait)
{
	struct btrfs_fs_info *fs_info = stripe->bg->fs_info;
	struct btrfs_bio *bbio = NULL;
	const unsigned long old_error_bitmap = scrub_bitmap_read_error(stripe);
	int i;

	ASSERT(stripe->mirror_num >= 1, "stripe->mirror_num=%d", stripe->mirror_num);
	ASSERT(atomic_read(&stripe->pending_io) == 0,
	       "atomic_read(&stripe->pending_io)=%d", atomic_read(&stripe->pending_io));

	for_each_set_bit(i, &old_error_bitmap, stripe->nr_sectors) {
		/* The current sector cannot be merged, submit the bio. */
		if (bbio && ((i > 0 && !test_bit(i - 1, &old_error_bitmap)) ||
			     bbio->bio.bi_iter.bi_size >= blocksize)) {
			ASSERT(bbio->bio.bi_iter.bi_size);
			atomic_inc(&stripe->pending_io);
			btrfs_submit_bbio(bbio, mirror);
			if (wait)
				wait_scrub_stripe_io(stripe);
			bbio = NULL;
		}

		if (!bbio)
			bbio = alloc_scrub_bbio(fs_info, stripe->nr_sectors, REQ_OP_READ,
						stripe->logical + (i << fs_info->sectorsize_bits),
						scrub_repair_read_endio, stripe);

		scrub_bio_add_sector(bbio, stripe, i);
	}
	if (bbio) {
		ASSERT(bbio->bio.bi_iter.bi_size);
		atomic_inc(&stripe->pending_io);
		btrfs_submit_bbio(bbio, mirror);
		if (wait)
			wait_scrub_stripe_io(stripe);
	}
}

static void scrub_stripe_report_errors(struct scrub_ctx *sctx,
				       struct scrub_stripe *stripe,
				       const struct scrub_error_records *errors)
{
	static DEFINE_RATELIMIT_STATE(rs, DEFAULT_RATELIMIT_INTERVAL,
				      DEFAULT_RATELIMIT_BURST);
	struct btrfs_fs_info *fs_info = sctx->fs_info;
	struct btrfs_device *dev = NULL;
	const unsigned long extent_bitmap = scrub_bitmap_read_has_extent(stripe);
	const unsigned long error_bitmap = scrub_bitmap_read_error(stripe);
	u64 physical = 0;
	int nr_data_sectors = 0;
	int nr_meta_sectors = 0;
	int nr_nodatacsum_sectors = 0;
	int nr_repaired_sectors = 0;
	int sector_nr;

	if (test_bit(SCRUB_STRIPE_FLAG_NO_REPORT, &stripe->state))
		return;

	/*
	 * Init needed infos for error reporting.
	 *
	 * Although our scrub_stripe infrastructure is mostly based on btrfs_submit_bio()
	 * thus no need for dev/physical, error reporting still needs dev and physical.
	 */
	if (!bitmap_empty(&errors->init_error_bitmap, stripe->nr_sectors)) {
		u64 mapped_len = fs_info->sectorsize;
		struct btrfs_io_context *bioc = NULL;
		int stripe_index = stripe->mirror_num - 1;
		int ret;

		/* For scrub, our mirror_num should always start at 1. */
		ASSERT(stripe->mirror_num >= 1, "stripe->mirror_num=%d", stripe->mirror_num);
		ret = btrfs_map_block(fs_info, BTRFS_MAP_GET_READ_MIRRORS,
				      stripe->logical, &mapped_len, &bioc,
				      NULL, NULL);
		/*
		 * If we failed, dev will be NULL, and later detailed reports
		 * will just be skipped.
		 */
		if (ret < 0)
			goto skip;
		physical = bioc->stripes[stripe_index].physical;
		dev = bioc->stripes[stripe_index].dev;
		btrfs_put_bioc(bioc);
	}

skip:
	for_each_set_bit(sector_nr, &extent_bitmap, stripe->nr_sectors) {
		bool repaired = false;

		if (scrub_bitmap_test_bit_is_metadata(stripe, sector_nr)) {
			nr_meta_sectors++;
		} else {
			nr_data_sectors++;
			if (!stripe->sectors[sector_nr].csum)
				nr_nodatacsum_sectors++;
		}

		if (test_bit(sector_nr, &errors->init_error_bitmap) &&
		    !test_bit(sector_nr, &error_bitmap)) {
			nr_repaired_sectors++;
			repaired = true;
		}

		/* Good sector from the beginning, nothing need to be done. */
		if (!test_bit(sector_nr, &errors->init_error_bitmap))
			continue;

		/*
		 * Report error for the corrupted sectors.  If repaired, just
		 * output the message of repaired message.
		 */
		if (repaired) {
			if (dev) {
				btrfs_err_rl(fs_info,
		"scrub: fixed up error at logical %llu on dev %s physical %llu",
					    stripe->logical, btrfs_dev_name(dev),
					    physical);
			} else {
				btrfs_err_rl(fs_info,
			   "scrub: fixed up error at logical %llu on mirror %u",
					    stripe->logical, stripe->mirror_num);
			}
			continue;
		}

		/* The remaining are all for unrepaired. */
		if (dev) {
			btrfs_err_rl(fs_info,
"scrub: unable to fixup (regular) error at logical %llu on dev %s physical %llu",
					    stripe->logical, btrfs_dev_name(dev),
					    physical);
		} else {
			btrfs_err_rl(fs_info,
	  "scrub: unable to fixup (regular) error at logical %llu on mirror %u",
					    stripe->logical, stripe->mirror_num);
		}

		if (scrub_bitmap_test_bit_io_error(stripe, sector_nr))
			if (__ratelimit(&rs) && dev)
				scrub_print_common_warning("i/o error", dev, false,
						     stripe->logical, physical);
		if (scrub_bitmap_test_bit_csum_error(stripe, sector_nr))
			if (__ratelimit(&rs) && dev)
				scrub_print_common_warning("checksum error", dev, false,
						     stripe->logical, physical);
		if (scrub_bitmap_test_bit_meta_error(stripe, sector_nr))
			if (__ratelimit(&rs) && dev)
				scrub_print_common_warning("header error", dev, false,
						     stripe->logical, physical);
		if (scrub_bitmap_test_bit_meta_gen_error(stripe, sector_nr))
			if (__ratelimit(&rs) && dev)
				scrub_print_common_warning("generation error", dev, false,
						     stripe->logical, physical);
	}

	/* Update the device stats. */
	for (int i = 0; i < errors->nr_io_errors; i++)
		btrfs_dev_stat_inc_and_print(stripe->dev, BTRFS_DEV_STAT_READ_ERRS);
	for (int i = 0; i < errors->nr_csum_errors; i++)
		btrfs_dev_stat_inc_and_print(stripe->dev, BTRFS_DEV_STAT_CORRUPTION_ERRS);
	/* Generation mismatch error is based on each metadata, not each block. */
	for (int i = 0; i < errors->nr_meta_gen_errors;
	     i += (fs_info->nodesize >> fs_info->sectorsize_bits))
		btrfs_dev_stat_inc_and_print(stripe->dev, BTRFS_DEV_STAT_GENERATION_ERRS);

	spin_lock(&sctx->stat_lock);
	sctx->stat.data_extents_scrubbed += stripe->nr_data_extents;
	sctx->stat.tree_extents_scrubbed += stripe->nr_meta_extents;
	sctx->stat.data_bytes_scrubbed += nr_data_sectors << fs_info->sectorsize_bits;
	sctx->stat.tree_bytes_scrubbed += nr_meta_sectors << fs_info->sectorsize_bits;
	sctx->stat.no_csum += nr_nodatacsum_sectors;
	sctx->stat.read_errors += errors->nr_io_errors;
	sctx->stat.csum_errors += errors->nr_csum_errors;
	sctx->stat.verify_errors += errors->nr_meta_errors +
				    errors->nr_meta_gen_errors;
	sctx->stat.uncorrectable_errors +=
		bitmap_weight(&error_bitmap, stripe->nr_sectors);
	sctx->stat.corrected_errors += nr_repaired_sectors;
	spin_unlock(&sctx->stat_lock);
}

static void scrub_write_sectors(struct scrub_ctx *sctx, struct scrub_stripe *stripe,
				unsigned long write_bitmap, bool dev_replace);

/*
 * The main entrance for all read related scrub work, including:
 *
 * - Wait for the initial read to finish
 * - Verify and locate any bad sectors
 * - Go through the remaining mirrors and try to read as large blocksize as
 *   possible
 * - Go through all mirrors (including the failed mirror) sector-by-sector
 * - Submit writeback for repaired sectors
 *
 * Writeback for dev-replace does not happen here, it needs extra
 * synchronization for zoned devices.
 */
static void scrub_stripe_read_repair_worker(struct work_struct *work)
{
	struct scrub_stripe *stripe = container_of(work, struct scrub_stripe, work);
	struct scrub_ctx *sctx = stripe->sctx;
	struct btrfs_fs_info *fs_info = sctx->fs_info;
	struct scrub_error_records errors = { 0 };
	int num_copies = btrfs_num_copies(fs_info, stripe->bg->start,
					  stripe->bg->length);
	unsigned long repaired;
	unsigned long error;
	int mirror;
	int i;

	ASSERT(stripe->mirror_num >= 1, "stripe->mirror_num=%d", stripe->mirror_num);

	wait_scrub_stripe_io(stripe);
	scrub_verify_one_stripe(stripe, scrub_bitmap_read_has_extent(stripe));
	/* Save the initial failed bitmap for later repair and report usage. */
	errors.init_error_bitmap = scrub_bitmap_read_error(stripe);
	errors.nr_io_errors = scrub_bitmap_weight_io_error(stripe);
	errors.nr_csum_errors = scrub_bitmap_weight_csum_error(stripe);
	errors.nr_meta_errors = scrub_bitmap_weight_meta_error(stripe);
	errors.nr_meta_gen_errors = scrub_bitmap_weight_meta_gen_error(stripe);

	if (bitmap_empty(&errors.init_error_bitmap, stripe->nr_sectors))
		goto out;

	/*
	 * Try all remaining mirrors.
	 *
	 * Here we still try to read as large block as possible, as this is
	 * faster and we have extra safety nets to rely on.
	 */
	for (mirror = calc_next_mirror(stripe->mirror_num, num_copies);
	     mirror != stripe->mirror_num;
	     mirror = calc_next_mirror(mirror, num_copies)) {
		const unsigned long old_error_bitmap = scrub_bitmap_read_error(stripe);

		scrub_stripe_submit_repair_read(stripe, mirror,
						BTRFS_STRIPE_LEN, false);
		wait_scrub_stripe_io(stripe);
		scrub_verify_one_stripe(stripe, old_error_bitmap);
		if (scrub_bitmap_empty_error(stripe))
			goto out;
	}

	/*
	 * Last safety net, try re-checking all mirrors, including the failed
	 * one, sector-by-sector.
	 *
	 * As if one sector failed the drive's internal csum, the whole read
	 * containing the offending sector would be marked as error.
	 * Thus here we do sector-by-sector read.
	 *
	 * This can be slow, thus we only try it as the last resort.
	 */

	for (i = 0, mirror = stripe->mirror_num;
	     i < num_copies;
	     i++, mirror = calc_next_mirror(mirror, num_copies)) {
		const unsigned long old_error_bitmap = scrub_bitmap_read_error(stripe);

		scrub_stripe_submit_repair_read(stripe, mirror,
						fs_info->sectorsize, true);
		wait_scrub_stripe_io(stripe);
		scrub_verify_one_stripe(stripe, old_error_bitmap);
		if (scrub_bitmap_empty_error(stripe))
			goto out;
	}
out:
	error = scrub_bitmap_read_error(stripe);
	/*
	 * Submit the repaired sectors.  For zoned case, we cannot do repair
	 * in-place, but queue the bg to be relocated.
	 */
	bitmap_andnot(&repaired, &errors.init_error_bitmap, &error,
		      stripe->nr_sectors);
	if (!sctx->readonly && !bitmap_empty(&repaired, stripe->nr_sectors)) {
		if (btrfs_is_zoned(fs_info)) {
			btrfs_repair_one_zone(fs_info, sctx->stripes[0].bg->start);
		} else {
			scrub_write_sectors(sctx, stripe, repaired, false);
			wait_scrub_stripe_io(stripe);
		}
	}

	scrub_stripe_report_errors(sctx, stripe, &errors);
	set_bit(SCRUB_STRIPE_FLAG_REPAIR_DONE, &stripe->state);
	wake_up(&stripe->repair_wait);
}

static void scrub_read_endio(struct btrfs_bio *bbio)
{
	struct scrub_stripe *stripe = bbio->private;
	struct bio_vec *bvec;
	int sector_nr = calc_sector_number(stripe, bio_first_bvec_all(&bbio->bio));
	int num_sectors;
	u32 bio_size = 0;
	int i;

	ASSERT(sector_nr < stripe->nr_sectors);
	bio_for_each_bvec_all(bvec, &bbio->bio, i)
		bio_size += bvec->bv_len;
	num_sectors = bio_size >> stripe->bg->fs_info->sectorsize_bits;

	if (bbio->bio.bi_status) {
		scrub_bitmap_set_io_error(stripe, sector_nr, num_sectors);
		scrub_bitmap_set_error(stripe, sector_nr, num_sectors);
	} else {
		scrub_bitmap_clear_io_error(stripe, sector_nr, num_sectors);
	}
	bio_put(&bbio->bio);
	if (atomic_dec_and_test(&stripe->pending_io)) {
		wake_up(&stripe->io_wait);
		INIT_WORK(&stripe->work, scrub_stripe_read_repair_worker);
		queue_work(stripe->bg->fs_info->scrub_workers, &stripe->work);
	}
}

static void scrub_write_endio(struct btrfs_bio *bbio)
{
	struct scrub_stripe *stripe = bbio->private;
	struct btrfs_fs_info *fs_info = stripe->bg->fs_info;
	struct bio_vec *bvec;
	int sector_nr = calc_sector_number(stripe, bio_first_bvec_all(&bbio->bio));
	u32 bio_size = 0;
	int i;

	bio_for_each_bvec_all(bvec, &bbio->bio, i)
		bio_size += bvec->bv_len;

	if (bbio->bio.bi_status) {
		unsigned long flags;

		spin_lock_irqsave(&stripe->write_error_lock, flags);
		bitmap_set(&stripe->write_error_bitmap, sector_nr,
			   bio_size >> fs_info->sectorsize_bits);
		spin_unlock_irqrestore(&stripe->write_error_lock, flags);
		for (i = 0; i < (bio_size >> fs_info->sectorsize_bits); i++)
			btrfs_dev_stat_inc_and_print(stripe->dev,
						     BTRFS_DEV_STAT_WRITE_ERRS);
	}
	bio_put(&bbio->bio);

	if (atomic_dec_and_test(&stripe->pending_io))
		wake_up(&stripe->io_wait);
}

static void scrub_submit_write_bio(struct scrub_ctx *sctx,
				   struct scrub_stripe *stripe,
				   struct btrfs_bio *bbio, bool dev_replace)
{
	struct btrfs_fs_info *fs_info = sctx->fs_info;
	u32 bio_len = bbio->bio.bi_iter.bi_size;
	u32 bio_off = (bbio->bio.bi_iter.bi_sector << SECTOR_SHIFT) -
		      stripe->logical;

	fill_writer_pointer_gap(sctx, stripe->physical + bio_off);
	atomic_inc(&stripe->pending_io);
	btrfs_submit_repair_write(bbio, stripe->mirror_num, dev_replace);
	if (!btrfs_is_zoned(fs_info))
		return;
	/*
	 * For zoned writeback, queue depth must be 1, thus we must wait for
	 * the write to finish before the next write.
	 */
	wait_scrub_stripe_io(stripe);

	/*
	 * And also need to update the write pointer if write finished
	 * successfully.
	 */
	if (!test_bit(bio_off >> fs_info->sectorsize_bits,
		      &stripe->write_error_bitmap))
		sctx->write_pointer += bio_len;
}

/*
 * Submit the write bio(s) for the sectors specified by @write_bitmap.
 *
 * Here we utilize btrfs_submit_repair_write(), which has some extra benefits:
 *
 * - Only needs logical bytenr and mirror_num
 *   Just like the scrub read path
 *
 * - Would only result in writes to the specified mirror
 *   Unlike the regular writeback path, which would write back to all stripes
 *
 * - Handle dev-replace and read-repair writeback differently
 */
static void scrub_write_sectors(struct scrub_ctx *sctx, struct scrub_stripe *stripe,
				unsigned long write_bitmap, bool dev_replace)
{
	struct btrfs_fs_info *fs_info = stripe->bg->fs_info;
	struct btrfs_bio *bbio = NULL;
	int sector_nr;

	for_each_set_bit(sector_nr, &write_bitmap, stripe->nr_sectors) {
		/* We should only writeback sectors covered by an extent. */
		ASSERT(scrub_bitmap_test_bit_has_extent(stripe, sector_nr));

		/* Cannot merge with previous sector, submit the current one. */
		if (bbio && sector_nr && !test_bit(sector_nr - 1, &write_bitmap)) {
			scrub_submit_write_bio(sctx, stripe, bbio, dev_replace);
			bbio = NULL;
		}
		if (!bbio)
			bbio = alloc_scrub_bbio(fs_info, stripe->nr_sectors, REQ_OP_WRITE,
					stripe->logical + (sector_nr << fs_info->sectorsize_bits),
					scrub_write_endio, stripe);
		scrub_bio_add_sector(bbio, stripe, sector_nr);
	}
	if (bbio)
		scrub_submit_write_bio(sctx, stripe, bbio, dev_replace);
}

/*
 * Throttling of IO submission, bandwidth-limit based, the timeslice is 1
 * second.  Limit can be set via /sys/fs/UUID/devinfo/devid/scrub_speed_max.
 */
static void scrub_throttle_dev_io(struct scrub_ctx *sctx, struct btrfs_device *device,
				  unsigned int bio_size)
{
	const int time_slice = 1000;
	s64 delta;
	ktime_t now;
	u32 div;
	u64 bwlimit;

	bwlimit = READ_ONCE(device->scrub_speed_max);
	if (bwlimit == 0)
		return;

	/*
	 * Slice is divided into intervals when the IO is submitted, adjust by
	 * bwlimit and maximum of 64 intervals.
	 */
	div = clamp(bwlimit / (16 * 1024 * 1024), 1, 64);

	/* Start new epoch, set deadline */
	now = ktime_get();
	if (sctx->throttle_deadline == 0) {
		sctx->throttle_deadline = ktime_add_ms(now, time_slice / div);
		sctx->throttle_sent = 0;
	}

	/* Still in the time to send? */
	if (ktime_before(now, sctx->throttle_deadline)) {
		/* If current bio is within the limit, send it */
		sctx->throttle_sent += bio_size;
		if (sctx->throttle_sent <= div_u64(bwlimit, div))
			return;

		/* We're over the limit, sleep until the rest of the slice */
		delta = ktime_ms_delta(sctx->throttle_deadline, now);
	} else {
		/* New request after deadline, start new epoch */
		delta = 0;
	}

	if (delta) {
		long timeout;

		timeout = div_u64(delta * HZ, 1000);
		schedule_timeout_interruptible(timeout);
	}

	/* Next call will start the deadline period */
	sctx->throttle_deadline = 0;
}

/*
 * Given a physical address, this will calculate it's
 * logical offset. if this is a parity stripe, it will return
 * the most left data stripe's logical offset.
 *
 * return 0 if it is a data stripe, 1 means parity stripe.
 */
static int get_raid56_logic_offset(u64 physical, int num,
				   struct btrfs_chunk_map *map, u64 *offset,
				   u64 *stripe_start)
{
	int i;
	int j = 0;
	u64 last_offset;
	const int data_stripes = nr_data_stripes(map);

	last_offset = (physical - map->stripes[num].physical) * data_stripes;
	if (stripe_start)
		*stripe_start = last_offset;

	*offset = last_offset;
	for (i = 0; i < data_stripes; i++) {
		u32 stripe_nr;
		u32 stripe_index;
		u32 rot;

		*offset = last_offset + btrfs_stripe_nr_to_offset(i);

		stripe_nr = (u32)(*offset >> BTRFS_STRIPE_LEN_SHIFT) / data_stripes;

		/* Work out the disk rotation on this stripe-set */
		rot = stripe_nr % map->num_stripes;
		/* calculate which stripe this data locates */
		rot += i;
		stripe_index = rot % map->num_stripes;
		if (stripe_index == num)
			return 0;
		if (stripe_index < num)
			j++;
	}
	*offset = last_offset + btrfs_stripe_nr_to_offset(j);
	return 1;
}

/*
 * Return 0 if the extent item range covers any byte of the range.
 * Return <0 if the extent item is before @search_start.
 * Return >0 if the extent item is after @start_start + @search_len.
 */
static int compare_extent_item_range(struct btrfs_path *path,
				     u64 search_start, u64 search_len)
{
	struct btrfs_fs_info *fs_info = path->nodes[0]->fs_info;
	u64 len;
	struct btrfs_key key;

	btrfs_item_key_to_cpu(path->nodes[0], &key, path->slots[0]);
	ASSERT(key.type == BTRFS_EXTENT_ITEM_KEY ||
	       key.type == BTRFS_METADATA_ITEM_KEY, "key.type=%u", key.type);
	if (key.type == BTRFS_METADATA_ITEM_KEY)
		len = fs_info->nodesize;
	else
		len = key.offset;

	if (key.objectid + len <= search_start)
		return -1;
	if (key.objectid >= search_start + search_len)
		return 1;
	return 0;
}

/*
 * Locate one extent item which covers any byte in range
 * [@search_start, @search_start + @search_length)
 *
 * If the path is not initialized, we will initialize the search by doing
 * a btrfs_search_slot().
 * If the path is already initialized, we will use the path as the initial
 * slot, to avoid duplicated btrfs_search_slot() calls.
 *
 * NOTE: If an extent item starts before @search_start, we will still
 * return the extent item. This is for data extent crossing stripe boundary.
 *
 * Return 0 if we found such extent item, and @path will point to the extent item.
 * Return >0 if no such extent item can be found, and @path will be released.
 * Return <0 if hit fatal error, and @path will be released.
 */
static int find_first_extent_item(struct btrfs_root *extent_root,
				  struct btrfs_path *path,
				  u64 search_start, u64 search_len)
{
	struct btrfs_fs_info *fs_info = extent_root->fs_info;
	struct btrfs_key key;
	int ret;

	/* Continue using the existing path */
	if (path->nodes[0])
		goto search_forward;

	key.objectid = search_start;
	if (btrfs_fs_incompat(fs_info, SKINNY_METADATA))
		key.type = BTRFS_METADATA_ITEM_KEY;
	else
		key.type = BTRFS_EXTENT_ITEM_KEY;
	key.offset = (u64)-1;

	ret = btrfs_search_slot(NULL, extent_root, &key, path, 0, 0);
	if (ret < 0)
		return ret;
	if (unlikely(ret == 0)) {
		/*
		 * Key with offset -1 found, there would have to exist an extent
		 * item with such offset, but this is out of the valid range.
		 */
		btrfs_release_path(path);
		return -EUCLEAN;
	}

	/*
	 * Here we intentionally pass 0 as @min_objectid, as there could be
	 * an extent item starting before @search_start.
	 */
	ret = btrfs_previous_extent_item(extent_root, path, 0);
	if (ret < 0)
		return ret;
	/*
	 * No matter whether we have found an extent item, the next loop will
	 * properly do every check on the key.
	 */
search_forward:
	while (true) {
		btrfs_item_key_to_cpu(path->nodes[0], &key, path->slots[0]);
		if (key.objectid >= search_start + search_len)
			break;
		if (key.type != BTRFS_METADATA_ITEM_KEY &&
		    key.type != BTRFS_EXTENT_ITEM_KEY)
			goto next;

		ret = compare_extent_item_range(path, search_start, search_len);
		if (ret == 0)
			return ret;
		if (ret > 0)
			break;
next:
		ret = btrfs_next_item(extent_root, path);
		if (ret) {
			/* Either no more items or a fatal error. */
			btrfs_release_path(path);
			return ret;
		}
	}
	btrfs_release_path(path);
	return 1;
}

static void get_extent_info(struct btrfs_path *path, u64 *extent_start_ret,
			    u64 *size_ret, u64 *flags_ret, u64 *generation_ret)
{
	struct btrfs_key key;
	struct btrfs_extent_item *ei;

	btrfs_item_key_to_cpu(path->nodes[0], &key, path->slots[0]);
	ASSERT(key.type == BTRFS_METADATA_ITEM_KEY ||
	       key.type == BTRFS_EXTENT_ITEM_KEY, "key.type=%u", key.type);
	*extent_start_ret = key.objectid;
	if (key.type == BTRFS_METADATA_ITEM_KEY)
		*size_ret = path->nodes[0]->fs_info->nodesize;
	else
		*size_ret = key.offset;
	ei = btrfs_item_ptr(path->nodes[0], path->slots[0], struct btrfs_extent_item);
	*flags_ret = btrfs_extent_flags(path->nodes[0], ei);
	*generation_ret = btrfs_extent_generation(path->nodes[0], ei);
}

static int sync_write_pointer_for_zoned(struct scrub_ctx *sctx, u64 logical,
					u64 physical, u64 physical_end)
{
	struct btrfs_fs_info *fs_info = sctx->fs_info;
	int ret = 0;

	if (!btrfs_is_zoned(fs_info))
		return 0;

	mutex_lock(&sctx->wr_lock);
	if (sctx->write_pointer < physical_end) {
		ret = btrfs_sync_zone_write_pointer(sctx->wr_tgtdev, logical,
						    physical,
						    sctx->write_pointer);
		if (ret)
			btrfs_err(fs_info, "scrub: zoned: failed to recover write pointer");
	}
	mutex_unlock(&sctx->wr_lock);
	btrfs_dev_clear_zone_empty(sctx->wr_tgtdev, physical);

	return ret;
}

static void fill_one_extent_info(struct btrfs_fs_info *fs_info,
				 struct scrub_stripe *stripe,
				 u64 extent_start, u64 extent_len,
				 u64 extent_flags, u64 extent_gen)
{
	for (u64 cur_logical = max(stripe->logical, extent_start);
	     cur_logical < min(stripe->logical + BTRFS_STRIPE_LEN,
			       extent_start + extent_len);
	     cur_logical += fs_info->sectorsize) {
		const int nr_sector = (cur_logical - stripe->logical) >>
				      fs_info->sectorsize_bits;
		struct scrub_sector_verification *sector =
						&stripe->sectors[nr_sector];

		scrub_bitmap_set_bit_has_extent(stripe, nr_sector);
		if (extent_flags & BTRFS_EXTENT_FLAG_TREE_BLOCK) {
			scrub_bitmap_set_bit_is_metadata(stripe, nr_sector);
			sector->generation = extent_gen;
		}
	}
}

static void scrub_stripe_reset_bitmaps(struct scrub_stripe *stripe)
{
	ASSERT(stripe->nr_sectors);
	bitmap_zero(stripe->bitmaps, scrub_bitmap_nr_last * stripe->nr_sectors);
}

/*
 * Locate one stripe which has at least one extent in its range.
 *
 * Return 0 if found such stripe, and store its info into @stripe.
 * Return >0 if there is no such stripe in the specified range.
 * Return <0 for error.
 */
static int scrub_find_fill_first_stripe(struct btrfs_block_group *bg,
					struct btrfs_path *extent_path,
					struct btrfs_path *csum_path,
					struct btrfs_device *dev, u64 physical,
					int mirror_num, u64 logical_start,
					u32 logical_len,
					struct scrub_stripe *stripe)
{
	struct btrfs_fs_info *fs_info = bg->fs_info;
	struct btrfs_root *extent_root = btrfs_extent_root(fs_info, bg->start);
	struct btrfs_root *csum_root = btrfs_csum_root(fs_info, bg->start);
	const u64 logical_end = logical_start + logical_len;
	u64 cur_logical = logical_start;
	u64 stripe_end;
	u64 extent_start;
	u64 extent_len;
	u64 extent_flags;
	u64 extent_gen;
	int ret;

	if (unlikely(!extent_root || !csum_root)) {
		btrfs_err(fs_info, "scrub: no valid extent or csum root found");
		return -EUCLEAN;
	}
	memset(stripe->sectors, 0, sizeof(struct scrub_sector_verification) *
				   stripe->nr_sectors);
	scrub_stripe_reset_bitmaps(stripe);

	/* The range must be inside the bg. */
	ASSERT(logical_start >= bg->start && logical_end <= bg->start + bg->length,
	       "bg->start=%llu logical_start=%llu logical_end=%llu end=%llu",
	       bg->start, logical_start, logical_end, bg->start + bg->length);

	ret = find_first_extent_item(extent_root, extent_path, logical_start,
				     logical_len);
	/* Either error or not found. */
	if (ret)
		goto out;
	get_extent_info(extent_path, &extent_start, &extent_len, &extent_flags,
			&extent_gen);
	if (extent_flags & BTRFS_EXTENT_FLAG_TREE_BLOCK)
		stripe->nr_meta_extents++;
	if (extent_flags & BTRFS_EXTENT_FLAG_DATA)
		stripe->nr_data_extents++;
	cur_logical = max(extent_start, cur_logical);

	/*
	 * Round down to stripe boundary.
	 *
	 * The extra calculation against bg->start is to handle block groups
	 * whose logical bytenr is not BTRFS_STRIPE_LEN aligned.
	 */
	stripe->logical = round_down(cur_logical - bg->start, BTRFS_STRIPE_LEN) +
			  bg->start;
	stripe->physical = physical + stripe->logical - logical_start;
	stripe->dev = dev;
	stripe->bg = bg;
	stripe->mirror_num = mirror_num;
	stripe_end = stripe->logical + BTRFS_STRIPE_LEN - 1;

	/* Fill the first extent info into stripe->sectors[] array. */
	fill_one_extent_info(fs_info, stripe, extent_start, extent_len,
			     extent_flags, extent_gen);
	cur_logical = extent_start + extent_len;

	/* Fill the extent info for the remaining sectors. */
	while (cur_logical <= stripe_end) {
		ret = find_first_extent_item(extent_root, extent_path, cur_logical,
					     stripe_end - cur_logical + 1);
		if (ret < 0)
			goto out;
		if (ret > 0) {
			ret = 0;
			break;
		}
		get_extent_info(extent_path, &extent_start, &extent_len,
				&extent_flags, &extent_gen);
		if (extent_flags & BTRFS_EXTENT_FLAG_TREE_BLOCK)
			stripe->nr_meta_extents++;
		if (extent_flags & BTRFS_EXTENT_FLAG_DATA)
			stripe->nr_data_extents++;
		fill_one_extent_info(fs_info, stripe, extent_start, extent_len,
				     extent_flags, extent_gen);
		cur_logical = extent_start + extent_len;
	}

	/* Now fill the data csum. */
	if (bg->flags & BTRFS_BLOCK_GROUP_DATA) {
		int sector_nr;
		unsigned long csum_bitmap = 0;

		/* Csum space should have already been allocated. */
		ASSERT(stripe->csums);

		/*
		 * Our csum bitmap should be large enough, as BTRFS_STRIPE_LEN
		 * should contain at most 16 sectors.
		 */
		ASSERT(BITS_PER_LONG >= BTRFS_STRIPE_LEN >> fs_info->sectorsize_bits);

		ret = btrfs_lookup_csums_bitmap(csum_root, csum_path,
						stripe->logical, stripe_end,
						stripe->csums, &csum_bitmap);
		if (ret < 0)
			goto out;
		if (ret > 0)
			ret = 0;

		for_each_set_bit(sector_nr, &csum_bitmap, stripe->nr_sectors) {
			stripe->sectors[sector_nr].csum = stripe->csums +
				sector_nr * fs_info->csum_size;
		}
	}
	set_bit(SCRUB_STRIPE_FLAG_INITIALIZED, &stripe->state);
out:
	return ret;
}

static void scrub_reset_stripe(struct scrub_stripe *stripe)
{
	scrub_stripe_reset_bitmaps(stripe);

	stripe->nr_meta_extents = 0;
	stripe->nr_data_extents = 0;
	stripe->state = 0;

	for (int i = 0; i < stripe->nr_sectors; i++) {
		stripe->sectors[i].csum = NULL;
		stripe->sectors[i].generation = 0;
	}
}

static u32 stripe_length(const struct scrub_stripe *stripe)
{
	ASSERT(stripe->bg);

	return min(BTRFS_STRIPE_LEN,
		   stripe->bg->start + stripe->bg->length - stripe->logical);
}

static void scrub_submit_extent_sector_read(struct scrub_stripe *stripe)
{
	struct btrfs_fs_info *fs_info = stripe->bg->fs_info;
	struct btrfs_bio *bbio = NULL;
	unsigned int nr_sectors = stripe_length(stripe) >> fs_info->sectorsize_bits;
	const unsigned long has_extent = scrub_bitmap_read_has_extent(stripe);
	u64 stripe_len = BTRFS_STRIPE_LEN;
	int mirror = stripe->mirror_num;
	int i;

	atomic_inc(&stripe->pending_io);

	for_each_set_bit(i, &has_extent, stripe->nr_sectors) {
		/* We're beyond the chunk boundary, no need to read anymore. */
		if (i >= nr_sectors)
			break;

		/* The current sector cannot be merged, submit the bio. */
		if (bbio &&
		    ((i > 0 && !test_bit(i - 1, &has_extent)) ||
		     bbio->bio.bi_iter.bi_size >= stripe_len)) {
			ASSERT(bbio->bio.bi_iter.bi_size);
			atomic_inc(&stripe->pending_io);
			btrfs_submit_bbio(bbio, mirror);
			bbio = NULL;
		}

		if (!bbio) {
			struct btrfs_io_stripe io_stripe = {};
			struct btrfs_io_context *bioc = NULL;
			const u64 logical = stripe->logical +
					    (i << fs_info->sectorsize_bits);
			int ret;

			io_stripe.rst_search_commit_root = true;
			stripe_len = (nr_sectors - i) << fs_info->sectorsize_bits;
			/*
			 * For RST cases, we need to manually split the bbio to
			 * follow the RST boundary.
			 */
			ret = btrfs_map_block(fs_info, BTRFS_MAP_READ, logical,
					      &stripe_len, &bioc, &io_stripe, &mirror);
			btrfs_put_bioc(bioc);
			if (ret < 0) {
				if (ret != -ENODATA) {
					/*
					 * Earlier btrfs_get_raid_extent_offset()
					 * returned -ENODATA, which means there's
					 * no entry for the corresponding range
					 * in the stripe tree.  But if it's in
					 * the extent tree, then it's a preallocated
					 * extent and not an error.
					 */
					scrub_bitmap_set_bit_io_error(stripe, i);
					scrub_bitmap_set_bit_error(stripe, i);
				}
				continue;
			}

			bbio = alloc_scrub_bbio(fs_info, stripe->nr_sectors, REQ_OP_READ, logical,
						scrub_read_endio, stripe);
		}

		scrub_bio_add_sector(bbio, stripe, i);
	}

	if (bbio) {
		ASSERT(bbio->bio.bi_iter.bi_size);
		atomic_inc(&stripe->pending_io);
		btrfs_submit_bbio(bbio, mirror);
	}

	if (atomic_dec_and_test(&stripe->pending_io)) {
		wake_up(&stripe->io_wait);
		INIT_WORK(&stripe->work, scrub_stripe_read_repair_worker);
		queue_work(stripe->bg->fs_info->scrub_workers, &stripe->work);
	}
}

static void scrub_submit_initial_read(struct scrub_ctx *sctx,
				      struct scrub_stripe *stripe)
{
	struct btrfs_fs_info *fs_info = sctx->fs_info;
	struct btrfs_bio *bbio;
	const u32 min_folio_shift = PAGE_SHIFT + fs_info->block_min_order;
	unsigned int nr_sectors = stripe_length(stripe) >> fs_info->sectorsize_bits;
	int mirror = stripe->mirror_num;

	ASSERT(stripe->bg);
	ASSERT(stripe->mirror_num > 0);
	ASSERT(test_bit(SCRUB_STRIPE_FLAG_INITIALIZED, &stripe->state));

	if (btrfs_need_stripe_tree_update(fs_info, stripe->bg->flags)) {
		scrub_submit_extent_sector_read(stripe);
		return;
	}

	bbio = alloc_scrub_bbio(fs_info, BTRFS_STRIPE_LEN >> min_folio_shift, REQ_OP_READ,
				stripe->logical, scrub_read_endio, stripe);
	/* Read the whole range inside the chunk boundary. */
	for (unsigned int cur = 0; cur < nr_sectors; cur++)
		scrub_bio_add_sector(bbio, stripe, cur);
	atomic_inc(&stripe->pending_io);

	/*
	 * For dev-replace, either user asks to avoid the source dev, or
	 * the device is missing, we try the next mirror instead.
	 */
	if (sctx->is_dev_replace &&
	    (fs_info->dev_replace.cont_reading_from_srcdev_mode ==
	     BTRFS_DEV_REPLACE_ITEM_CONT_READING_FROM_SRCDEV_MODE_AVOID ||
	     !stripe->dev->bdev)) {
		int num_copies = btrfs_num_copies(fs_info, stripe->bg->start,
						  stripe->bg->length);

		mirror = calc_next_mirror(mirror, num_copies);
	}
	btrfs_submit_bbio(bbio, mirror);
}

static bool stripe_has_metadata_error(struct scrub_stripe *stripe)
{
	const unsigned long error = scrub_bitmap_read_error(stripe);
	int i;

	for_each_set_bit(i, &error, stripe->nr_sectors) {
		if (scrub_bitmap_test_bit_is_metadata(stripe, i)) {
			struct btrfs_fs_info *fs_info = stripe->bg->fs_info;

			btrfs_err(fs_info,
		    "scrub: stripe %llu has unrepaired metadata sector at logical %llu",
				  stripe->logical,
				  stripe->logical + (i << fs_info->sectorsize_bits));
			return true;
		}
	}
	return false;
}

static void submit_initial_group_read(struct scrub_ctx *sctx,
				      unsigned int first_slot,
				      unsigned int nr_stripes)
{
	struct blk_plug plug;

	ASSERT(first_slot < SCRUB_TOTAL_STRIPES);
	ASSERT(first_slot + nr_stripes <= SCRUB_TOTAL_STRIPES);

	scrub_throttle_dev_io(sctx, sctx->stripes[0].dev,
			      btrfs_stripe_nr_to_offset(nr_stripes));
	blk_start_plug(&plug);
	for (int i = 0; i < nr_stripes; i++) {
		struct scrub_stripe *stripe = &sctx->stripes[first_slot + i];

		/* Those stripes should be initialized. */
		ASSERT(test_bit(SCRUB_STRIPE_FLAG_INITIALIZED, &stripe->state));
		scrub_submit_initial_read(sctx, stripe);
	}
	blk_finish_plug(&plug);
}

static int flush_scrub_stripes(struct scrub_ctx *sctx)
{
	struct btrfs_fs_info *fs_info = sctx->fs_info;
	struct scrub_stripe *stripe;
	const int nr_stripes = sctx->cur_stripe;
	int ret = 0;

	if (!nr_stripes)
		return 0;

	ASSERT(test_bit(SCRUB_STRIPE_FLAG_INITIALIZED, &sctx->stripes[0].state));

	/* Submit the stripes which are populated but not submitted. */
	if (nr_stripes % SCRUB_STRIPES_PER_GROUP) {
		const int first_slot = round_down(nr_stripes, SCRUB_STRIPES_PER_GROUP);

		submit_initial_group_read(sctx, first_slot, nr_stripes - first_slot);
	}

	for (int i = 0; i < nr_stripes; i++) {
		stripe = &sctx->stripes[i];

		wait_event(stripe->repair_wait,
			   test_bit(SCRUB_STRIPE_FLAG_REPAIR_DONE, &stripe->state));
	}

	/* Submit for dev-replace. */
	if (sctx->is_dev_replace) {
		/*
		 * For dev-replace, if we know there is something wrong with
		 * metadata, we should immediately abort.
		 */
		for (int i = 0; i < nr_stripes; i++) {
			if (unlikely(stripe_has_metadata_error(&sctx->stripes[i]))) {
				ret = -EIO;
				goto out;
			}
		}
		for (int i = 0; i < nr_stripes; i++) {
			unsigned long good;
			unsigned long has_extent;
			unsigned long error;

			stripe = &sctx->stripes[i];

			ASSERT(stripe->dev == fs_info->dev_replace.srcdev);

			has_extent = scrub_bitmap_read_has_extent(stripe);
			error = scrub_bitmap_read_error(stripe);
			bitmap_andnot(&good, &has_extent, &error, stripe->nr_sectors);
			scrub_write_sectors(sctx, stripe, good, true);
		}
	}

	/* Wait for the above writebacks to finish. */
	for (int i = 0; i < nr_stripes; i++) {
		stripe = &sctx->stripes[i];

		wait_scrub_stripe_io(stripe);
		spin_lock(&sctx->stat_lock);
		sctx->stat.last_physical = stripe->physical + stripe_length(stripe);
		spin_unlock(&sctx->stat_lock);
		scrub_reset_stripe(stripe);
	}
out:
	sctx->cur_stripe = 0;
	return ret;
}

static void raid56_scrub_wait_endio(struct bio *bio)
{
	complete(bio->bi_private);
}

static int queue_scrub_stripe(struct scrub_ctx *sctx, struct btrfs_block_group *bg,
			      struct btrfs_device *dev, int mirror_num,
			      u64 logical, u32 length, u64 physical,
			      u64 *found_logical_ret)
{
	struct scrub_stripe *stripe;
	int ret;

	/*
	 * There should always be one slot left, as caller filling the last
	 * slot should flush them all.
	 */
	ASSERT(sctx->cur_stripe < SCRUB_TOTAL_STRIPES);

	/* @found_logical_ret must be specified. */
	ASSERT(found_logical_ret);

	stripe = &sctx->stripes[sctx->cur_stripe];
	scrub_reset_stripe(stripe);
	ret = scrub_find_fill_first_stripe(bg, &sctx->extent_path,
					   &sctx->csum_path, dev, physical,
					   mirror_num, logical, length, stripe);
	/* Either >0 as no more extents or <0 for error. */
	if (ret)
		return ret;
	*found_logical_ret = stripe->logical;
	sctx->cur_stripe++;

	/* We filled one group, submit it. */
	if (sctx->cur_stripe % SCRUB_STRIPES_PER_GROUP == 0) {
		const int first_slot = sctx->cur_stripe - SCRUB_STRIPES_PER_GROUP;

		submit_initial_group_read(sctx, first_slot, SCRUB_STRIPES_PER_GROUP);
	}

	/* Last slot used, flush them all. */
	if (sctx->cur_stripe == SCRUB_TOTAL_STRIPES)
		return flush_scrub_stripes(sctx);
	return 0;
}

/*
 * Return 0 if we should not cancel the scrub.
 * Return <0 if we need to cancel the scrub, returned value will
 * indicate the reason:
 * - -ECANCELED
 *   Being explicitly canceled through ioctl.
 * - -EINTR
 *   Being interrupted by signal or fs/process freezing.
 */
static int should_cancel_scrub(const struct scrub_ctx *sctx)
{
	struct btrfs_fs_info *fs_info = sctx->fs_info;

	if (atomic_read(&fs_info->scrub_cancel_req) ||
	    atomic_read(&sctx->cancel_req))
		return -ECANCELED;

	/*
	 * The user (e.g. fsfreeze command) or power management (pm)
	 * suspension/hibernation can freeze the fs.
	 * And pm suspension/hibernation will also freeze all user processes.
	 *
	 * A user process can only be frozen when it is in the user space, thus
	 * we have to cancel the run so that the process can return to the user
	 * space.
	 *
	 * Furthermore we have to check both fs and process freezing, as pm can
	 * be configured to freeze the fses before processes.
	 *
	 * If we only check fs freezing, then suspension without fs freezing
	 * will timeout, as the process is still in the kernel space.
	 *
	 * If we only check process freezing, then suspension with fs freezing
	 * will timeout, as the running scrub will prevent the fs from being frozen.
	 */
	if (fs_info->sb->s_writers.frozen > SB_UNFROZEN ||
	    freezing(current) || signal_pending(current))
		return -EINTR;
	return 0;
}

static int scrub_raid56_cached_parity(struct scrub_ctx *sctx,
				      struct btrfs_device *scrub_dev,
				      struct btrfs_chunk_map *map,
				      u64 full_stripe_start,
				      unsigned long *extent_bitmap)
{
	DECLARE_COMPLETION_ONSTACK(io_done);
	struct btrfs_fs_info *fs_info = sctx->fs_info;
	struct btrfs_io_context *bioc = NULL;
	struct btrfs_raid_bio *rbio;
	struct bio bio;
	const int data_stripes = nr_data_stripes(map);
	u64 length = btrfs_stripe_nr_to_offset(data_stripes);
	int ret;

	bio_init(&bio, NULL, NULL, 0, REQ_OP_READ);
	bio.bi_iter.bi_sector = full_stripe_start >> SECTOR_SHIFT;
	bio.bi_private = &io_done;
	bio.bi_end_io = raid56_scrub_wait_endio;

	btrfs_bio_counter_inc_blocked(fs_info);
	ret = btrfs_map_block(fs_info, BTRFS_MAP_WRITE, full_stripe_start,
			      &length, &bioc, NULL, NULL);
	if (ret < 0)
		goto out;
	/* For RAID56 write there must be an @bioc allocated. */
	ASSERT(bioc);
	rbio = raid56_parity_alloc_scrub_rbio(&bio, bioc, scrub_dev, extent_bitmap,
				BTRFS_STRIPE_LEN >> fs_info->sectorsize_bits);
	btrfs_put_bioc(bioc);
	if (!rbio) {
		ret = -ENOMEM;
		goto out;
	}
	/* Use the recovered stripes as cache to avoid read them from disk again. */
	for (int i = 0; i < data_stripes; i++) {
		struct scrub_stripe *stripe = &sctx->raid56_data_stripes[i];

		raid56_parity_cache_data_folios(rbio, stripe->folios,
				full_stripe_start + (i << BTRFS_STRIPE_LEN_SHIFT));
	}
	raid56_parity_submit_scrub_rbio(rbio);
	wait_for_completion_io(&io_done);
	ret = blk_status_to_errno(bio.bi_status);
out:
	btrfs_bio_counter_dec(fs_info);
	bio_uninit(&bio);
	return ret;
}

static int scrub_raid56_parity_stripe(struct scrub_ctx *sctx,
				      struct btrfs_device *scrub_dev,
				      struct btrfs_block_group *bg,
				      struct btrfs_chunk_map *map,
				      u64 full_stripe_start)
{
	struct btrfs_fs_info *fs_info = sctx->fs_info;
	struct btrfs_path extent_path = { 0 };
	struct btrfs_path csum_path = { 0 };
	struct scrub_stripe *stripe;
	bool all_empty = true;
	const int data_stripes = nr_data_stripes(map);
	unsigned long extent_bitmap = 0;
	int ret;

	ASSERT(sctx->raid56_data_stripes);

	ret = should_cancel_scrub(sctx);
	if (ret < 0)
		return ret;

	if (atomic_read(&fs_info->scrub_pause_req))
		scrub_blocked_if_needed(fs_info);

	spin_lock(&bg->lock);
	if (test_bit(BLOCK_GROUP_FLAG_REMOVED, &bg->runtime_flags)) {
		spin_unlock(&bg->lock);
		return 0;
	}
	spin_unlock(&bg->lock);

	/*
	 * For data stripe search, we cannot reuse the same extent/csum paths,
	 * as the data stripe bytenr may be smaller than previous extent.  Thus
	 * we have to use our own extent/csum paths.
	 */
	extent_path.search_commit_root = 1;
	extent_path.skip_locking = 1;
	csum_path.search_commit_root = 1;
	csum_path.skip_locking = 1;

	for (int i = 0; i < data_stripes; i++) {
		int stripe_index;
		int rot;
		u64 physical;

		stripe = &sctx->raid56_data_stripes[i];
		rot = div_u64(full_stripe_start - bg->start,
			      data_stripes) >> BTRFS_STRIPE_LEN_SHIFT;
		stripe_index = (i + rot) % map->num_stripes;
		physical = map->stripes[stripe_index].physical +
			   btrfs_stripe_nr_to_offset(rot);

		scrub_reset_stripe(stripe);
		set_bit(SCRUB_STRIPE_FLAG_NO_REPORT, &stripe->state);
		ret = scrub_find_fill_first_stripe(bg, &extent_path, &csum_path,
				map->stripes[stripe_index].dev, physical, 1,
				full_stripe_start + btrfs_stripe_nr_to_offset(i),
				BTRFS_STRIPE_LEN, stripe);
		if (ret < 0)
			goto out;
		/*
		 * No extent in this data stripe, need to manually mark them
		 * initialized to make later read submission happy.
		 */
		if (ret > 0) {
			stripe->logical = full_stripe_start +
					  btrfs_stripe_nr_to_offset(i);
			stripe->dev = map->stripes[stripe_index].dev;
			stripe->mirror_num = 1;
			set_bit(SCRUB_STRIPE_FLAG_INITIALIZED, &stripe->state);
		}
	}

	/* Check if all data stripes are empty. */
	for (int i = 0; i < data_stripes; i++) {
		stripe = &sctx->raid56_data_stripes[i];
		if (!scrub_bitmap_empty_has_extent(stripe)) {
			all_empty = false;
			break;
		}
	}
	if (all_empty) {
		ret = 0;
		goto out;
	}

	for (int i = 0; i < data_stripes; i++) {
		stripe = &sctx->raid56_data_stripes[i];
		scrub_submit_initial_read(sctx, stripe);
	}
	for (int i = 0; i < data_stripes; i++) {
		stripe = &sctx->raid56_data_stripes[i];

		wait_event(stripe->repair_wait,
			   test_bit(SCRUB_STRIPE_FLAG_REPAIR_DONE, &stripe->state));
	}
	/* For now, no zoned support for RAID56. */
	ASSERT(!btrfs_is_zoned(sctx->fs_info));

	/*
	 * Now all data stripes are properly verified. Check if we have any
	 * unrepaired, if so abort immediately or we could further corrupt the
	 * P/Q stripes.
	 *
	 * During the loop, also populate extent_bitmap.
	 */
	for (int i = 0; i < data_stripes; i++) {
		unsigned long error;
		unsigned long has_extent;

		stripe = &sctx->raid56_data_stripes[i];

		error = scrub_bitmap_read_error(stripe);
		has_extent = scrub_bitmap_read_has_extent(stripe);

		/*
		 * We should only check the errors where there is an extent.
		 * As we may hit an empty data stripe while it's missing.
		 */
		bitmap_and(&error, &error, &has_extent, stripe->nr_sectors);
		if (unlikely(!bitmap_empty(&error, stripe->nr_sectors))) {
			btrfs_err(fs_info,
"scrub: unrepaired sectors detected, full stripe %llu data stripe %u errors %*pbl",
				  full_stripe_start, i, stripe->nr_sectors,
				  &error);
			ret = -EIO;
			goto out;
		}
		bitmap_or(&extent_bitmap, &extent_bitmap, &has_extent,
			  stripe->nr_sectors);
	}

	/* Now we can check and regenerate the P/Q stripe. */
<<<<<<< HEAD
	bio = bio_alloc(NULL, 1, REQ_OP_READ, GFP_NOFS);
	bio->bi_iter.bi_sector = full_stripe_start >> SECTOR_SHIFT;
	bio->bi_private = &io_done;
	bio->bi_end_io = raid56_scrub_wait_endio;

	btrfs_bio_counter_inc_blocked(fs_info);
	ret = btrfs_map_block(fs_info, BTRFS_MAP_WRITE, full_stripe_start,
			      &length, &bioc, NULL, NULL);
	if (ret < 0) {
		bio_put(bio);
		btrfs_put_bioc(bioc);
		btrfs_bio_counter_dec(fs_info);
		goto out;
	}
	rbio = raid56_parity_alloc_scrub_rbio(bio, bioc, scrub_dev, &extent_bitmap,
				BTRFS_STRIPE_LEN >> fs_info->sectorsize_bits);
	btrfs_put_bioc(bioc);
	if (!rbio) {
		ret = -ENOMEM;
		bio_put(bio);
		btrfs_bio_counter_dec(fs_info);
		goto out;
	}
	/* Use the recovered stripes as cache to avoid read them from disk again. */
	for (int i = 0; i < data_stripes; i++) {
		stripe = &sctx->raid56_data_stripes[i];

		raid56_parity_cache_data_folios(rbio, stripe->folios,
				full_stripe_start + (i << BTRFS_STRIPE_LEN_SHIFT));
	}
	raid56_parity_submit_scrub_rbio(rbio);
	wait_for_completion_io(&io_done);
	ret = blk_status_to_errno(bio->bi_status);
	bio_put(bio);
	btrfs_bio_counter_dec(fs_info);

=======
	ret = scrub_raid56_cached_parity(sctx, scrub_dev, map, full_stripe_start,
					 &extent_bitmap);
out:
>>>>>>> 022f7410
	btrfs_release_path(&extent_path);
	btrfs_release_path(&csum_path);
	return ret;
}

/*
 * Scrub one range which can only has simple mirror based profile.
 * (Including all range in SINGLE/DUP/RAID1/RAID1C*, and each stripe in
 *  RAID0/RAID10).
 *
 * Since we may need to handle a subset of block group, we need @logical_start
 * and @logical_length parameter.
 */
static int scrub_simple_mirror(struct scrub_ctx *sctx,
			       struct btrfs_block_group *bg,
			       u64 logical_start, u64 logical_length,
			       struct btrfs_device *device,
			       u64 physical, int mirror_num)
{
	struct btrfs_fs_info *fs_info = sctx->fs_info;
	const u64 logical_end = logical_start + logical_length;
	u64 cur_logical = logical_start;
	int ret = 0;

	/* The range must be inside the bg */
	ASSERT(logical_start >= bg->start && logical_end <= bg->start + bg->length);

	/* Go through each extent items inside the logical range */
	while (cur_logical < logical_end) {
		u64 found_logical = U64_MAX;
		u64 cur_physical = physical + cur_logical - logical_start;

		ret = should_cancel_scrub(sctx);
		if (ret < 0)
			break;

		if (atomic_read(&fs_info->scrub_pause_req))
			scrub_blocked_if_needed(fs_info);

		spin_lock(&bg->lock);
		if (test_bit(BLOCK_GROUP_FLAG_REMOVED, &bg->runtime_flags)) {
			spin_unlock(&bg->lock);
			ret = 0;
			break;
		}
		spin_unlock(&bg->lock);

		ret = queue_scrub_stripe(sctx, bg, device, mirror_num,
					 cur_logical, logical_end - cur_logical,
					 cur_physical, &found_logical);
		if (ret > 0) {
			/* No more extent, just update the accounting */
			spin_lock(&sctx->stat_lock);
			sctx->stat.last_physical = physical + logical_length;
			spin_unlock(&sctx->stat_lock);
			ret = 0;
			break;
		}
		if (ret < 0)
			break;

		/* queue_scrub_stripe() returned 0, @found_logical must be updated. */
		ASSERT(found_logical != U64_MAX);
		cur_logical = found_logical + BTRFS_STRIPE_LEN;

		/* Don't hold CPU for too long time */
		cond_resched();
	}
	return ret;
}

/* Calculate the full stripe length for simple stripe based profiles */
static u64 simple_stripe_full_stripe_len(const struct btrfs_chunk_map *map)
{
	ASSERT(map->type & (BTRFS_BLOCK_GROUP_RAID0 |
			    BTRFS_BLOCK_GROUP_RAID10));

	return btrfs_stripe_nr_to_offset(map->num_stripes / map->sub_stripes);
}

/* Get the logical bytenr for the stripe */
static u64 simple_stripe_get_logical(struct btrfs_chunk_map *map,
				     struct btrfs_block_group *bg,
				     int stripe_index)
{
	ASSERT(map->type & (BTRFS_BLOCK_GROUP_RAID0 |
			    BTRFS_BLOCK_GROUP_RAID10));
	ASSERT(stripe_index < map->num_stripes);

	/*
	 * (stripe_index / sub_stripes) gives how many data stripes we need to
	 * skip.
	 */
	return btrfs_stripe_nr_to_offset(stripe_index / map->sub_stripes) +
	       bg->start;
}

/* Get the mirror number for the stripe */
static int simple_stripe_mirror_num(struct btrfs_chunk_map *map, int stripe_index)
{
	ASSERT(map->type & (BTRFS_BLOCK_GROUP_RAID0 |
			    BTRFS_BLOCK_GROUP_RAID10));
	ASSERT(stripe_index < map->num_stripes);

	/* For RAID0, it's fixed to 1, for RAID10 it's 0,1,0,1... */
	return stripe_index % map->sub_stripes + 1;
}

static int scrub_simple_stripe(struct scrub_ctx *sctx,
			       struct btrfs_block_group *bg,
			       struct btrfs_chunk_map *map,
			       struct btrfs_device *device,
			       int stripe_index)
{
	const u64 logical_increment = simple_stripe_full_stripe_len(map);
	const u64 orig_logical = simple_stripe_get_logical(map, bg, stripe_index);
	const u64 orig_physical = map->stripes[stripe_index].physical;
	const int mirror_num = simple_stripe_mirror_num(map, stripe_index);
	u64 cur_logical = orig_logical;
	u64 cur_physical = orig_physical;
	int ret = 0;

	while (cur_logical < bg->start + bg->length) {
		/*
		 * Inside each stripe, RAID0 is just SINGLE, and RAID10 is
		 * just RAID1, so we can reuse scrub_simple_mirror() to scrub
		 * this stripe.
		 */
		ret = scrub_simple_mirror(sctx, bg, cur_logical,
					  BTRFS_STRIPE_LEN, device, cur_physical,
					  mirror_num);
		if (ret)
			return ret;
		/* Skip to next stripe which belongs to the target device */
		cur_logical += logical_increment;
		/* For physical offset, we just go to next stripe */
		cur_physical += BTRFS_STRIPE_LEN;
	}
	return ret;
}

static noinline_for_stack int scrub_stripe(struct scrub_ctx *sctx,
					   struct btrfs_block_group *bg,
					   struct btrfs_chunk_map *map,
					   struct btrfs_device *scrub_dev,
					   int stripe_index)
{
	struct btrfs_fs_info *fs_info = sctx->fs_info;
	const u64 profile = map->type & BTRFS_BLOCK_GROUP_PROFILE_MASK;
	const u64 chunk_logical = bg->start;
	int ret;
	int ret2;
	u64 physical = map->stripes[stripe_index].physical;
	const u64 dev_stripe_len = btrfs_calc_stripe_length(map);
	const u64 physical_end = physical + dev_stripe_len;
	u64 logical;
	u64 logic_end;
	/* The logical increment after finishing one stripe */
	u64 increment;
	/* Offset inside the chunk */
	u64 offset;
	u64 stripe_logical;

	/* Extent_path should be released by now. */
	ASSERT(sctx->extent_path.nodes[0] == NULL);

	scrub_blocked_if_needed(fs_info);

	if (sctx->is_dev_replace &&
	    btrfs_dev_is_sequential(sctx->wr_tgtdev, physical)) {
		mutex_lock(&sctx->wr_lock);
		sctx->write_pointer = physical;
		mutex_unlock(&sctx->wr_lock);
	}

	/* Prepare the extra data stripes used by RAID56. */
	if (profile & BTRFS_BLOCK_GROUP_RAID56_MASK) {
		ASSERT(sctx->raid56_data_stripes == NULL);

		sctx->raid56_data_stripes = kcalloc(nr_data_stripes(map),
						    sizeof(struct scrub_stripe),
						    GFP_KERNEL);
		if (!sctx->raid56_data_stripes) {
			ret = -ENOMEM;
			goto out;
		}
		for (int i = 0; i < nr_data_stripes(map); i++) {
			ret = init_scrub_stripe(fs_info,
						&sctx->raid56_data_stripes[i]);
			if (ret < 0)
				goto out;
			sctx->raid56_data_stripes[i].bg = bg;
			sctx->raid56_data_stripes[i].sctx = sctx;
		}
	}
	/*
	 * There used to be a big double loop to handle all profiles using the
	 * same routine, which grows larger and more gross over time.
	 *
	 * So here we handle each profile differently, so simpler profiles
	 * have simpler scrubbing function.
	 */
	if (!(profile & (BTRFS_BLOCK_GROUP_RAID0 | BTRFS_BLOCK_GROUP_RAID10 |
			 BTRFS_BLOCK_GROUP_RAID56_MASK))) {
		/*
		 * Above check rules out all complex profile, the remaining
		 * profiles are SINGLE|DUP|RAID1|RAID1C*, which is simple
		 * mirrored duplication without stripe.
		 *
		 * Only @physical and @mirror_num needs to calculated using
		 * @stripe_index.
		 */
		ret = scrub_simple_mirror(sctx, bg, bg->start, bg->length,
				scrub_dev, map->stripes[stripe_index].physical,
				stripe_index + 1);
		offset = 0;
		goto out;
	}
	if (profile & (BTRFS_BLOCK_GROUP_RAID0 | BTRFS_BLOCK_GROUP_RAID10)) {
		ret = scrub_simple_stripe(sctx, bg, map, scrub_dev, stripe_index);
		offset = btrfs_stripe_nr_to_offset(stripe_index / map->sub_stripes);
		goto out;
	}

	/* Only RAID56 goes through the old code */
	ASSERT(map->type & BTRFS_BLOCK_GROUP_RAID56_MASK);
	ret = 0;

	/* Calculate the logical end of the stripe */
	get_raid56_logic_offset(physical_end, stripe_index,
				map, &logic_end, NULL);
	logic_end += chunk_logical;

	/* Initialize @offset in case we need to go to out: label */
	get_raid56_logic_offset(physical, stripe_index, map, &offset, NULL);
	increment = btrfs_stripe_nr_to_offset(nr_data_stripes(map));

	/*
	 * Due to the rotation, for RAID56 it's better to iterate each stripe
	 * using their physical offset.
	 */
	while (physical < physical_end) {
		ret = get_raid56_logic_offset(physical, stripe_index, map,
					      &logical, &stripe_logical);
		logical += chunk_logical;
		if (ret) {
			/* it is parity strip */
			stripe_logical += chunk_logical;
			ret = scrub_raid56_parity_stripe(sctx, scrub_dev, bg,
							 map, stripe_logical);
			spin_lock(&sctx->stat_lock);
			sctx->stat.last_physical = min(physical + BTRFS_STRIPE_LEN,
						       physical_end);
			spin_unlock(&sctx->stat_lock);
			if (ret)
				goto out;
			goto next;
		}

		/*
		 * Now we're at a data stripe, scrub each extents in the range.
		 *
		 * At this stage, if we ignore the repair part, inside each data
		 * stripe it is no different than SINGLE profile.
		 * We can reuse scrub_simple_mirror() here, as the repair part
		 * is still based on @mirror_num.
		 */
		ret = scrub_simple_mirror(sctx, bg, logical, BTRFS_STRIPE_LEN,
					  scrub_dev, physical, 1);
		if (ret < 0)
			goto out;
next:
		logical += increment;
		physical += BTRFS_STRIPE_LEN;
		spin_lock(&sctx->stat_lock);
		sctx->stat.last_physical = physical;
		spin_unlock(&sctx->stat_lock);
	}
out:
	ret2 = flush_scrub_stripes(sctx);
	if (!ret)
		ret = ret2;
	btrfs_release_path(&sctx->extent_path);
	btrfs_release_path(&sctx->csum_path);

	if (sctx->raid56_data_stripes) {
		for (int i = 0; i < nr_data_stripes(map); i++)
			release_scrub_stripe(&sctx->raid56_data_stripes[i]);
		kfree(sctx->raid56_data_stripes);
		sctx->raid56_data_stripes = NULL;
	}

	if (sctx->is_dev_replace && ret >= 0) {
		ret2 = sync_write_pointer_for_zoned(sctx,
				chunk_logical + offset,
				map->stripes[stripe_index].physical,
				physical_end);
		if (ret2)
			ret = ret2;
	}

	return ret < 0 ? ret : 0;
}

static noinline_for_stack int scrub_chunk(struct scrub_ctx *sctx,
					  struct btrfs_block_group *bg,
					  struct btrfs_device *scrub_dev,
					  u64 dev_offset,
					  u64 dev_extent_len)
{
	struct btrfs_fs_info *fs_info = sctx->fs_info;
	struct btrfs_chunk_map *map;
	int i;
	int ret = 0;

	map = btrfs_find_chunk_map(fs_info, bg->start, bg->length);
	if (!map) {
		/*
		 * Might have been an unused block group deleted by the cleaner
		 * kthread or relocation.
		 */
		spin_lock(&bg->lock);
		if (!test_bit(BLOCK_GROUP_FLAG_REMOVED, &bg->runtime_flags))
			ret = -EINVAL;
		spin_unlock(&bg->lock);

		return ret;
	}
	if (map->start != bg->start)
		goto out;
	if (map->chunk_len < dev_extent_len)
		goto out;

	for (i = 0; i < map->num_stripes; ++i) {
		if (map->stripes[i].dev->bdev == scrub_dev->bdev &&
		    map->stripes[i].physical == dev_offset) {
			ret = scrub_stripe(sctx, bg, map, scrub_dev, i);
			if (ret)
				goto out;
		}
	}
out:
	btrfs_free_chunk_map(map);

	return ret;
}

static int finish_extent_writes_for_zoned(struct btrfs_root *root,
					  struct btrfs_block_group *cache)
{
	struct btrfs_fs_info *fs_info = cache->fs_info;

	if (!btrfs_is_zoned(fs_info))
		return 0;

	btrfs_wait_block_group_reservations(cache);
	btrfs_wait_nocow_writers(cache);
	btrfs_wait_ordered_roots(fs_info, U64_MAX, cache);

	return btrfs_commit_current_transaction(root);
}

static noinline_for_stack
int scrub_enumerate_chunks(struct scrub_ctx *sctx,
			   struct btrfs_device *scrub_dev, u64 start, u64 end)
{
	struct btrfs_dev_extent *dev_extent = NULL;
	BTRFS_PATH_AUTO_FREE(path);
	struct btrfs_fs_info *fs_info = sctx->fs_info;
	struct btrfs_root *root = fs_info->dev_root;
	u64 chunk_offset;
	int ret = 0;
	int ro_set;
	int slot;
	struct extent_buffer *l;
	struct btrfs_key key;
	struct btrfs_key found_key;
	struct btrfs_block_group *cache;
	struct btrfs_dev_replace *dev_replace = &fs_info->dev_replace;

	path = btrfs_alloc_path();
	if (!path)
		return -ENOMEM;

	path->reada = READA_FORWARD;
	path->search_commit_root = 1;
	path->skip_locking = 1;

	key.objectid = scrub_dev->devid;
	key.type = BTRFS_DEV_EXTENT_KEY;
	key.offset = 0ull;

	while (1) {
		u64 dev_extent_len;

		ret = btrfs_search_slot(NULL, root, &key, path, 0, 0);
		if (ret < 0)
			break;
		if (ret > 0) {
			if (path->slots[0] >=
			    btrfs_header_nritems(path->nodes[0])) {
				ret = btrfs_next_leaf(root, path);
				if (ret < 0)
					break;
				if (ret > 0) {
					ret = 0;
					break;
				}
			} else {
				ret = 0;
			}
		}

		l = path->nodes[0];
		slot = path->slots[0];

		btrfs_item_key_to_cpu(l, &found_key, slot);

		if (found_key.objectid != scrub_dev->devid)
			break;

		if (found_key.type != BTRFS_DEV_EXTENT_KEY)
			break;

		if (found_key.offset >= end)
			break;

		if (found_key.offset < key.offset)
			break;

		dev_extent = btrfs_item_ptr(l, slot, struct btrfs_dev_extent);
		dev_extent_len = btrfs_dev_extent_length(l, dev_extent);

		if (found_key.offset + dev_extent_len <= start)
			goto skip;

		chunk_offset = btrfs_dev_extent_chunk_offset(l, dev_extent);

		/*
		 * get a reference on the corresponding block group to prevent
		 * the chunk from going away while we scrub it
		 */
		cache = btrfs_lookup_block_group(fs_info, chunk_offset);

		/* some chunks are removed but not committed to disk yet,
		 * continue scrubbing */
		if (!cache)
			goto skip;

		ASSERT(cache->start <= chunk_offset);
		/*
		 * We are using the commit root to search for device extents, so
		 * that means we could have found a device extent item from a
		 * block group that was deleted in the current transaction. The
		 * logical start offset of the deleted block group, stored at
		 * @chunk_offset, might be part of the logical address range of
		 * a new block group (which uses different physical extents).
		 * In this case btrfs_lookup_block_group() has returned the new
		 * block group, and its start address is less than @chunk_offset.
		 *
		 * We skip such new block groups, because it's pointless to
		 * process them, as we won't find their extents because we search
		 * for them using the commit root of the extent tree. For a device
		 * replace it's also fine to skip it, we won't miss copying them
		 * to the target device because we have the write duplication
		 * setup through the regular write path (by btrfs_map_block()),
		 * and we have committed a transaction when we started the device
		 * replace, right after setting up the device replace state.
		 */
		if (cache->start < chunk_offset) {
			btrfs_put_block_group(cache);
			goto skip;
		}

		if (sctx->is_dev_replace && btrfs_is_zoned(fs_info)) {
			if (!test_bit(BLOCK_GROUP_FLAG_TO_COPY, &cache->runtime_flags)) {
				btrfs_put_block_group(cache);
				goto skip;
			}
		}

		/*
		 * Make sure that while we are scrubbing the corresponding block
		 * group doesn't get its logical address and its device extents
		 * reused for another block group, which can possibly be of a
		 * different type and different profile. We do this to prevent
		 * false error detections and crashes due to bogus attempts to
		 * repair extents.
		 */
		spin_lock(&cache->lock);
		if (test_bit(BLOCK_GROUP_FLAG_REMOVED, &cache->runtime_flags)) {
			spin_unlock(&cache->lock);
			btrfs_put_block_group(cache);
			goto skip;
		}
		btrfs_freeze_block_group(cache);
		spin_unlock(&cache->lock);

		/*
		 * we need call btrfs_inc_block_group_ro() with scrubs_paused,
		 * to avoid deadlock caused by:
		 * btrfs_inc_block_group_ro()
		 * -> btrfs_wait_for_commit()
		 * -> btrfs_commit_transaction()
		 * -> btrfs_scrub_pause()
		 */
		scrub_pause_on(fs_info);

		/*
		 * Don't do chunk preallocation for scrub.
		 *
		 * This is especially important for SYSTEM bgs, or we can hit
		 * -EFBIG from btrfs_finish_chunk_alloc() like:
		 * 1. The only SYSTEM bg is marked RO.
		 *    Since SYSTEM bg is small, that's pretty common.
		 * 2. New SYSTEM bg will be allocated
		 *    Due to regular version will allocate new chunk.
		 * 3. New SYSTEM bg is empty and will get cleaned up
		 *    Before cleanup really happens, it's marked RO again.
		 * 4. Empty SYSTEM bg get scrubbed
		 *    We go back to 2.
		 *
		 * This can easily boost the amount of SYSTEM chunks if cleaner
		 * thread can't be triggered fast enough, and use up all space
		 * of btrfs_super_block::sys_chunk_array
		 *
		 * While for dev replace, we need to try our best to mark block
		 * group RO, to prevent race between:
		 * - Write duplication
		 *   Contains latest data
		 * - Scrub copy
		 *   Contains data from commit tree
		 *
		 * If target block group is not marked RO, nocow writes can
		 * be overwritten by scrub copy, causing data corruption.
		 * So for dev-replace, it's not allowed to continue if a block
		 * group is not RO.
		 */
		ret = btrfs_inc_block_group_ro(cache, sctx->is_dev_replace);
		if (!ret && sctx->is_dev_replace) {
			ret = finish_extent_writes_for_zoned(root, cache);
			if (ret) {
				btrfs_dec_block_group_ro(cache);
				scrub_pause_off(fs_info);
				btrfs_put_block_group(cache);
				break;
			}
		}

		if (ret == 0) {
			ro_set = 1;
		} else if (ret == -ENOSPC && !sctx->is_dev_replace &&
			   !(cache->flags & BTRFS_BLOCK_GROUP_RAID56_MASK)) {
			/*
			 * btrfs_inc_block_group_ro return -ENOSPC when it
			 * failed in creating new chunk for metadata.
			 * It is not a problem for scrub, because
			 * metadata are always cowed, and our scrub paused
			 * commit_transactions.
			 *
			 * For RAID56 chunks, we have to mark them read-only
			 * for scrub, as later we would use our own cache
			 * out of RAID56 realm.
			 * Thus we want the RAID56 bg to be marked RO to
			 * prevent RMW from screwing up out cache.
			 */
			ro_set = 0;
		} else if (ret == -ETXTBSY) {
			btrfs_warn(fs_info,
	     "scrub: skipping scrub of block group %llu due to active swapfile",
				   cache->start);
			scrub_pause_off(fs_info);
			ret = 0;
			goto skip_unfreeze;
		} else {
			btrfs_warn(fs_info, "scrub: failed setting block group ro: %d",
				   ret);
			btrfs_unfreeze_block_group(cache);
			btrfs_put_block_group(cache);
			scrub_pause_off(fs_info);
			break;
		}

		/*
		 * Now the target block is marked RO, wait for nocow writes to
		 * finish before dev-replace.
		 * COW is fine, as COW never overwrites extents in commit tree.
		 */
		if (sctx->is_dev_replace) {
			btrfs_wait_nocow_writers(cache);
			btrfs_wait_ordered_roots(fs_info, U64_MAX, cache);
		}

		scrub_pause_off(fs_info);
		down_write(&dev_replace->rwsem);
		dev_replace->cursor_right = found_key.offset + dev_extent_len;
		dev_replace->cursor_left = found_key.offset;
		dev_replace->item_needs_writeback = 1;
		up_write(&dev_replace->rwsem);

		ret = scrub_chunk(sctx, cache, scrub_dev, found_key.offset,
				  dev_extent_len);
		if (sctx->is_dev_replace &&
		    !btrfs_finish_block_group_to_copy(dev_replace->srcdev,
						      cache, found_key.offset))
			ro_set = 0;

		down_write(&dev_replace->rwsem);
		dev_replace->cursor_left = dev_replace->cursor_right;
		dev_replace->item_needs_writeback = 1;
		up_write(&dev_replace->rwsem);

		if (ro_set)
			btrfs_dec_block_group_ro(cache);

		/*
		 * We might have prevented the cleaner kthread from deleting
		 * this block group if it was already unused because we raced
		 * and set it to RO mode first. So add it back to the unused
		 * list, otherwise it might not ever be deleted unless a manual
		 * balance is triggered or it becomes used and unused again.
		 */
		spin_lock(&cache->lock);
		if (!test_bit(BLOCK_GROUP_FLAG_REMOVED, &cache->runtime_flags) &&
		    !cache->ro && cache->reserved == 0 && cache->used == 0) {
			spin_unlock(&cache->lock);
			if (btrfs_test_opt(fs_info, DISCARD_ASYNC))
				btrfs_discard_queue_work(&fs_info->discard_ctl,
							 cache);
			else
				btrfs_mark_bg_unused(cache);
		} else {
			spin_unlock(&cache->lock);
		}
skip_unfreeze:
		btrfs_unfreeze_block_group(cache);
		btrfs_put_block_group(cache);
		if (ret)
			break;
		if (unlikely(sctx->is_dev_replace &&
			     atomic64_read(&dev_replace->num_write_errors) > 0)) {
			ret = -EIO;
			break;
		}
		if (sctx->stat.malloc_errors > 0) {
			ret = -ENOMEM;
			break;
		}
skip:
		key.offset = found_key.offset + dev_extent_len;
		btrfs_release_path(path);
	}

	return ret;
}

static int scrub_one_super(struct scrub_ctx *sctx, struct btrfs_device *dev,
			   struct page *page, u64 physical, u64 generation)
{
	struct btrfs_fs_info *fs_info = sctx->fs_info;
	struct btrfs_super_block *sb = page_address(page);
	int ret;

	ret = bdev_rw_virt(dev->bdev, physical >> SECTOR_SHIFT, sb,
			BTRFS_SUPER_INFO_SIZE, REQ_OP_READ);
	if (ret < 0)
		return ret;
	ret = btrfs_check_super_csum(fs_info, sb);
	if (unlikely(ret != 0)) {
		btrfs_err_rl(fs_info,
		  "scrub: super block at physical %llu devid %llu has bad csum",
			physical, dev->devid);
		return -EIO;
	}
	if (unlikely(btrfs_super_generation(sb) != generation)) {
		btrfs_err_rl(fs_info,
"scrub: super block at physical %llu devid %llu has bad generation %llu expect %llu",
			     physical, dev->devid,
			     btrfs_super_generation(sb), generation);
		return -EUCLEAN;
	}

	return btrfs_validate_super(fs_info, sb, -1);
}

static noinline_for_stack int scrub_supers(struct scrub_ctx *sctx,
					   struct btrfs_device *scrub_dev)
{
	int	i;
	u64	bytenr;
	u64	gen;
	int ret = 0;
	struct page *page;
	struct btrfs_fs_info *fs_info = sctx->fs_info;

	if (BTRFS_FS_ERROR(fs_info))
		return -EROFS;

	page = alloc_page(GFP_KERNEL);
	if (!page) {
		spin_lock(&sctx->stat_lock);
		sctx->stat.malloc_errors++;
		spin_unlock(&sctx->stat_lock);
		return -ENOMEM;
	}

	/* Seed devices of a new filesystem has their own generation. */
	if (scrub_dev->fs_devices != fs_info->fs_devices)
		gen = scrub_dev->generation;
	else
		gen = btrfs_get_last_trans_committed(fs_info);

	for (i = 0; i < BTRFS_SUPER_MIRROR_MAX; i++) {
		ret = btrfs_sb_log_location(scrub_dev, i, 0, &bytenr);
		if (ret == -ENOENT)
			break;

		if (ret) {
			spin_lock(&sctx->stat_lock);
			sctx->stat.super_errors++;
			spin_unlock(&sctx->stat_lock);
			continue;
		}

		if (bytenr + BTRFS_SUPER_INFO_SIZE >
		    scrub_dev->commit_total_bytes)
			break;
		if (!btrfs_check_super_location(scrub_dev, bytenr))
			continue;

		ret = scrub_one_super(sctx, scrub_dev, page, bytenr, gen);
		if (ret) {
			spin_lock(&sctx->stat_lock);
			sctx->stat.super_errors++;
			spin_unlock(&sctx->stat_lock);
		}
	}
	__free_page(page);
	return 0;
}

static void scrub_workers_put(struct btrfs_fs_info *fs_info)
{
	if (refcount_dec_and_mutex_lock(&fs_info->scrub_workers_refcnt,
					&fs_info->scrub_lock)) {
		struct workqueue_struct *scrub_workers = fs_info->scrub_workers;

		fs_info->scrub_workers = NULL;
		mutex_unlock(&fs_info->scrub_lock);

		if (scrub_workers)
			destroy_workqueue(scrub_workers);
	}
}

/*
 * get a reference count on fs_info->scrub_workers. start worker if necessary
 */
static noinline_for_stack int scrub_workers_get(struct btrfs_fs_info *fs_info)
{
	struct workqueue_struct *scrub_workers = NULL;
	unsigned int flags = WQ_FREEZABLE | WQ_UNBOUND;
	int max_active = fs_info->thread_pool_size;
	int ret = -ENOMEM;

	if (refcount_inc_not_zero(&fs_info->scrub_workers_refcnt))
		return 0;

	scrub_workers = alloc_workqueue("btrfs-scrub", flags, max_active);
	if (!scrub_workers)
		return -ENOMEM;

	mutex_lock(&fs_info->scrub_lock);
	if (refcount_read(&fs_info->scrub_workers_refcnt) == 0) {
		ASSERT(fs_info->scrub_workers == NULL);
		fs_info->scrub_workers = scrub_workers;
		refcount_set(&fs_info->scrub_workers_refcnt, 1);
		mutex_unlock(&fs_info->scrub_lock);
		return 0;
	}
	/* Other thread raced in and created the workers for us */
	refcount_inc(&fs_info->scrub_workers_refcnt);
	mutex_unlock(&fs_info->scrub_lock);

	ret = 0;

	destroy_workqueue(scrub_workers);
	return ret;
}

int btrfs_scrub_dev(struct btrfs_fs_info *fs_info, u64 devid, u64 start,
		    u64 end, struct btrfs_scrub_progress *progress,
		    bool readonly, bool is_dev_replace)
{
	struct btrfs_dev_lookup_args args = { .devid = devid };
	struct scrub_ctx *sctx;
	int ret;
	struct btrfs_device *dev;
	unsigned int nofs_flag;
	bool need_commit = false;

	if (btrfs_fs_closing(fs_info))
		return -EAGAIN;

	/* At mount time we have ensured nodesize is in the range of [4K, 64K]. */
	ASSERT(fs_info->nodesize <= BTRFS_STRIPE_LEN);

	/*
	 * SCRUB_MAX_SECTORS_PER_BLOCK is calculated using the largest possible
	 * value (max nodesize / min sectorsize), thus nodesize should always
	 * be fine.
	 */
	ASSERT(fs_info->nodesize <=
	       SCRUB_MAX_SECTORS_PER_BLOCK << fs_info->sectorsize_bits);

	/* Allocate outside of device_list_mutex */
	sctx = scrub_setup_ctx(fs_info, is_dev_replace);
	if (IS_ERR(sctx))
		return PTR_ERR(sctx);

	ret = scrub_workers_get(fs_info);
	if (ret)
		goto out_free_ctx;

	mutex_lock(&fs_info->fs_devices->device_list_mutex);
	dev = btrfs_find_device(fs_info->fs_devices, &args);
	if (!dev || (test_bit(BTRFS_DEV_STATE_MISSING, &dev->dev_state) &&
		     !is_dev_replace)) {
		mutex_unlock(&fs_info->fs_devices->device_list_mutex);
		ret = -ENODEV;
		goto out;
	}

	if (!is_dev_replace && !readonly &&
	    !test_bit(BTRFS_DEV_STATE_WRITEABLE, &dev->dev_state)) {
		mutex_unlock(&fs_info->fs_devices->device_list_mutex);
		btrfs_err(fs_info,
			"scrub: devid %llu: filesystem on %s is not writable",
				 devid, btrfs_dev_name(dev));
		ret = -EROFS;
		goto out;
	}

	mutex_lock(&fs_info->scrub_lock);
	if (unlikely(!test_bit(BTRFS_DEV_STATE_IN_FS_METADATA, &dev->dev_state) ||
		     test_bit(BTRFS_DEV_STATE_REPLACE_TGT, &dev->dev_state))) {
		mutex_unlock(&fs_info->scrub_lock);
		mutex_unlock(&fs_info->fs_devices->device_list_mutex);
		ret = -EIO;
		goto out;
	}

	down_read(&fs_info->dev_replace.rwsem);
	if (dev->scrub_ctx ||
	    (!is_dev_replace &&
	     btrfs_dev_replace_is_ongoing(&fs_info->dev_replace))) {
		up_read(&fs_info->dev_replace.rwsem);
		mutex_unlock(&fs_info->scrub_lock);
		mutex_unlock(&fs_info->fs_devices->device_list_mutex);
		ret = -EINPROGRESS;
		goto out;
	}
	up_read(&fs_info->dev_replace.rwsem);

	sctx->readonly = readonly;
	dev->scrub_ctx = sctx;
	mutex_unlock(&fs_info->fs_devices->device_list_mutex);

	/*
	 * checking @scrub_pause_req here, we can avoid
	 * race between committing transaction and scrubbing.
	 */
	__scrub_blocked_if_needed(fs_info);
	atomic_inc(&fs_info->scrubs_running);
	mutex_unlock(&fs_info->scrub_lock);

	/*
	 * In order to avoid deadlock with reclaim when there is a transaction
	 * trying to pause scrub, make sure we use GFP_NOFS for all the
	 * allocations done at btrfs_scrub_sectors() and scrub_sectors_for_parity()
	 * invoked by our callees. The pausing request is done when the
	 * transaction commit starts, and it blocks the transaction until scrub
	 * is paused (done at specific points at scrub_stripe() or right above
	 * before incrementing fs_info->scrubs_running).
	 */
	nofs_flag = memalloc_nofs_save();
	if (!is_dev_replace) {
		u64 old_super_errors;

		spin_lock(&sctx->stat_lock);
		old_super_errors = sctx->stat.super_errors;
		spin_unlock(&sctx->stat_lock);

		btrfs_info(fs_info, "scrub: started on devid %llu", devid);
		/*
		 * by holding device list mutex, we can
		 * kick off writing super in log tree sync.
		 */
		mutex_lock(&fs_info->fs_devices->device_list_mutex);
		ret = scrub_supers(sctx, dev);
		mutex_unlock(&fs_info->fs_devices->device_list_mutex);

		spin_lock(&sctx->stat_lock);
		/*
		 * Super block errors found, but we can not commit transaction
		 * at current context, since btrfs_commit_transaction() needs
		 * to pause the current running scrub (hold by ourselves).
		 */
		if (sctx->stat.super_errors > old_super_errors && !sctx->readonly)
			need_commit = true;
		spin_unlock(&sctx->stat_lock);
	}

	if (!ret)
		ret = scrub_enumerate_chunks(sctx, dev, start, end);
	memalloc_nofs_restore(nofs_flag);

	atomic_dec(&fs_info->scrubs_running);
	wake_up(&fs_info->scrub_pause_wait);

	if (progress)
		memcpy(progress, &sctx->stat, sizeof(*progress));

	if (!is_dev_replace)
		btrfs_info(fs_info, "scrub: %s on devid %llu with status: %d",
			ret ? "not finished" : "finished", devid, ret);

	mutex_lock(&fs_info->scrub_lock);
	dev->scrub_ctx = NULL;
	mutex_unlock(&fs_info->scrub_lock);

	scrub_workers_put(fs_info);
	scrub_put_ctx(sctx);

	/*
	 * We found some super block errors before, now try to force a
	 * transaction commit, as scrub has finished.
	 */
	if (need_commit) {
		struct btrfs_trans_handle *trans;

		trans = btrfs_start_transaction(fs_info->tree_root, 0);
		if (IS_ERR(trans)) {
			ret = PTR_ERR(trans);
			btrfs_err(fs_info,
	"scrub: failed to start transaction to fix super block errors: %d", ret);
			return ret;
		}
		ret = btrfs_commit_transaction(trans);
		if (ret < 0)
			btrfs_err(fs_info,
	"scrub: failed to commit transaction to fix super block errors: %d", ret);
	}
	return ret;
out:
	scrub_workers_put(fs_info);
out_free_ctx:
	scrub_free_ctx(sctx);

	return ret;
}

void btrfs_scrub_pause(struct btrfs_fs_info *fs_info)
{
	mutex_lock(&fs_info->scrub_lock);
	atomic_inc(&fs_info->scrub_pause_req);
	while (atomic_read(&fs_info->scrubs_paused) !=
	       atomic_read(&fs_info->scrubs_running)) {
		mutex_unlock(&fs_info->scrub_lock);
		wait_event(fs_info->scrub_pause_wait,
			   atomic_read(&fs_info->scrubs_paused) ==
			   atomic_read(&fs_info->scrubs_running));
		mutex_lock(&fs_info->scrub_lock);
	}
	mutex_unlock(&fs_info->scrub_lock);
}

void btrfs_scrub_continue(struct btrfs_fs_info *fs_info)
{
	atomic_dec(&fs_info->scrub_pause_req);
	wake_up(&fs_info->scrub_pause_wait);
}

int btrfs_scrub_cancel(struct btrfs_fs_info *fs_info)
{
	mutex_lock(&fs_info->scrub_lock);
	if (!atomic_read(&fs_info->scrubs_running)) {
		mutex_unlock(&fs_info->scrub_lock);
		return -ENOTCONN;
	}

	atomic_inc(&fs_info->scrub_cancel_req);
	while (atomic_read(&fs_info->scrubs_running)) {
		mutex_unlock(&fs_info->scrub_lock);
		wait_event(fs_info->scrub_pause_wait,
			   atomic_read(&fs_info->scrubs_running) == 0);
		mutex_lock(&fs_info->scrub_lock);
	}
	atomic_dec(&fs_info->scrub_cancel_req);
	mutex_unlock(&fs_info->scrub_lock);

	return 0;
}

int btrfs_scrub_cancel_dev(struct btrfs_device *dev)
{
	struct btrfs_fs_info *fs_info = dev->fs_info;
	struct scrub_ctx *sctx;

	mutex_lock(&fs_info->scrub_lock);
	sctx = dev->scrub_ctx;
	if (!sctx) {
		mutex_unlock(&fs_info->scrub_lock);
		return -ENOTCONN;
	}
	atomic_inc(&sctx->cancel_req);
	while (dev->scrub_ctx) {
		mutex_unlock(&fs_info->scrub_lock);
		wait_event(fs_info->scrub_pause_wait,
			   dev->scrub_ctx == NULL);
		mutex_lock(&fs_info->scrub_lock);
	}
	mutex_unlock(&fs_info->scrub_lock);

	return 0;
}

int btrfs_scrub_progress(struct btrfs_fs_info *fs_info, u64 devid,
			 struct btrfs_scrub_progress *progress)
{
	struct btrfs_dev_lookup_args args = { .devid = devid };
	struct btrfs_device *dev;
	struct scrub_ctx *sctx = NULL;

	mutex_lock(&fs_info->fs_devices->device_list_mutex);
	dev = btrfs_find_device(fs_info->fs_devices, &args);
	if (dev)
		sctx = dev->scrub_ctx;
	if (sctx)
		memcpy(progress, &sctx->stat, sizeof(*progress));
	mutex_unlock(&fs_info->fs_devices->device_list_mutex);

	return dev ? (sctx ? 0 : -ENOTCONN) : -ENODEV;
}<|MERGE_RESOLUTION|>--- conflicted
+++ resolved
@@ -2300,48 +2300,9 @@
 	}
 
 	/* Now we can check and regenerate the P/Q stripe. */
-<<<<<<< HEAD
-	bio = bio_alloc(NULL, 1, REQ_OP_READ, GFP_NOFS);
-	bio->bi_iter.bi_sector = full_stripe_start >> SECTOR_SHIFT;
-	bio->bi_private = &io_done;
-	bio->bi_end_io = raid56_scrub_wait_endio;
-
-	btrfs_bio_counter_inc_blocked(fs_info);
-	ret = btrfs_map_block(fs_info, BTRFS_MAP_WRITE, full_stripe_start,
-			      &length, &bioc, NULL, NULL);
-	if (ret < 0) {
-		bio_put(bio);
-		btrfs_put_bioc(bioc);
-		btrfs_bio_counter_dec(fs_info);
-		goto out;
-	}
-	rbio = raid56_parity_alloc_scrub_rbio(bio, bioc, scrub_dev, &extent_bitmap,
-				BTRFS_STRIPE_LEN >> fs_info->sectorsize_bits);
-	btrfs_put_bioc(bioc);
-	if (!rbio) {
-		ret = -ENOMEM;
-		bio_put(bio);
-		btrfs_bio_counter_dec(fs_info);
-		goto out;
-	}
-	/* Use the recovered stripes as cache to avoid read them from disk again. */
-	for (int i = 0; i < data_stripes; i++) {
-		stripe = &sctx->raid56_data_stripes[i];
-
-		raid56_parity_cache_data_folios(rbio, stripe->folios,
-				full_stripe_start + (i << BTRFS_STRIPE_LEN_SHIFT));
-	}
-	raid56_parity_submit_scrub_rbio(rbio);
-	wait_for_completion_io(&io_done);
-	ret = blk_status_to_errno(bio->bi_status);
-	bio_put(bio);
-	btrfs_bio_counter_dec(fs_info);
-
-=======
 	ret = scrub_raid56_cached_parity(sctx, scrub_dev, map, full_stripe_start,
 					 &extent_bitmap);
 out:
->>>>>>> 022f7410
 	btrfs_release_path(&extent_path);
 	btrfs_release_path(&csum_path);
 	return ret;
