# SPDX-License-Identifier: (GPL-2.0-only OR BSD-2-Clause)
%YAML 1.2
---
$id: http://devicetree.org/schemas/i2c/nvidia,tegra20-i2c.yaml#
$schema: http://devicetree.org/meta-schemas/core.yaml#

maintainers:
  - Thierry Reding <thierry.reding@gmail.com>
  - Jon Hunter <jonathanh@nvidia.com>

title: NVIDIA Tegra I2C controller driver

properties:
  compatible:
    oneOf:
      - description: Tegra20 has 4 generic I2C controller. This can support
          master and slave mode of I2C communication. The i2c-tegra driver
          only support master mode of I2C communication. Driver of I2C
          controller is only compatible with "nvidia,tegra20-i2c".
        const: nvidia,tegra20-i2c
      - description: Tegra20 has specific I2C controller called as DVC I2C
          controller. This only support master mode of I2C communication.
          Register interface/offset and interrupts handling are different than
          generic I2C controller. Driver of DVC I2C controller is only
          compatible with "nvidia,tegra20-i2c-dvc".
        const: nvidia,tegra20-i2c-dvc
      - description: |
          Tegra30 has 5 generic I2C controller. This controller is very much
          similar to Tegra20 I2C controller with additional feature: Continue
          Transfer Support. This feature helps to implement M_NO_START as per
          I2C core API transfer flags. Driver of I2C controller is compatible
          with "nvidia,tegra30-i2c" to enable the continue transfer support.
          This is also compatible with "nvidia,tegra20-i2c" without continue
          transfer support.
        items:
          - const: nvidia,tegra30-i2c
          - const: nvidia,tegra20-i2c
      - description: |
          Tegra114 has 5 generic I2C controllers. This controller is very much
          similar to Tegra30 I2C controller with some hardware modification:
            - Tegra30/Tegra20 I2C controller has 2 clock source called div-clk
              and fast-clk. Tegra114 has only one clock source called as
              div-clk and hence clock mechanism is changed in I2C controller.
            - Tegra30/Tegra20 I2C controller has enabled per packet transfer
              by default and there is no way to disable it. Tegra114 has this
              interrupt disable by default and SW need to enable explicitly.
          Due to above changes, Tegra114 I2C driver makes incompatible with
          previous hardware driver. Hence, Tegra114 I2C controller is
          compatible with "nvidia,tegra114-i2c".
        const: nvidia,tegra114-i2c
      - description: |
          Tegra124 has 6 generic I2C controllers. These controllers are very
          similar to those found on Tegra114 but also contain several hardware
          improvements and new registers.
        const: nvidia,tegra124-i2c
      - description: |
          Tegra210 has 6 generic I2C controllers. These controllers are very
          similar to those found on Tegra124.
        items:
          - const: nvidia,tegra210-i2c
          - const: nvidia,tegra124-i2c
      - description: |
          Tegra210 has one I2C controller that is on host1x bus and is part of
          the VE power domain and typically used for camera use-cases. This VI
          I2C controller is mostly compatible with the programming model of
          the regular I2C controllers with a few exceptions. The I2C registers
          start at an offset of 0xc00 (instead of 0), registers are 16 bytes
          apart (rather than 4) and the controller does not support slave
          mode.
        const: nvidia,tegra210-i2c-vi
      - description: |
          Tegra186 has 9 generic I2C controllers, two of which are in the AON
          (always-on) partition of the SoC. All of these controllers are very
          similar to those found on Tegra210.
        const: nvidia,tegra186-i2c
      - description: |
          Tegra194 has 8 generic I2C controllers, two of which are in the AON
          (always-on) partition of the SoC. All of these controllers are very
          similar to those found on Tegra186. However, these controllers have
          support for 64 KiB transactions whereas earlier chips supported no
          more than 4 KiB per transactions.
        const: nvidia,tegra194-i2c
<<<<<<< HEAD
      - description: |
          Tegra256 has 8 generic I2C controllers. The controllers are similar to
          the previous generations, but have a different parent clock and hence
          the timing parameters are configured differently.
        const: nvidia,tegra256-i2c
=======
      - description:
          Tegra264 has 17 generic I2C controllers, two of which are in the AON
          (always-on) partition of the SoC. In addition to the features from
          Tegra194, a SW mutex register is added to support use of the same I2C
          instance across multiple firmwares.
        const: nvidia,tegra264-i2c
>>>>>>> 8c0650e0

  reg:
    maxItems: 1

  interrupts:
    maxItems: 1

  clocks:
    minItems: 1
    maxItems: 2

  clock-names:
    minItems: 1
    maxItems: 2

  resets:
    items:
      - description:
          Module reset. This property is optional for controllers in Tegra194,
          Tegra234 etc where an internal software reset is available as an
          alternative.

  reset-names:
    items:
      - const: i2c

  power-domains:
    maxItems: 1

  dmas:
    items:
      - description: DMA channel for the reception FIFO
      - description: DMA channel for the transmission FIFO

  dma-names:
    items:
      - const: rx
      - const: tx

required:
  - compatible
  - reg
  - interrupts
  - clocks
  - clock-names

allOf:
  - $ref: /schemas/i2c/i2c-controller.yaml
  - if:
      properties:
        compatible:
          contains:
            enum:
              - nvidia,tegra20-i2c
              - nvidia,tegra30-i2c
    then:
      properties:
        clocks:
          minItems: 2
        clock-names:
          items:
            - const: div-clk
            - const: fast-clk

  - if:
      properties:
        compatible:
          contains:
            enum:
              - nvidia,tegra114-i2c
              - nvidia,tegra210-i2c
    then:
      properties:
        clocks:
          maxItems: 1
        clock-names:
          items:
            - const: div-clk

  - if:
      properties:
        compatible:
          contains:
            const: nvidia,tegra210-i2c-vi
    then:
      properties:
        clocks:
          minItems: 2
        clock-names:
          items:
            - const: div-clk
            - const: slow
        power-domains:
          items:
            - description: phandle to the VENC power domain
    else:
      properties:
        power-domains: false

  - if:
      not:
        properties:
          compatible:
            contains:
              enum:
                - nvidia,tegra194-i2c
<<<<<<< HEAD
                - nvidia,tegra256-i2c
=======
                - nvidia,tegra264-i2c
>>>>>>> 8c0650e0
    then:
      required:
        - resets
        - reset-names

unevaluatedProperties: false

examples:
  - |
    i2c@7000c000 {
        compatible = "nvidia,tegra20-i2c";
        reg = <0x7000c000 0x100>;
        interrupts = <0 38 0x04>;
        clocks = <&tegra_car 12>, <&tegra_car 124>;
        clock-names = "div-clk", "fast-clk";
        resets = <&tegra_car 12>;
        reset-names = "i2c";
        dmas = <&apbdma 16>, <&apbdma 16>;
        dma-names = "rx", "tx";

        #address-cells = <1>;
        #size-cells = <0>;
    };<|MERGE_RESOLUTION|>--- conflicted
+++ resolved
@@ -80,20 +80,17 @@
           support for 64 KiB transactions whereas earlier chips supported no
           more than 4 KiB per transactions.
         const: nvidia,tegra194-i2c
-<<<<<<< HEAD
       - description: |
           Tegra256 has 8 generic I2C controllers. The controllers are similar to
           the previous generations, but have a different parent clock and hence
           the timing parameters are configured differently.
         const: nvidia,tegra256-i2c
-=======
       - description:
           Tegra264 has 17 generic I2C controllers, two of which are in the AON
           (always-on) partition of the SoC. In addition to the features from
           Tegra194, a SW mutex register is added to support use of the same I2C
           instance across multiple firmwares.
         const: nvidia,tegra264-i2c
->>>>>>> 8c0650e0
 
   reg:
     maxItems: 1
@@ -200,11 +197,8 @@
             contains:
               enum:
                 - nvidia,tegra194-i2c
-<<<<<<< HEAD
                 - nvidia,tegra256-i2c
-=======
                 - nvidia,tegra264-i2c
->>>>>>> 8c0650e0
     then:
       required:
         - resets
