/*
 * drivers/base/core.c - core driver model code (device registration, etc)
 *
 * Copyright (c) 2002-3 Patrick Mochel
 * Copyright (c) 2002-3 Open Source Development Labs
 * Copyright (c) 2006 Greg Kroah-Hartman <gregkh@suse.de>
 * Copyright (c) 2006 Novell, Inc.
 *
 * This file is released under the GPLv2
 *
 */

#include <linux/device.h>
#include <linux/err.h>
#include <linux/init.h>
#include <linux/module.h>
#include <linux/slab.h>
#include <linux/string.h>
#include <linux/kdev_t.h>
#include <linux/notifier.h>
#include <linux/of.h>
#include <linux/of_device.h>
#include <linux/genhd.h>
#include <linux/kallsyms.h>
#include <linux/mutex.h>
#include <linux/async.h>
#include <linux/pm_runtime.h>
#include <linux/netdevice.h>
#include <linux/sysfs.h>

#include "base.h"
#include "power/power.h"

#ifdef CONFIG_SYSFS_DEPRECATED
#ifdef CONFIG_SYSFS_DEPRECATED_V2
long sysfs_deprecated = 1;
#else
long sysfs_deprecated = 0;
#endif
static int __init sysfs_deprecated_setup(char *arg)
{
	return kstrtol(arg, 10, &sysfs_deprecated);
}
early_param("sysfs.deprecated", sysfs_deprecated_setup);
#endif

int (*platform_notify)(struct device *dev) = NULL;
int (*platform_notify_remove)(struct device *dev) = NULL;
static struct kobject *dev_kobj;
struct kobject *sysfs_dev_char_kobj;
struct kobject *sysfs_dev_block_kobj;

static DEFINE_MUTEX(device_hotplug_lock);

void lock_device_hotplug(void)
{
	mutex_lock(&device_hotplug_lock);
}

void unlock_device_hotplug(void)
{
	mutex_unlock(&device_hotplug_lock);
}

int lock_device_hotplug_sysfs(void)
{
	if (mutex_trylock(&device_hotplug_lock))
		return 0;

	/* Avoid busy looping (5 ms of sleep should do). */
	msleep(5);
	return restart_syscall();
}

#ifdef CONFIG_BLOCK
static inline int device_is_not_partition(struct device *dev)
{
	return !(dev->type == &part_type);
}
#else
static inline int device_is_not_partition(struct device *dev)
{
	return 1;
}
#endif

/**
 * dev_driver_string - Return a device's driver name, if at all possible
 * @dev: struct device to get the name of
 *
 * Will return the device's driver's name if it is bound to a device.  If
 * the device is not bound to a driver, it will return the name of the bus
 * it is attached to.  If it is not attached to a bus either, an empty
 * string will be returned.
 */
const char *dev_driver_string(const struct device *dev)
{
	struct device_driver *drv;

	/* dev->driver can change to NULL underneath us because of unbinding,
	 * so be careful about accessing it.  dev->bus and dev->class should
	 * never change once they are set, so they don't need special care.
	 */
	drv = ACCESS_ONCE(dev->driver);
	return drv ? drv->name :
			(dev->bus ? dev->bus->name :
			(dev->class ? dev->class->name : ""));
}
EXPORT_SYMBOL(dev_driver_string);

#define to_dev_attr(_attr) container_of(_attr, struct device_attribute, attr)

static ssize_t dev_attr_show(struct kobject *kobj, struct attribute *attr,
			     char *buf)
{
	struct device_attribute *dev_attr = to_dev_attr(attr);
	struct device *dev = kobj_to_dev(kobj);
	ssize_t ret = -EIO;

	if (dev_attr->show)
		ret = dev_attr->show(dev, dev_attr, buf);
	if (ret >= (ssize_t)PAGE_SIZE) {
		print_symbol("dev_attr_show: %s returned bad count\n",
				(unsigned long)dev_attr->show);
	}
	return ret;
}

static ssize_t dev_attr_store(struct kobject *kobj, struct attribute *attr,
			      const char *buf, size_t count)
{
	struct device_attribute *dev_attr = to_dev_attr(attr);
	struct device *dev = kobj_to_dev(kobj);
	ssize_t ret = -EIO;

	if (dev_attr->store)
		ret = dev_attr->store(dev, dev_attr, buf, count);
	return ret;
}

static const struct sysfs_ops dev_sysfs_ops = {
	.show	= dev_attr_show,
	.store	= dev_attr_store,
};

#define to_ext_attr(x) container_of(x, struct dev_ext_attribute, attr)

ssize_t device_store_ulong(struct device *dev,
			   struct device_attribute *attr,
			   const char *buf, size_t size)
{
	struct dev_ext_attribute *ea = to_ext_attr(attr);
	char *end;
	unsigned long new = simple_strtoul(buf, &end, 0);
	if (end == buf)
		return -EINVAL;
	*(unsigned long *)(ea->var) = new;
	/* Always return full write size even if we didn't consume all */
	return size;
}
EXPORT_SYMBOL_GPL(device_store_ulong);

ssize_t device_show_ulong(struct device *dev,
			  struct device_attribute *attr,
			  char *buf)
{
	struct dev_ext_attribute *ea = to_ext_attr(attr);
	return snprintf(buf, PAGE_SIZE, "%lx\n", *(unsigned long *)(ea->var));
}
EXPORT_SYMBOL_GPL(device_show_ulong);

ssize_t device_store_int(struct device *dev,
			 struct device_attribute *attr,
			 const char *buf, size_t size)
{
	struct dev_ext_attribute *ea = to_ext_attr(attr);
	char *end;
	long new = simple_strtol(buf, &end, 0);
	if (end == buf || new > INT_MAX || new < INT_MIN)
		return -EINVAL;
	*(int *)(ea->var) = new;
	/* Always return full write size even if we didn't consume all */
	return size;
}
EXPORT_SYMBOL_GPL(device_store_int);

ssize_t device_show_int(struct device *dev,
			struct device_attribute *attr,
			char *buf)
{
	struct dev_ext_attribute *ea = to_ext_attr(attr);

	return snprintf(buf, PAGE_SIZE, "%d\n", *(int *)(ea->var));
}
EXPORT_SYMBOL_GPL(device_show_int);

ssize_t device_store_bool(struct device *dev, struct device_attribute *attr,
			  const char *buf, size_t size)
{
	struct dev_ext_attribute *ea = to_ext_attr(attr);

	if (strtobool(buf, ea->var) < 0)
		return -EINVAL;

	return size;
}
EXPORT_SYMBOL_GPL(device_store_bool);

ssize_t device_show_bool(struct device *dev, struct device_attribute *attr,
			 char *buf)
{
	struct dev_ext_attribute *ea = to_ext_attr(attr);

	return snprintf(buf, PAGE_SIZE, "%d\n", *(bool *)(ea->var));
}
EXPORT_SYMBOL_GPL(device_show_bool);

/**
 * device_release - free device structure.
 * @kobj: device's kobject.
 *
 * This is called once the reference count for the object
 * reaches 0. We forward the call to the device's release
 * method, which should handle actually freeing the structure.
 */
static void device_release(struct kobject *kobj)
{
	struct device *dev = kobj_to_dev(kobj);
	struct device_private *p = dev->p;

	/*
	 * Some platform devices are driven without driver attached
	 * and managed resources may have been acquired.  Make sure
	 * all resources are released.
	 *
	 * Drivers still can add resources into device after device
	 * is deleted but alive, so release devres here to avoid
	 * possible memory leak.
	 */
	devres_release_all(dev);

	if (dev->release)
		dev->release(dev);
	else if (dev->type && dev->type->release)
		dev->type->release(dev);
	else if (dev->class && dev->class->dev_release)
		dev->class->dev_release(dev);
	else
		WARN(1, KERN_ERR "Device '%s' does not have a release() "
			"function, it is broken and must be fixed.\n",
			dev_name(dev));
	kfree(p);
}

static const void *device_namespace(struct kobject *kobj)
{
	struct device *dev = kobj_to_dev(kobj);
	const void *ns = NULL;

	if (dev->class && dev->class->ns_type)
		ns = dev->class->namespace(dev);

	return ns;
}

static struct kobj_type device_ktype = {
	.release	= device_release,
	.sysfs_ops	= &dev_sysfs_ops,
	.namespace	= device_namespace,
};


static int dev_uevent_filter(struct kset *kset, struct kobject *kobj)
{
	struct kobj_type *ktype = get_ktype(kobj);

	if (ktype == &device_ktype) {
		struct device *dev = kobj_to_dev(kobj);
		if (dev->bus)
			return 1;
		if (dev->class)
			return 1;
	}
	return 0;
}

static const char *dev_uevent_name(struct kset *kset, struct kobject *kobj)
{
	struct device *dev = kobj_to_dev(kobj);

	if (dev->bus)
		return dev->bus->name;
	if (dev->class)
		return dev->class->name;
	return NULL;
}

static int dev_uevent(struct kset *kset, struct kobject *kobj,
		      struct kobj_uevent_env *env)
{
	struct device *dev = kobj_to_dev(kobj);
	int retval = 0;

	/* add device node properties if present */
	if (MAJOR(dev->devt)) {
		const char *tmp;
		const char *name;
		umode_t mode = 0;
		kuid_t uid = GLOBAL_ROOT_UID;
		kgid_t gid = GLOBAL_ROOT_GID;

		add_uevent_var(env, "MAJOR=%u", MAJOR(dev->devt));
		add_uevent_var(env, "MINOR=%u", MINOR(dev->devt));
		name = device_get_devnode(dev, &mode, &uid, &gid, &tmp);
		if (name) {
			add_uevent_var(env, "DEVNAME=%s", name);
			if (mode)
				add_uevent_var(env, "DEVMODE=%#o", mode & 0777);
			if (!uid_eq(uid, GLOBAL_ROOT_UID))
				add_uevent_var(env, "DEVUID=%u", from_kuid(&init_user_ns, uid));
			if (!gid_eq(gid, GLOBAL_ROOT_GID))
				add_uevent_var(env, "DEVGID=%u", from_kgid(&init_user_ns, gid));
			kfree(tmp);
		}
	}

	if (dev->type && dev->type->name)
		add_uevent_var(env, "DEVTYPE=%s", dev->type->name);

	if (dev->driver)
		add_uevent_var(env, "DRIVER=%s", dev->driver->name);

	/* Add common DT information about the device */
	of_device_uevent(dev, env);

	/* have the bus specific function add its stuff */
	if (dev->bus && dev->bus->uevent) {
		retval = dev->bus->uevent(dev, env);
		if (retval)
			pr_debug("device: '%s': %s: bus uevent() returned %d\n",
				 dev_name(dev), __func__, retval);
	}

	/* have the class specific function add its stuff */
	if (dev->class && dev->class->dev_uevent) {
		retval = dev->class->dev_uevent(dev, env);
		if (retval)
			pr_debug("device: '%s': %s: class uevent() "
				 "returned %d\n", dev_name(dev),
				 __func__, retval);
	}

	/* have the device type specific function add its stuff */
	if (dev->type && dev->type->uevent) {
		retval = dev->type->uevent(dev, env);
		if (retval)
			pr_debug("device: '%s': %s: dev_type uevent() "
				 "returned %d\n", dev_name(dev),
				 __func__, retval);
	}

	return retval;
}

static const struct kset_uevent_ops device_uevent_ops = {
	.filter =	dev_uevent_filter,
	.name =		dev_uevent_name,
	.uevent =	dev_uevent,
};

static ssize_t uevent_show(struct device *dev, struct device_attribute *attr,
			   char *buf)
{
	struct kobject *top_kobj;
	struct kset *kset;
	struct kobj_uevent_env *env = NULL;
	int i;
	size_t count = 0;
	int retval;

	/* search the kset, the device belongs to */
	top_kobj = &dev->kobj;
	while (!top_kobj->kset && top_kobj->parent)
		top_kobj = top_kobj->parent;
	if (!top_kobj->kset)
		goto out;

	kset = top_kobj->kset;
	if (!kset->uevent_ops || !kset->uevent_ops->uevent)
		goto out;

	/* respect filter */
	if (kset->uevent_ops && kset->uevent_ops->filter)
		if (!kset->uevent_ops->filter(kset, &dev->kobj))
			goto out;

	env = kzalloc(sizeof(struct kobj_uevent_env), GFP_KERNEL);
	if (!env)
		return -ENOMEM;

	/* let the kset specific function add its keys */
	retval = kset->uevent_ops->uevent(kset, &dev->kobj, env);
	if (retval)
		goto out;

	/* copy keys to file */
	for (i = 0; i < env->envp_idx; i++)
		count += sprintf(&buf[count], "%s\n", env->envp[i]);
out:
	kfree(env);
	return count;
}

static ssize_t uevent_store(struct device *dev, struct device_attribute *attr,
			    const char *buf, size_t count)
{
	enum kobject_action action;

	if (kobject_action_type(buf, count, &action) == 0)
		kobject_uevent(&dev->kobj, action);
	else
		dev_err(dev, "uevent: unknown action-string\n");
	return count;
}
static DEVICE_ATTR_RW(uevent);

static ssize_t online_show(struct device *dev, struct device_attribute *attr,
			   char *buf)
{
	bool val;

	device_lock(dev);
	val = !dev->offline;
	device_unlock(dev);
	return sprintf(buf, "%u\n", val);
}

static ssize_t online_store(struct device *dev, struct device_attribute *attr,
			    const char *buf, size_t count)
{
	bool val;
	int ret;

	ret = strtobool(buf, &val);
	if (ret < 0)
		return ret;

	ret = lock_device_hotplug_sysfs();
	if (ret)
		return ret;

	ret = val ? device_online(dev) : device_offline(dev);
	unlock_device_hotplug();
	return ret < 0 ? ret : count;
}
static DEVICE_ATTR_RW(online);

<<<<<<< HEAD
static int device_add_attributes(struct device *dev,
				 struct device_attribute *attrs)
{
	int error = 0;
	int i;

	if (attrs) {
		for (i = 0; attrs[i].attr.name; i++) {
			error = device_create_file(dev, &attrs[i]);
			if (error)
				break;
		}
		if (error)
			while (--i >= 0)
				device_remove_file(dev, &attrs[i]);
	}
	return error;
}

static void device_remove_attributes(struct device *dev,
				     struct device_attribute *attrs)
{
	int i;

	if (attrs)
		for (i = 0; attrs[i].attr.name; i++)
			device_remove_file(dev, &attrs[i]);
}

static int device_add_bin_attributes(struct device *dev,
				     struct bin_attribute *attrs)
{
	int error = 0;
	int i;

	if (attrs) {
		for (i = 0; attrs[i].attr.name; i++) {
			error = device_create_bin_file(dev, &attrs[i]);
			if (error)
				break;
		}
		if (error)
			while (--i >= 0)
				device_remove_bin_file(dev, &attrs[i]);
	}
	return error;
}

static void device_remove_bin_attributes(struct device *dev,
					 struct bin_attribute *attrs)
{
	int i;

	if (attrs)
		for (i = 0; attrs[i].attr.name; i++)
			device_remove_bin_file(dev, &attrs[i]);
}

int device_add_groups(struct device *dev, const struct attribute_group **groups)
{
=======
int device_add_groups(struct device *dev, const struct attribute_group **groups)
{
>>>>>>> d8ec26d7
	return sysfs_create_groups(&dev->kobj, groups);
}

void device_remove_groups(struct device *dev,
			  const struct attribute_group **groups)
{
	sysfs_remove_groups(&dev->kobj, groups);
}

static int device_add_attrs(struct device *dev)
{
	struct class *class = dev->class;
	const struct device_type *type = dev->type;
	int error;

	if (class) {
		error = device_add_groups(dev, class->dev_groups);
		if (error)
			return error;
	}

	if (type) {
		error = device_add_groups(dev, type->groups);
		if (error)
			goto err_remove_class_groups;
	}

	error = device_add_groups(dev, dev->groups);
	if (error)
		goto err_remove_type_groups;

	if (device_supports_offline(dev) && !dev->offline_disabled) {
		error = device_create_file(dev, &dev_attr_online);
		if (error)
			goto err_remove_type_groups;
	}

	return 0;

 err_remove_type_groups:
	if (type)
		device_remove_groups(dev, type->groups);
 err_remove_class_groups:
	if (class)
		device_remove_groups(dev, class->dev_groups);

	return error;
}

static void device_remove_attrs(struct device *dev)
{
	struct class *class = dev->class;
	const struct device_type *type = dev->type;

	device_remove_file(dev, &dev_attr_online);
	device_remove_groups(dev, dev->groups);

	if (type)
		device_remove_groups(dev, type->groups);

	if (class)
		device_remove_groups(dev, class->dev_groups);
}

static ssize_t dev_show(struct device *dev, struct device_attribute *attr,
			char *buf)
{
	return print_dev_t(buf, dev->devt);
}
static DEVICE_ATTR_RO(dev);

/* /sys/devices/ */
struct kset *devices_kset;

/**
 * device_create_file - create sysfs attribute file for device.
 * @dev: device.
 * @attr: device attribute descriptor.
 */
int device_create_file(struct device *dev,
		       const struct device_attribute *attr)
{
	int error = 0;

	if (dev) {
		WARN(((attr->attr.mode & S_IWUGO) && !attr->store),
			"Attribute %s: write permission without 'store'\n",
			attr->attr.name);
		WARN(((attr->attr.mode & S_IRUGO) && !attr->show),
			"Attribute %s: read permission without 'show'\n",
			attr->attr.name);
		error = sysfs_create_file(&dev->kobj, &attr->attr);
	}

	return error;
}
EXPORT_SYMBOL_GPL(device_create_file);

/**
 * device_remove_file - remove sysfs attribute file.
 * @dev: device.
 * @attr: device attribute descriptor.
 */
void device_remove_file(struct device *dev,
			const struct device_attribute *attr)
{
	if (dev)
		sysfs_remove_file(&dev->kobj, &attr->attr);
}
EXPORT_SYMBOL_GPL(device_remove_file);

/**
 * device_create_bin_file - create sysfs binary attribute file for device.
 * @dev: device.
 * @attr: device binary attribute descriptor.
 */
int device_create_bin_file(struct device *dev,
			   const struct bin_attribute *attr)
{
	int error = -EINVAL;
	if (dev)
		error = sysfs_create_bin_file(&dev->kobj, attr);
	return error;
}
EXPORT_SYMBOL_GPL(device_create_bin_file);

/**
 * device_remove_bin_file - remove sysfs binary attribute file
 * @dev: device.
 * @attr: device binary attribute descriptor.
 */
void device_remove_bin_file(struct device *dev,
			    const struct bin_attribute *attr)
{
	if (dev)
		sysfs_remove_bin_file(&dev->kobj, attr);
}
EXPORT_SYMBOL_GPL(device_remove_bin_file);

/**
 * device_schedule_callback_owner - helper to schedule a callback for a device
 * @dev: device.
 * @func: callback function to invoke later.
 * @owner: module owning the callback routine
 *
 * Attribute methods must not unregister themselves or their parent device
 * (which would amount to the same thing).  Attempts to do so will deadlock,
 * since unregistration is mutually exclusive with driver callbacks.
 *
 * Instead methods can call this routine, which will attempt to allocate
 * and schedule a workqueue request to call back @func with @dev as its
 * argument in the workqueue's process context.  @dev will be pinned until
 * @func returns.
 *
 * This routine is usually called via the inline device_schedule_callback(),
 * which automatically sets @owner to THIS_MODULE.
 *
 * Returns 0 if the request was submitted, -ENOMEM if storage could not
 * be allocated, -ENODEV if a reference to @owner isn't available.
 *
 * NOTE: This routine won't work if CONFIG_SYSFS isn't set!  It uses an
 * underlying sysfs routine (since it is intended for use by attribute
 * methods), and if sysfs isn't available you'll get nothing but -ENOSYS.
 */
int device_schedule_callback_owner(struct device *dev,
		void (*func)(struct device *), struct module *owner)
{
	return sysfs_schedule_callback(&dev->kobj,
			(void (*)(void *)) func, dev, owner);
}
EXPORT_SYMBOL_GPL(device_schedule_callback_owner);

static void klist_children_get(struct klist_node *n)
{
	struct device_private *p = to_device_private_parent(n);
	struct device *dev = p->device;

	get_device(dev);
}

static void klist_children_put(struct klist_node *n)
{
	struct device_private *p = to_device_private_parent(n);
	struct device *dev = p->device;

	put_device(dev);
}

/**
 * device_initialize - init device structure.
 * @dev: device.
 *
 * This prepares the device for use by other layers by initializing
 * its fields.
 * It is the first half of device_register(), if called by
 * that function, though it can also be called separately, so one
 * may use @dev's fields. In particular, get_device()/put_device()
 * may be used for reference counting of @dev after calling this
 * function.
 *
 * All fields in @dev must be initialized by the caller to 0, except
 * for those explicitly set to some other value.  The simplest
 * approach is to use kzalloc() to allocate the structure containing
 * @dev.
 *
 * NOTE: Use put_device() to give up your reference instead of freeing
 * @dev directly once you have called this function.
 */
void device_initialize(struct device *dev)
{
	dev->kobj.kset = devices_kset;
	kobject_init(&dev->kobj, &device_ktype);
	INIT_LIST_HEAD(&dev->dma_pools);
	mutex_init(&dev->mutex);
	lockdep_set_novalidate_class(&dev->mutex);
	spin_lock_init(&dev->devres_lock);
	INIT_LIST_HEAD(&dev->devres_head);
	device_pm_init(dev);
	set_dev_node(dev, -1);
}
EXPORT_SYMBOL_GPL(device_initialize);

struct kobject *virtual_device_parent(struct device *dev)
{
	static struct kobject *virtual_dir = NULL;

	if (!virtual_dir)
		virtual_dir = kobject_create_and_add("virtual",
						     &devices_kset->kobj);

	return virtual_dir;
}

struct class_dir {
	struct kobject kobj;
	struct class *class;
};

#define to_class_dir(obj) container_of(obj, struct class_dir, kobj)

static void class_dir_release(struct kobject *kobj)
{
	struct class_dir *dir = to_class_dir(kobj);
	kfree(dir);
}

static const
struct kobj_ns_type_operations *class_dir_child_ns_type(struct kobject *kobj)
{
	struct class_dir *dir = to_class_dir(kobj);
	return dir->class->ns_type;
}

static struct kobj_type class_dir_ktype = {
	.release	= class_dir_release,
	.sysfs_ops	= &kobj_sysfs_ops,
	.child_ns_type	= class_dir_child_ns_type
};

static struct kobject *
class_dir_create_and_add(struct class *class, struct kobject *parent_kobj)
{
	struct class_dir *dir;
	int retval;

	dir = kzalloc(sizeof(*dir), GFP_KERNEL);
	if (!dir)
		return NULL;

	dir->class = class;
	kobject_init(&dir->kobj, &class_dir_ktype);

	dir->kobj.kset = &class->p->glue_dirs;

	retval = kobject_add(&dir->kobj, parent_kobj, "%s", class->name);
	if (retval < 0) {
		kobject_put(&dir->kobj);
		return NULL;
	}
	return &dir->kobj;
}


static struct kobject *get_device_parent(struct device *dev,
					 struct device *parent)
{
	if (dev->class) {
		static DEFINE_MUTEX(gdp_mutex);
		struct kobject *kobj = NULL;
		struct kobject *parent_kobj;
		struct kobject *k;

#ifdef CONFIG_BLOCK
		/* block disks show up in /sys/block */
		if (sysfs_deprecated && dev->class == &block_class) {
			if (parent && parent->class == &block_class)
				return &parent->kobj;
			return &block_class.p->subsys.kobj;
		}
#endif

		/*
		 * If we have no parent, we live in "virtual".
		 * Class-devices with a non class-device as parent, live
		 * in a "glue" directory to prevent namespace collisions.
		 */
		if (parent == NULL)
			parent_kobj = virtual_device_parent(dev);
		else if (parent->class && !dev->class->ns_type)
			return &parent->kobj;
		else
			parent_kobj = &parent->kobj;

		mutex_lock(&gdp_mutex);

		/* find our class-directory at the parent and reference it */
		spin_lock(&dev->class->p->glue_dirs.list_lock);
		list_for_each_entry(k, &dev->class->p->glue_dirs.list, entry)
			if (k->parent == parent_kobj) {
				kobj = kobject_get(k);
				break;
			}
		spin_unlock(&dev->class->p->glue_dirs.list_lock);
		if (kobj) {
			mutex_unlock(&gdp_mutex);
			return kobj;
		}

		/* or create a new class-directory at the parent device */
		k = class_dir_create_and_add(dev->class, parent_kobj);
		/* do not emit an uevent for this simple "glue" directory */
		mutex_unlock(&gdp_mutex);
		return k;
	}

	/* subsystems can specify a default root directory for their devices */
	if (!parent && dev->bus && dev->bus->dev_root)
		return &dev->bus->dev_root->kobj;

	if (parent)
		return &parent->kobj;
	return NULL;
}

static void cleanup_glue_dir(struct device *dev, struct kobject *glue_dir)
{
	/* see if we live in a "glue" directory */
	if (!glue_dir || !dev->class ||
	    glue_dir->kset != &dev->class->p->glue_dirs)
		return;

	kobject_put(glue_dir);
}

static void cleanup_device_parent(struct device *dev)
{
	cleanup_glue_dir(dev, dev->kobj.parent);
}

static int device_add_class_symlinks(struct device *dev)
{
	int error;

	if (!dev->class)
		return 0;

	error = sysfs_create_link(&dev->kobj,
				  &dev->class->p->subsys.kobj,
				  "subsystem");
	if (error)
		goto out;

	if (dev->parent && device_is_not_partition(dev)) {
		error = sysfs_create_link(&dev->kobj, &dev->parent->kobj,
					  "device");
		if (error)
			goto out_subsys;
	}

#ifdef CONFIG_BLOCK
	/* /sys/block has directories and does not need symlinks */
	if (sysfs_deprecated && dev->class == &block_class)
		return 0;
#endif

	/* link in the class directory pointing to the device */
	error = sysfs_create_link(&dev->class->p->subsys.kobj,
				  &dev->kobj, dev_name(dev));
	if (error)
		goto out_device;

	return 0;

out_device:
	sysfs_remove_link(&dev->kobj, "device");

out_subsys:
	sysfs_remove_link(&dev->kobj, "subsystem");
out:
	return error;
}

static void device_remove_class_symlinks(struct device *dev)
{
	if (!dev->class)
		return;

	if (dev->parent && device_is_not_partition(dev))
		sysfs_remove_link(&dev->kobj, "device");
	sysfs_remove_link(&dev->kobj, "subsystem");
#ifdef CONFIG_BLOCK
	if (sysfs_deprecated && dev->class == &block_class)
		return;
#endif
	sysfs_delete_link(&dev->class->p->subsys.kobj, &dev->kobj, dev_name(dev));
}

/**
 * dev_set_name - set a device name
 * @dev: device
 * @fmt: format string for the device's name
 */
int dev_set_name(struct device *dev, const char *fmt, ...)
{
	va_list vargs;
	int err;

	va_start(vargs, fmt);
	err = kobject_set_name_vargs(&dev->kobj, fmt, vargs);
	va_end(vargs);
	return err;
}
EXPORT_SYMBOL_GPL(dev_set_name);

/**
 * device_to_dev_kobj - select a /sys/dev/ directory for the device
 * @dev: device
 *
 * By default we select char/ for new entries.  Setting class->dev_obj
 * to NULL prevents an entry from being created.  class->dev_kobj must
 * be set (or cleared) before any devices are registered to the class
 * otherwise device_create_sys_dev_entry() and
 * device_remove_sys_dev_entry() will disagree about the presence of
 * the link.
 */
static struct kobject *device_to_dev_kobj(struct device *dev)
{
	struct kobject *kobj;

	if (dev->class)
		kobj = dev->class->dev_kobj;
	else
		kobj = sysfs_dev_char_kobj;

	return kobj;
}

static int device_create_sys_dev_entry(struct device *dev)
{
	struct kobject *kobj = device_to_dev_kobj(dev);
	int error = 0;
	char devt_str[15];

	if (kobj) {
		format_dev_t(devt_str, dev->devt);
		error = sysfs_create_link(kobj, &dev->kobj, devt_str);
	}

	return error;
}

static void device_remove_sys_dev_entry(struct device *dev)
{
	struct kobject *kobj = device_to_dev_kobj(dev);
	char devt_str[15];

	if (kobj) {
		format_dev_t(devt_str, dev->devt);
		sysfs_remove_link(kobj, devt_str);
	}
}

int device_private_init(struct device *dev)
{
	dev->p = kzalloc(sizeof(*dev->p), GFP_KERNEL);
	if (!dev->p)
		return -ENOMEM;
	dev->p->device = dev;
	klist_init(&dev->p->klist_children, klist_children_get,
		   klist_children_put);
	INIT_LIST_HEAD(&dev->p->deferred_probe);
	return 0;
}

/**
 * device_add - add device to device hierarchy.
 * @dev: device.
 *
 * This is part 2 of device_register(), though may be called
 * separately _iff_ device_initialize() has been called separately.
 *
 * This adds @dev to the kobject hierarchy via kobject_add(), adds it
 * to the global and sibling lists for the device, then
 * adds it to the other relevant subsystems of the driver model.
 *
 * Do not call this routine or device_register() more than once for
 * any device structure.  The driver model core is not designed to work
 * with devices that get unregistered and then spring back to life.
 * (Among other things, it's very hard to guarantee that all references
 * to the previous incarnation of @dev have been dropped.)  Allocate
 * and register a fresh new struct device instead.
 *
 * NOTE: _Never_ directly free @dev after calling this function, even
 * if it returned an error! Always use put_device() to give up your
 * reference instead.
 */
int device_add(struct device *dev)
{
	struct device *parent = NULL;
	struct kobject *kobj;
	struct class_interface *class_intf;
	int error = -EINVAL;

	dev = get_device(dev);
	if (!dev)
		goto done;

	if (!dev->p) {
		error = device_private_init(dev);
		if (error)
			goto done;
	}

	/*
	 * for statically allocated devices, which should all be converted
	 * some day, we need to initialize the name. We prevent reading back
	 * the name, and force the use of dev_name()
	 */
	if (dev->init_name) {
		dev_set_name(dev, "%s", dev->init_name);
		dev->init_name = NULL;
	}

	/* subsystems can specify simple device enumeration */
	if (!dev_name(dev) && dev->bus && dev->bus->dev_name)
		dev_set_name(dev, "%s%u", dev->bus->dev_name, dev->id);

	if (!dev_name(dev)) {
		error = -EINVAL;
		goto name_error;
	}

	pr_debug("device: '%s': %s\n", dev_name(dev), __func__);

	parent = get_device(dev->parent);
	kobj = get_device_parent(dev, parent);
	if (kobj)
		dev->kobj.parent = kobj;

	/* use parent numa_node */
	if (parent)
		set_dev_node(dev, dev_to_node(parent));

	/* first, register with generic layer. */
	/* we require the name to be set before, and pass NULL */
	error = kobject_add(&dev->kobj, dev->kobj.parent, NULL);
	if (error)
		goto Error;

	/* notify platform of device entry */
	if (platform_notify)
		platform_notify(dev);

	error = device_create_file(dev, &dev_attr_uevent);
	if (error)
		goto attrError;

	if (MAJOR(dev->devt)) {
		error = device_create_file(dev, &dev_attr_dev);
		if (error)
			goto ueventattrError;

		error = device_create_sys_dev_entry(dev);
		if (error)
			goto devtattrError;

		devtmpfs_create_node(dev);
	}

	error = device_add_class_symlinks(dev);
	if (error)
		goto SymlinkError;
	error = device_add_attrs(dev);
	if (error)
		goto AttrsError;
	error = bus_add_device(dev);
	if (error)
		goto BusError;
	error = dpm_sysfs_add(dev);
	if (error)
		goto DPMError;
	device_pm_add(dev);

	/* Notify clients of device addition.  This call must come
	 * after dpm_sysfs_add() and before kobject_uevent().
	 */
	if (dev->bus)
		blocking_notifier_call_chain(&dev->bus->p->bus_notifier,
					     BUS_NOTIFY_ADD_DEVICE, dev);

	kobject_uevent(&dev->kobj, KOBJ_ADD);
	bus_probe_device(dev);
	if (parent)
		klist_add_tail(&dev->p->knode_parent,
			       &parent->p->klist_children);

	if (dev->class) {
		mutex_lock(&dev->class->p->mutex);
		/* tie the class to the device */
		klist_add_tail(&dev->knode_class,
			       &dev->class->p->klist_devices);

		/* notify any interfaces that the device is here */
		list_for_each_entry(class_intf,
				    &dev->class->p->interfaces, node)
			if (class_intf->add_dev)
				class_intf->add_dev(dev, class_intf);
		mutex_unlock(&dev->class->p->mutex);
	}
done:
	put_device(dev);
	return error;
 DPMError:
	bus_remove_device(dev);
 BusError:
	device_remove_attrs(dev);
 AttrsError:
	device_remove_class_symlinks(dev);
 SymlinkError:
	if (MAJOR(dev->devt))
		devtmpfs_delete_node(dev);
	if (MAJOR(dev->devt))
		device_remove_sys_dev_entry(dev);
 devtattrError:
	if (MAJOR(dev->devt))
		device_remove_file(dev, &dev_attr_dev);
 ueventattrError:
	device_remove_file(dev, &dev_attr_uevent);
 attrError:
	kobject_uevent(&dev->kobj, KOBJ_REMOVE);
	kobject_del(&dev->kobj);
 Error:
	cleanup_device_parent(dev);
	if (parent)
		put_device(parent);
name_error:
	kfree(dev->p);
	dev->p = NULL;
	goto done;
}
EXPORT_SYMBOL_GPL(device_add);

/**
 * device_register - register a device with the system.
 * @dev: pointer to the device structure
 *
 * This happens in two clean steps - initialize the device
 * and add it to the system. The two steps can be called
 * separately, but this is the easiest and most common.
 * I.e. you should only call the two helpers separately if
 * have a clearly defined need to use and refcount the device
 * before it is added to the hierarchy.
 *
 * For more information, see the kerneldoc for device_initialize()
 * and device_add().
 *
 * NOTE: _Never_ directly free @dev after calling this function, even
 * if it returned an error! Always use put_device() to give up the
 * reference initialized in this function instead.
 */
int device_register(struct device *dev)
{
	device_initialize(dev);
	return device_add(dev);
}
EXPORT_SYMBOL_GPL(device_register);

/**
 * get_device - increment reference count for device.
 * @dev: device.
 *
 * This simply forwards the call to kobject_get(), though
 * we do take care to provide for the case that we get a NULL
 * pointer passed in.
 */
struct device *get_device(struct device *dev)
{
	return dev ? kobj_to_dev(kobject_get(&dev->kobj)) : NULL;
}
EXPORT_SYMBOL_GPL(get_device);

/**
 * put_device - decrement reference count.
 * @dev: device in question.
 */
void put_device(struct device *dev)
{
	/* might_sleep(); */
	if (dev)
		kobject_put(&dev->kobj);
}
EXPORT_SYMBOL_GPL(put_device);

/**
 * device_del - delete device from system.
 * @dev: device.
 *
 * This is the first part of the device unregistration
 * sequence. This removes the device from the lists we control
 * from here, has it removed from the other driver model
 * subsystems it was added to in device_add(), and removes it
 * from the kobject hierarchy.
 *
 * NOTE: this should be called manually _iff_ device_add() was
 * also called manually.
 */
void device_del(struct device *dev)
{
	struct device *parent = dev->parent;
	struct class_interface *class_intf;

	/* Notify clients of device removal.  This call must come
	 * before dpm_sysfs_remove().
	 */
	if (dev->bus)
		blocking_notifier_call_chain(&dev->bus->p->bus_notifier,
					     BUS_NOTIFY_DEL_DEVICE, dev);
	dpm_sysfs_remove(dev);
	if (parent)
		klist_del(&dev->p->knode_parent);
	if (MAJOR(dev->devt)) {
		devtmpfs_delete_node(dev);
		device_remove_sys_dev_entry(dev);
		device_remove_file(dev, &dev_attr_dev);
	}
	if (dev->class) {
		device_remove_class_symlinks(dev);

		mutex_lock(&dev->class->p->mutex);
		/* notify any interfaces that the device is now gone */
		list_for_each_entry(class_intf,
				    &dev->class->p->interfaces, node)
			if (class_intf->remove_dev)
				class_intf->remove_dev(dev, class_intf);
		/* remove the device from the class list */
		klist_del(&dev->knode_class);
		mutex_unlock(&dev->class->p->mutex);
	}
	device_remove_file(dev, &dev_attr_uevent);
	device_remove_attrs(dev);
	bus_remove_device(dev);
	device_pm_remove(dev);
	driver_deferred_probe_del(dev);

	/* Notify the platform of the removal, in case they
	 * need to do anything...
	 */
	if (platform_notify_remove)
		platform_notify_remove(dev);
	kobject_uevent(&dev->kobj, KOBJ_REMOVE);
	cleanup_device_parent(dev);
	kobject_del(&dev->kobj);
	put_device(parent);
}
EXPORT_SYMBOL_GPL(device_del);

/**
 * device_unregister - unregister device from system.
 * @dev: device going away.
 *
 * We do this in two parts, like we do device_register(). First,
 * we remove it from all the subsystems with device_del(), then
 * we decrement the reference count via put_device(). If that
 * is the final reference count, the device will be cleaned up
 * via device_release() above. Otherwise, the structure will
 * stick around until the final reference to the device is dropped.
 */
void device_unregister(struct device *dev)
{
	pr_debug("device: '%s': %s\n", dev_name(dev), __func__);
	device_del(dev);
	put_device(dev);
}
EXPORT_SYMBOL_GPL(device_unregister);

static struct device *next_device(struct klist_iter *i)
{
	struct klist_node *n = klist_next(i);
	struct device *dev = NULL;
	struct device_private *p;

	if (n) {
		p = to_device_private_parent(n);
		dev = p->device;
	}
	return dev;
}

/**
 * device_get_devnode - path of device node file
 * @dev: device
 * @mode: returned file access mode
 * @uid: returned file owner
 * @gid: returned file group
 * @tmp: possibly allocated string
 *
 * Return the relative path of a possible device node.
 * Non-default names may need to allocate a memory to compose
 * a name. This memory is returned in tmp and needs to be
 * freed by the caller.
 */
const char *device_get_devnode(struct device *dev,
			       umode_t *mode, kuid_t *uid, kgid_t *gid,
			       const char **tmp)
{
	char *s;

	*tmp = NULL;

	/* the device type may provide a specific name */
	if (dev->type && dev->type->devnode)
		*tmp = dev->type->devnode(dev, mode, uid, gid);
	if (*tmp)
		return *tmp;

	/* the class may provide a specific name */
	if (dev->class && dev->class->devnode)
		*tmp = dev->class->devnode(dev, mode);
	if (*tmp)
		return *tmp;

	/* return name without allocation, tmp == NULL */
	if (strchr(dev_name(dev), '!') == NULL)
		return dev_name(dev);

	/* replace '!' in the name with '/' */
	*tmp = kstrdup(dev_name(dev), GFP_KERNEL);
	if (!*tmp)
		return NULL;
	while ((s = strchr(*tmp, '!')))
		s[0] = '/';
	return *tmp;
}

/**
 * device_for_each_child - device child iterator.
 * @parent: parent struct device.
 * @fn: function to be called for each device.
 * @data: data for the callback.
 *
 * Iterate over @parent's child devices, and call @fn for each,
 * passing it @data.
 *
 * We check the return of @fn each time. If it returns anything
 * other than 0, we break out and return that value.
 */
int device_for_each_child(struct device *parent, void *data,
			  int (*fn)(struct device *dev, void *data))
{
	struct klist_iter i;
	struct device *child;
	int error = 0;

	if (!parent->p)
		return 0;

	klist_iter_init(&parent->p->klist_children, &i);
	while ((child = next_device(&i)) && !error)
		error = fn(child, data);
	klist_iter_exit(&i);
	return error;
}
EXPORT_SYMBOL_GPL(device_for_each_child);

/**
 * device_find_child - device iterator for locating a particular device.
 * @parent: parent struct device
 * @match: Callback function to check device
 * @data: Data to pass to match function
 *
 * This is similar to the device_for_each_child() function above, but it
 * returns a reference to a device that is 'found' for later use, as
 * determined by the @match callback.
 *
 * The callback should return 0 if the device doesn't match and non-zero
 * if it does.  If the callback returns non-zero and a reference to the
 * current device can be obtained, this function will return to the caller
 * and not iterate over any more devices.
 *
 * NOTE: you will need to drop the reference with put_device() after use.
 */
struct device *device_find_child(struct device *parent, void *data,
				 int (*match)(struct device *dev, void *data))
{
	struct klist_iter i;
	struct device *child;

	if (!parent)
		return NULL;

	klist_iter_init(&parent->p->klist_children, &i);
	while ((child = next_device(&i)))
		if (match(child, data) && get_device(child))
			break;
	klist_iter_exit(&i);
	return child;
}
EXPORT_SYMBOL_GPL(device_find_child);

int __init devices_init(void)
{
	devices_kset = kset_create_and_add("devices", &device_uevent_ops, NULL);
	if (!devices_kset)
		return -ENOMEM;
	dev_kobj = kobject_create_and_add("dev", NULL);
	if (!dev_kobj)
		goto dev_kobj_err;
	sysfs_dev_block_kobj = kobject_create_and_add("block", dev_kobj);
	if (!sysfs_dev_block_kobj)
		goto block_kobj_err;
	sysfs_dev_char_kobj = kobject_create_and_add("char", dev_kobj);
	if (!sysfs_dev_char_kobj)
		goto char_kobj_err;

	return 0;

 char_kobj_err:
	kobject_put(sysfs_dev_block_kobj);
 block_kobj_err:
	kobject_put(dev_kobj);
 dev_kobj_err:
	kset_unregister(devices_kset);
	return -ENOMEM;
}

static int device_check_offline(struct device *dev, void *not_used)
{
	int ret;

	ret = device_for_each_child(dev, NULL, device_check_offline);
	if (ret)
		return ret;

	return device_supports_offline(dev) && !dev->offline ? -EBUSY : 0;
}

/**
 * device_offline - Prepare the device for hot-removal.
 * @dev: Device to be put offline.
 *
 * Execute the device bus type's .offline() callback, if present, to prepare
 * the device for a subsequent hot-removal.  If that succeeds, the device must
 * not be used until either it is removed or its bus type's .online() callback
 * is executed.
 *
 * Call under device_hotplug_lock.
 */
int device_offline(struct device *dev)
{
	int ret;

	if (dev->offline_disabled)
		return -EPERM;

	ret = device_for_each_child(dev, NULL, device_check_offline);
	if (ret)
		return ret;

	device_lock(dev);
	if (device_supports_offline(dev)) {
		if (dev->offline) {
			ret = 1;
		} else {
			ret = dev->bus->offline(dev);
			if (!ret) {
				kobject_uevent(&dev->kobj, KOBJ_OFFLINE);
				dev->offline = true;
			}
		}
	}
	device_unlock(dev);

	return ret;
}

/**
 * device_online - Put the device back online after successful device_offline().
 * @dev: Device to be put back online.
 *
 * If device_offline() has been successfully executed for @dev, but the device
 * has not been removed subsequently, execute its bus type's .online() callback
 * to indicate that the device can be used again.
 *
 * Call under device_hotplug_lock.
 */
int device_online(struct device *dev)
{
	int ret = 0;

	device_lock(dev);
	if (device_supports_offline(dev)) {
		if (dev->offline) {
			ret = dev->bus->online(dev);
			if (!ret) {
				kobject_uevent(&dev->kobj, KOBJ_ONLINE);
				dev->offline = false;
			}
		} else {
			ret = 1;
		}
	}
	device_unlock(dev);

	return ret;
}

struct root_device {
	struct device dev;
	struct module *owner;
};

static inline struct root_device *to_root_device(struct device *d)
{
	return container_of(d, struct root_device, dev);
}

static void root_device_release(struct device *dev)
{
	kfree(to_root_device(dev));
}

/**
 * __root_device_register - allocate and register a root device
 * @name: root device name
 * @owner: owner module of the root device, usually THIS_MODULE
 *
 * This function allocates a root device and registers it
 * using device_register(). In order to free the returned
 * device, use root_device_unregister().
 *
 * Root devices are dummy devices which allow other devices
 * to be grouped under /sys/devices. Use this function to
 * allocate a root device and then use it as the parent of
 * any device which should appear under /sys/devices/{name}
 *
 * The /sys/devices/{name} directory will also contain a
 * 'module' symlink which points to the @owner directory
 * in sysfs.
 *
 * Returns &struct device pointer on success, or ERR_PTR() on error.
 *
 * Note: You probably want to use root_device_register().
 */
struct device *__root_device_register(const char *name, struct module *owner)
{
	struct root_device *root;
	int err = -ENOMEM;

	root = kzalloc(sizeof(struct root_device), GFP_KERNEL);
	if (!root)
		return ERR_PTR(err);

	err = dev_set_name(&root->dev, "%s", name);
	if (err) {
		kfree(root);
		return ERR_PTR(err);
	}

	root->dev.release = root_device_release;

	err = device_register(&root->dev);
	if (err) {
		put_device(&root->dev);
		return ERR_PTR(err);
	}

#ifdef CONFIG_MODULES	/* gotta find a "cleaner" way to do this */
	if (owner) {
		struct module_kobject *mk = &owner->mkobj;

		err = sysfs_create_link(&root->dev.kobj, &mk->kobj, "module");
		if (err) {
			device_unregister(&root->dev);
			return ERR_PTR(err);
		}
		root->owner = owner;
	}
#endif

	return &root->dev;
}
EXPORT_SYMBOL_GPL(__root_device_register);

/**
 * root_device_unregister - unregister and free a root device
 * @dev: device going away
 *
 * This function unregisters and cleans up a device that was created by
 * root_device_register().
 */
void root_device_unregister(struct device *dev)
{
	struct root_device *root = to_root_device(dev);

	if (root->owner)
		sysfs_remove_link(&root->dev.kobj, "module");

	device_unregister(dev);
}
EXPORT_SYMBOL_GPL(root_device_unregister);


static void device_create_release(struct device *dev)
{
	pr_debug("device: '%s': %s\n", dev_name(dev), __func__);
	kfree(dev);
}

static struct device *
device_create_groups_vargs(struct class *class, struct device *parent,
			   dev_t devt, void *drvdata,
			   const struct attribute_group **groups,
			   const char *fmt, va_list args)
{
	struct device *dev = NULL;
	int retval = -ENODEV;

	if (class == NULL || IS_ERR(class))
		goto error;

	dev = kzalloc(sizeof(*dev), GFP_KERNEL);
	if (!dev) {
		retval = -ENOMEM;
		goto error;
	}

	dev->devt = devt;
	dev->class = class;
	dev->parent = parent;
	dev->groups = groups;
	dev->release = device_create_release;
	dev_set_drvdata(dev, drvdata);

	retval = kobject_set_name_vargs(&dev->kobj, fmt, args);
	if (retval)
		goto error;

	retval = device_register(dev);
	if (retval)
		goto error;

	return dev;

error:
	put_device(dev);
	return ERR_PTR(retval);
}

/**
 * device_create_vargs - creates a device and registers it with sysfs
 * @class: pointer to the struct class that this device should be registered to
 * @parent: pointer to the parent struct device of this new device, if any
 * @devt: the dev_t for the char device to be added
 * @drvdata: the data to be added to the device for callbacks
 * @fmt: string for the device's name
 * @args: va_list for the device's name
 *
 * This function can be used by char device classes.  A struct device
 * will be created in sysfs, registered to the specified class.
 *
 * A "dev" file will be created, showing the dev_t for the device, if
 * the dev_t is not 0,0.
 * If a pointer to a parent struct device is passed in, the newly created
 * struct device will be a child of that device in sysfs.
 * The pointer to the struct device will be returned from the call.
 * Any further sysfs files that might be required can be created using this
 * pointer.
 *
 * Returns &struct device pointer on success, or ERR_PTR() on error.
 *
 * Note: the struct class passed to this function must have previously
 * been created with a call to class_create().
 */
struct device *device_create_vargs(struct class *class, struct device *parent,
				   dev_t devt, void *drvdata, const char *fmt,
				   va_list args)
{
	return device_create_groups_vargs(class, parent, devt, drvdata, NULL,
					  fmt, args);
}
EXPORT_SYMBOL_GPL(device_create_vargs);

/**
 * device_create - creates a device and registers it with sysfs
 * @class: pointer to the struct class that this device should be registered to
 * @parent: pointer to the parent struct device of this new device, if any
 * @devt: the dev_t for the char device to be added
 * @drvdata: the data to be added to the device for callbacks
 * @fmt: string for the device's name
 *
 * This function can be used by char device classes.  A struct device
 * will be created in sysfs, registered to the specified class.
 *
 * A "dev" file will be created, showing the dev_t for the device, if
 * the dev_t is not 0,0.
 * If a pointer to a parent struct device is passed in, the newly created
 * struct device will be a child of that device in sysfs.
 * The pointer to the struct device will be returned from the call.
 * Any further sysfs files that might be required can be created using this
 * pointer.
 *
 * Returns &struct device pointer on success, or ERR_PTR() on error.
 *
 * Note: the struct class passed to this function must have previously
 * been created with a call to class_create().
 */
struct device *device_create(struct class *class, struct device *parent,
			     dev_t devt, void *drvdata, const char *fmt, ...)
{
	va_list vargs;
	struct device *dev;

	va_start(vargs, fmt);
	dev = device_create_vargs(class, parent, devt, drvdata, fmt, vargs);
	va_end(vargs);
	return dev;
}
EXPORT_SYMBOL_GPL(device_create);

/**
 * device_create_with_groups - creates a device and registers it with sysfs
 * @class: pointer to the struct class that this device should be registered to
 * @parent: pointer to the parent struct device of this new device, if any
 * @devt: the dev_t for the char device to be added
 * @drvdata: the data to be added to the device for callbacks
 * @groups: NULL-terminated list of attribute groups to be created
 * @fmt: string for the device's name
 *
 * This function can be used by char device classes.  A struct device
 * will be created in sysfs, registered to the specified class.
 * Additional attributes specified in the groups parameter will also
 * be created automatically.
 *
 * A "dev" file will be created, showing the dev_t for the device, if
 * the dev_t is not 0,0.
 * If a pointer to a parent struct device is passed in, the newly created
 * struct device will be a child of that device in sysfs.
 * The pointer to the struct device will be returned from the call.
 * Any further sysfs files that might be required can be created using this
 * pointer.
 *
 * Returns &struct device pointer on success, or ERR_PTR() on error.
 *
 * Note: the struct class passed to this function must have previously
 * been created with a call to class_create().
 */
struct device *device_create_with_groups(struct class *class,
					 struct device *parent, dev_t devt,
					 void *drvdata,
					 const struct attribute_group **groups,
					 const char *fmt, ...)
{
	va_list vargs;
	struct device *dev;

	va_start(vargs, fmt);
	dev = device_create_groups_vargs(class, parent, devt, drvdata, groups,
					 fmt, vargs);
	va_end(vargs);
	return dev;
}
EXPORT_SYMBOL_GPL(device_create_with_groups);

static int __match_devt(struct device *dev, const void *data)
{
	const dev_t *devt = data;

	return dev->devt == *devt;
}

/**
 * device_destroy - removes a device that was created with device_create()
 * @class: pointer to the struct class that this device was registered with
 * @devt: the dev_t of the device that was previously registered
 *
 * This call unregisters and cleans up a device that was created with a
 * call to device_create().
 */
void device_destroy(struct class *class, dev_t devt)
{
	struct device *dev;

	dev = class_find_device(class, NULL, &devt, __match_devt);
	if (dev) {
		put_device(dev);
		device_unregister(dev);
	}
}
EXPORT_SYMBOL_GPL(device_destroy);

/**
 * device_rename - renames a device
 * @dev: the pointer to the struct device to be renamed
 * @new_name: the new name of the device
 *
 * It is the responsibility of the caller to provide mutual
 * exclusion between two different calls of device_rename
 * on the same device to ensure that new_name is valid and
 * won't conflict with other devices.
 *
 * Note: Don't call this function.  Currently, the networking layer calls this
 * function, but that will change.  The following text from Kay Sievers offers
 * some insight:
 *
 * Renaming devices is racy at many levels, symlinks and other stuff are not
 * replaced atomically, and you get a "move" uevent, but it's not easy to
 * connect the event to the old and new device. Device nodes are not renamed at
 * all, there isn't even support for that in the kernel now.
 *
 * In the meantime, during renaming, your target name might be taken by another
 * driver, creating conflicts. Or the old name is taken directly after you
 * renamed it -- then you get events for the same DEVPATH, before you even see
 * the "move" event. It's just a mess, and nothing new should ever rely on
 * kernel device renaming. Besides that, it's not even implemented now for
 * other things than (driver-core wise very simple) network devices.
 *
 * We are currently about to change network renaming in udev to completely
 * disallow renaming of devices in the same namespace as the kernel uses,
 * because we can't solve the problems properly, that arise with swapping names
 * of multiple interfaces without races. Means, renaming of eth[0-9]* will only
 * be allowed to some other name than eth[0-9]*, for the aforementioned
 * reasons.
 *
 * Make up a "real" name in the driver before you register anything, or add
 * some other attributes for userspace to find the device, or use udev to add
 * symlinks -- but never rename kernel devices later, it's a complete mess. We
 * don't even want to get into that and try to implement the missing pieces in
 * the core. We really have other pieces to fix in the driver core mess. :)
 */
int device_rename(struct device *dev, const char *new_name)
{
	struct kobject *kobj = &dev->kobj;
	char *old_device_name = NULL;
	int error;

	dev = get_device(dev);
	if (!dev)
		return -EINVAL;

	dev_dbg(dev, "renaming to %s\n", new_name);

	old_device_name = kstrdup(dev_name(dev), GFP_KERNEL);
	if (!old_device_name) {
		error = -ENOMEM;
		goto out;
	}

	if (dev->class) {
		error = sysfs_rename_link_ns(&dev->class->p->subsys.kobj,
					     kobj, old_device_name,
					     new_name, kobject_namespace(kobj));
		if (error)
			goto out;
	}

	error = kobject_rename(kobj, new_name);
	if (error)
		goto out;

out:
	put_device(dev);

	kfree(old_device_name);

	return error;
}
EXPORT_SYMBOL_GPL(device_rename);

static int device_move_class_links(struct device *dev,
				   struct device *old_parent,
				   struct device *new_parent)
{
	int error = 0;

	if (old_parent)
		sysfs_remove_link(&dev->kobj, "device");
	if (new_parent)
		error = sysfs_create_link(&dev->kobj, &new_parent->kobj,
					  "device");
	return error;
}

/**
 * device_move - moves a device to a new parent
 * @dev: the pointer to the struct device to be moved
 * @new_parent: the new parent of the device (can by NULL)
 * @dpm_order: how to reorder the dpm_list
 */
int device_move(struct device *dev, struct device *new_parent,
		enum dpm_order dpm_order)
{
	int error;
	struct device *old_parent;
	struct kobject *new_parent_kobj;

	dev = get_device(dev);
	if (!dev)
		return -EINVAL;

	device_pm_lock();
	new_parent = get_device(new_parent);
	new_parent_kobj = get_device_parent(dev, new_parent);

	pr_debug("device: '%s': %s: moving to '%s'\n", dev_name(dev),
		 __func__, new_parent ? dev_name(new_parent) : "<NULL>");
	error = kobject_move(&dev->kobj, new_parent_kobj);
	if (error) {
		cleanup_glue_dir(dev, new_parent_kobj);
		put_device(new_parent);
		goto out;
	}
	old_parent = dev->parent;
	dev->parent = new_parent;
	if (old_parent)
		klist_remove(&dev->p->knode_parent);
	if (new_parent) {
		klist_add_tail(&dev->p->knode_parent,
			       &new_parent->p->klist_children);
		set_dev_node(dev, dev_to_node(new_parent));
	}

	if (dev->class) {
		error = device_move_class_links(dev, old_parent, new_parent);
		if (error) {
			/* We ignore errors on cleanup since we're hosed anyway... */
			device_move_class_links(dev, new_parent, old_parent);
			if (!kobject_move(&dev->kobj, &old_parent->kobj)) {
				if (new_parent)
					klist_remove(&dev->p->knode_parent);
				dev->parent = old_parent;
				if (old_parent) {
					klist_add_tail(&dev->p->knode_parent,
						       &old_parent->p->klist_children);
					set_dev_node(dev, dev_to_node(old_parent));
				}
			}
			cleanup_glue_dir(dev, new_parent_kobj);
			put_device(new_parent);
			goto out;
		}
	}
	switch (dpm_order) {
	case DPM_ORDER_NONE:
		break;
	case DPM_ORDER_DEV_AFTER_PARENT:
		device_pm_move_after(dev, new_parent);
		break;
	case DPM_ORDER_PARENT_BEFORE_DEV:
		device_pm_move_before(new_parent, dev);
		break;
	case DPM_ORDER_DEV_LAST:
		device_pm_move_last(dev);
		break;
	}

	put_device(old_parent);
out:
	device_pm_unlock();
	put_device(dev);
	return error;
}
EXPORT_SYMBOL_GPL(device_move);

/**
 * device_shutdown - call ->shutdown() on each device to shutdown.
 */
void device_shutdown(void)
{
	struct device *dev, *parent;

	spin_lock(&devices_kset->list_lock);
	/*
	 * Walk the devices list backward, shutting down each in turn.
	 * Beware that device unplug events may also start pulling
	 * devices offline, even as the system is shutting down.
	 */
	while (!list_empty(&devices_kset->list)) {
		dev = list_entry(devices_kset->list.prev, struct device,
				kobj.entry);

		/*
		 * hold reference count of device's parent to
		 * prevent it from being freed because parent's
		 * lock is to be held
		 */
		parent = get_device(dev->parent);
		get_device(dev);
		/*
		 * Make sure the device is off the kset list, in the
		 * event that dev->*->shutdown() doesn't remove it.
		 */
		list_del_init(&dev->kobj.entry);
		spin_unlock(&devices_kset->list_lock);

		/* hold lock to avoid race with probe/release */
		if (parent)
			device_lock(parent);
		device_lock(dev);

		/* Don't allow any more runtime suspends */
		pm_runtime_get_noresume(dev);
		pm_runtime_barrier(dev);

		if (dev->bus && dev->bus->shutdown) {
			if (initcall_debug)
				dev_info(dev, "shutdown\n");
			dev->bus->shutdown(dev);
		} else if (dev->driver && dev->driver->shutdown) {
			if (initcall_debug)
				dev_info(dev, "shutdown\n");
			dev->driver->shutdown(dev);
		}

		device_unlock(dev);
		if (parent)
			device_unlock(parent);

		put_device(dev);
		put_device(parent);

		spin_lock(&devices_kset->list_lock);
	}
	spin_unlock(&devices_kset->list_lock);
	async_synchronize_full();
}

/*
 * Device logging functions
 */

#ifdef CONFIG_PRINTK
static int
create_syslog_header(const struct device *dev, char *hdr, size_t hdrlen)
{
	const char *subsys;
	size_t pos = 0;

	if (dev->class)
		subsys = dev->class->name;
	else if (dev->bus)
		subsys = dev->bus->name;
	else
		return 0;

	pos += snprintf(hdr + pos, hdrlen - pos, "SUBSYSTEM=%s", subsys);

	/*
	 * Add device identifier DEVICE=:
	 *   b12:8         block dev_t
	 *   c127:3        char dev_t
	 *   n8            netdev ifindex
	 *   +sound:card0  subsystem:devname
	 */
	if (MAJOR(dev->devt)) {
		char c;

		if (strcmp(subsys, "block") == 0)
			c = 'b';
		else
			c = 'c';
		pos++;
		pos += snprintf(hdr + pos, hdrlen - pos,
				"DEVICE=%c%u:%u",
				c, MAJOR(dev->devt), MINOR(dev->devt));
	} else if (strcmp(subsys, "net") == 0) {
		struct net_device *net = to_net_dev(dev);

		pos++;
		pos += snprintf(hdr + pos, hdrlen - pos,
				"DEVICE=n%u", net->ifindex);
	} else {
		pos++;
		pos += snprintf(hdr + pos, hdrlen - pos,
				"DEVICE=+%s:%s", subsys, dev_name(dev));
	}

	return pos;
}
EXPORT_SYMBOL(create_syslog_header);

int dev_vprintk_emit(int level, const struct device *dev,
		     const char *fmt, va_list args)
{
	char hdr[128];
	size_t hdrlen;

	hdrlen = create_syslog_header(dev, hdr, sizeof(hdr));

	return vprintk_emit(0, level, hdrlen ? hdr : NULL, hdrlen, fmt, args);
}
EXPORT_SYMBOL(dev_vprintk_emit);

int dev_printk_emit(int level, const struct device *dev, const char *fmt, ...)
{
	va_list args;
	int r;

	va_start(args, fmt);

	r = dev_vprintk_emit(level, dev, fmt, args);

	va_end(args);

	return r;
}
EXPORT_SYMBOL(dev_printk_emit);

static int __dev_printk(const char *level, const struct device *dev,
			struct va_format *vaf)
{
	if (!dev)
		return printk("%s(NULL device *): %pV", level, vaf);

	return dev_printk_emit(level[1] - '0', dev,
			       "%s %s: %pV",
			       dev_driver_string(dev), dev_name(dev), vaf);
}

int dev_printk(const char *level, const struct device *dev,
	       const char *fmt, ...)
{
	struct va_format vaf;
	va_list args;
	int r;

	va_start(args, fmt);

	vaf.fmt = fmt;
	vaf.va = &args;

	r = __dev_printk(level, dev, &vaf);

	va_end(args);

	return r;
}
EXPORT_SYMBOL(dev_printk);

#define define_dev_printk_level(func, kern_level)		\
int func(const struct device *dev, const char *fmt, ...)	\
{								\
	struct va_format vaf;					\
	va_list args;						\
	int r;							\
								\
	va_start(args, fmt);					\
								\
	vaf.fmt = fmt;						\
	vaf.va = &args;						\
								\
	r = __dev_printk(kern_level, dev, &vaf);		\
								\
	va_end(args);						\
								\
	return r;						\
}								\
EXPORT_SYMBOL(func);

define_dev_printk_level(dev_emerg, KERN_EMERG);
define_dev_printk_level(dev_alert, KERN_ALERT);
define_dev_printk_level(dev_crit, KERN_CRIT);
define_dev_printk_level(dev_err, KERN_ERR);
define_dev_printk_level(dev_warn, KERN_WARNING);
define_dev_printk_level(dev_notice, KERN_NOTICE);
define_dev_printk_level(_dev_info, KERN_INFO);

#endif<|MERGE_RESOLUTION|>--- conflicted
+++ resolved
@@ -455,71 +455,8 @@
 }
 static DEVICE_ATTR_RW(online);
 
-<<<<<<< HEAD
-static int device_add_attributes(struct device *dev,
-				 struct device_attribute *attrs)
-{
-	int error = 0;
-	int i;
-
-	if (attrs) {
-		for (i = 0; attrs[i].attr.name; i++) {
-			error = device_create_file(dev, &attrs[i]);
-			if (error)
-				break;
-		}
-		if (error)
-			while (--i >= 0)
-				device_remove_file(dev, &attrs[i]);
-	}
-	return error;
-}
-
-static void device_remove_attributes(struct device *dev,
-				     struct device_attribute *attrs)
-{
-	int i;
-
-	if (attrs)
-		for (i = 0; attrs[i].attr.name; i++)
-			device_remove_file(dev, &attrs[i]);
-}
-
-static int device_add_bin_attributes(struct device *dev,
-				     struct bin_attribute *attrs)
-{
-	int error = 0;
-	int i;
-
-	if (attrs) {
-		for (i = 0; attrs[i].attr.name; i++) {
-			error = device_create_bin_file(dev, &attrs[i]);
-			if (error)
-				break;
-		}
-		if (error)
-			while (--i >= 0)
-				device_remove_bin_file(dev, &attrs[i]);
-	}
-	return error;
-}
-
-static void device_remove_bin_attributes(struct device *dev,
-					 struct bin_attribute *attrs)
-{
-	int i;
-
-	if (attrs)
-		for (i = 0; attrs[i].attr.name; i++)
-			device_remove_bin_file(dev, &attrs[i]);
-}
-
 int device_add_groups(struct device *dev, const struct attribute_group **groups)
 {
-=======
-int device_add_groups(struct device *dev, const struct attribute_group **groups)
-{
->>>>>>> d8ec26d7
 	return sysfs_create_groups(&dev->kobj, groups);
 }
 
