// SPDX-License-Identifier: GPL-2.0-or-later
/*
 *  ahci.c - AHCI SATA support
 *
 *  Maintained by:  Tejun Heo <tj@kernel.org>
 *    		    Please ALWAYS copy linux-ide@vger.kernel.org
 *		    on emails.
 *
 *  Copyright 2004-2005 Red Hat, Inc.
 *
 * libata documentation is available via 'make {ps|pdf}docs',
 * as Documentation/driver-api/libata.rst
 *
 * AHCI hardware documentation:
 * http://www.intel.com/technology/serialata/pdf/rev1_0.pdf
 * http://www.intel.com/technology/serialata/pdf/rev1_1.pdf
 */

#include <linux/kernel.h>
#include <linux/module.h>
#include <linux/pci.h>
#include <linux/blkdev.h>
#include <linux/delay.h>
#include <linux/interrupt.h>
#include <linux/dma-mapping.h>
#include <linux/device.h>
#include <linux/dmi.h>
#include <linux/gfp.h>
#include <scsi/scsi_host.h>
#include <scsi/scsi_cmnd.h>
#include <linux/libata.h>
#include <linux/ahci-remap.h>
#include <linux/io-64-nonatomic-lo-hi.h>
#include "ahci.h"

#define DRV_NAME	"ahci"
#define DRV_VERSION	"3.0"

enum {
	AHCI_PCI_BAR_STA2X11	= 0,
	AHCI_PCI_BAR_CAVIUM	= 0,
	AHCI_PCI_BAR_LOONGSON	= 0,
	AHCI_PCI_BAR_ENMOTUS	= 2,
	AHCI_PCI_BAR_CAVIUM_GEN5	= 4,
	AHCI_PCI_BAR_STANDARD	= 5,
};

enum board_ids {
	/* board IDs by feature in alphabetical order */
	board_ahci,
	board_ahci_43bit_dma,
	board_ahci_ign_iferr,
	board_ahci_no_debounce_delay,
	board_ahci_no_msi,
	/*
	 * board_ahci_pcs_quirk is for legacy Intel platforms.
	 * Modern Intel platforms should use board_ahci instead.
	 * (Some modern Intel platforms might have been added with
	 * board_ahci_pcs_quirk, however, we cannot change them to board_ahci
	 * without testing that the platform actually works without the quirk.)
	 */
	board_ahci_pcs_quirk,
	board_ahci_pcs_quirk_no_devslp,
	board_ahci_pcs_quirk_no_sntf,
	board_ahci_yes_fbs,
	board_ahci_yes_fbs_atapi_dma,

	/* board IDs for specific chipsets in alphabetical order */
	board_ahci_al,
	board_ahci_avn,
	board_ahci_mcp65,
	board_ahci_mcp77,
	board_ahci_mcp89,
	board_ahci_mv,
	board_ahci_sb600,
	board_ahci_sb700,	/* for SB700 and SB800 */
	board_ahci_vt8251,

	/* aliases */
	board_ahci_mcp_linux	= board_ahci_mcp65,
	board_ahci_mcp67	= board_ahci_mcp65,
	board_ahci_mcp73	= board_ahci_mcp65,
	board_ahci_mcp79	= board_ahci_mcp77,
};

static int ahci_init_one(struct pci_dev *pdev, const struct pci_device_id *ent);
static void ahci_remove_one(struct pci_dev *dev);
static void ahci_shutdown_one(struct pci_dev *dev);
static void ahci_intel_pcs_quirk(struct pci_dev *pdev, struct ahci_host_priv *hpriv);
static int ahci_vt8251_hardreset(struct ata_link *link, unsigned int *class,
				 unsigned long deadline);
static int ahci_avn_hardreset(struct ata_link *link, unsigned int *class,
			      unsigned long deadline);
static void ahci_mcp89_apple_enable(struct pci_dev *pdev);
static bool is_mcp89_apple(struct pci_dev *pdev);
static int ahci_p5wdh_hardreset(struct ata_link *link, unsigned int *class,
				unsigned long deadline);
#ifdef CONFIG_PM
static int ahci_pci_device_runtime_suspend(struct device *dev);
static int ahci_pci_device_runtime_resume(struct device *dev);
#ifdef CONFIG_PM_SLEEP
static int ahci_pci_device_suspend(struct device *dev);
static int ahci_pci_device_resume(struct device *dev);
#endif
#endif /* CONFIG_PM */

static const struct scsi_host_template ahci_sht = {
	AHCI_SHT("ahci"),
};

static struct ata_port_operations ahci_vt8251_ops = {
	.inherits		= &ahci_ops,
	.hardreset		= ahci_vt8251_hardreset,
};

static struct ata_port_operations ahci_p5wdh_ops = {
	.inherits		= &ahci_ops,
	.hardreset		= ahci_p5wdh_hardreset,
};

static struct ata_port_operations ahci_avn_ops = {
	.inherits		= &ahci_ops,
	.hardreset		= ahci_avn_hardreset,
};

static const struct ata_port_info ahci_port_info[] = {
	/* by features */
	[board_ahci] = {
		.flags		= AHCI_FLAG_COMMON,
		.pio_mask	= ATA_PIO4,
		.udma_mask	= ATA_UDMA6,
		.port_ops	= &ahci_ops,
	},
	[board_ahci_43bit_dma] = {
		AHCI_HFLAGS	(AHCI_HFLAG_43BIT_ONLY),
		.flags		= AHCI_FLAG_COMMON,
		.pio_mask	= ATA_PIO4,
		.udma_mask	= ATA_UDMA6,
		.port_ops	= &ahci_ops,
	},
	[board_ahci_ign_iferr] = {
		AHCI_HFLAGS	(AHCI_HFLAG_IGN_IRQ_IF_ERR),
		.flags		= AHCI_FLAG_COMMON,
		.pio_mask	= ATA_PIO4,
		.udma_mask	= ATA_UDMA6,
		.port_ops	= &ahci_ops,
	},
	[board_ahci_no_debounce_delay] = {
		.flags		= AHCI_FLAG_COMMON,
		.link_flags	= ATA_LFLAG_NO_DEBOUNCE_DELAY,
		.pio_mask	= ATA_PIO4,
		.udma_mask	= ATA_UDMA6,
		.port_ops	= &ahci_ops,
	},
	[board_ahci_no_msi] = {
		AHCI_HFLAGS	(AHCI_HFLAG_NO_MSI),
		.flags		= AHCI_FLAG_COMMON,
		.pio_mask	= ATA_PIO4,
		.udma_mask	= ATA_UDMA6,
		.port_ops	= &ahci_ops,
	},
	[board_ahci_pcs_quirk] = {
		AHCI_HFLAGS	(AHCI_HFLAG_INTEL_PCS_QUIRK),
		.flags		= AHCI_FLAG_COMMON,
		.pio_mask	= ATA_PIO4,
		.udma_mask	= ATA_UDMA6,
		.port_ops	= &ahci_ops,
	},
	[board_ahci_pcs_quirk_no_devslp] = {
		AHCI_HFLAGS	(AHCI_HFLAG_INTEL_PCS_QUIRK |
				 AHCI_HFLAG_NO_DEVSLP),
		.flags		= AHCI_FLAG_COMMON,
		.pio_mask	= ATA_PIO4,
		.udma_mask	= ATA_UDMA6,
		.port_ops	= &ahci_ops,
	},
	[board_ahci_pcs_quirk_no_sntf] = {
		AHCI_HFLAGS	(AHCI_HFLAG_INTEL_PCS_QUIRK |
				 AHCI_HFLAG_NO_SNTF),
		.flags		= AHCI_FLAG_COMMON,
		.pio_mask	= ATA_PIO4,
		.udma_mask	= ATA_UDMA6,
		.port_ops	= &ahci_ops,
	},
	[board_ahci_yes_fbs] = {
		AHCI_HFLAGS	(AHCI_HFLAG_YES_FBS),
		.flags		= AHCI_FLAG_COMMON,
		.pio_mask	= ATA_PIO4,
		.udma_mask	= ATA_UDMA6,
		.port_ops	= &ahci_ops,
	},
	[board_ahci_yes_fbs_atapi_dma] = {
		AHCI_HFLAGS	(AHCI_HFLAG_YES_FBS |
				 AHCI_HFLAG_ATAPI_DMA_QUIRK),
		.flags		= AHCI_FLAG_COMMON,
		.pio_mask	= ATA_PIO4,
		.udma_mask	= ATA_UDMA6,
		.port_ops	= &ahci_ops,
	},
	/* by chipsets */
	[board_ahci_al] = {
		AHCI_HFLAGS	(AHCI_HFLAG_NO_PMP | AHCI_HFLAG_NO_MSI),
		.flags		= AHCI_FLAG_COMMON,
		.pio_mask	= ATA_PIO4,
		.udma_mask	= ATA_UDMA6,
		.port_ops	= &ahci_ops,
	},
	[board_ahci_avn] = {
		AHCI_HFLAGS	(AHCI_HFLAG_INTEL_PCS_QUIRK),
		.flags		= AHCI_FLAG_COMMON,
		.pio_mask	= ATA_PIO4,
		.udma_mask	= ATA_UDMA6,
		.port_ops	= &ahci_avn_ops,
	},
	[board_ahci_mcp65] = {
		AHCI_HFLAGS	(AHCI_HFLAG_NO_FPDMA_AA | AHCI_HFLAG_NO_PMP |
				 AHCI_HFLAG_YES_NCQ),
		.flags		= AHCI_FLAG_COMMON | ATA_FLAG_NO_DIPM,
		.pio_mask	= ATA_PIO4,
		.udma_mask	= ATA_UDMA6,
		.port_ops	= &ahci_ops,
	},
	[board_ahci_mcp77] = {
		AHCI_HFLAGS	(AHCI_HFLAG_NO_FPDMA_AA | AHCI_HFLAG_NO_PMP),
		.flags		= AHCI_FLAG_COMMON,
		.pio_mask	= ATA_PIO4,
		.udma_mask	= ATA_UDMA6,
		.port_ops	= &ahci_ops,
	},
	[board_ahci_mcp89] = {
		AHCI_HFLAGS	(AHCI_HFLAG_NO_FPDMA_AA),
		.flags		= AHCI_FLAG_COMMON,
		.pio_mask	= ATA_PIO4,
		.udma_mask	= ATA_UDMA6,
		.port_ops	= &ahci_ops,
	},
	[board_ahci_mv] = {
		AHCI_HFLAGS	(AHCI_HFLAG_NO_NCQ | AHCI_HFLAG_NO_MSI |
				 AHCI_HFLAG_MV_PATA | AHCI_HFLAG_NO_PMP),
		.flags		= ATA_FLAG_SATA | ATA_FLAG_PIO_DMA,
		.pio_mask	= ATA_PIO4,
		.udma_mask	= ATA_UDMA6,
		.port_ops	= &ahci_ops,
	},
	[board_ahci_sb600] = {
		AHCI_HFLAGS	(AHCI_HFLAG_IGN_SERR_INTERNAL |
				 AHCI_HFLAG_NO_MSI | AHCI_HFLAG_SECT255 |
				 AHCI_HFLAG_32BIT_ONLY),
		.flags		= AHCI_FLAG_COMMON,
		.pio_mask	= ATA_PIO4,
		.udma_mask	= ATA_UDMA6,
		.port_ops	= &ahci_pmp_retry_srst_ops,
	},
	[board_ahci_sb700] = {	/* for SB700 and SB800 */
		AHCI_HFLAGS	(AHCI_HFLAG_IGN_SERR_INTERNAL),
		.flags		= AHCI_FLAG_COMMON,
		.pio_mask	= ATA_PIO4,
		.udma_mask	= ATA_UDMA6,
		.port_ops	= &ahci_pmp_retry_srst_ops,
	},
	[board_ahci_vt8251] = {
		AHCI_HFLAGS	(AHCI_HFLAG_NO_NCQ | AHCI_HFLAG_NO_PMP),
		.flags		= AHCI_FLAG_COMMON,
		.pio_mask	= ATA_PIO4,
		.udma_mask	= ATA_UDMA6,
		.port_ops	= &ahci_vt8251_ops,
	},
};

static const struct pci_device_id ahci_pci_tbl[] = {
	/* Intel */
	{ PCI_VDEVICE(INTEL, 0x06d6), board_ahci_pcs_quirk }, /* Comet Lake PCH-H RAID */
	{ PCI_VDEVICE(INTEL, 0x2652), board_ahci_pcs_quirk }, /* ICH6 */
	{ PCI_VDEVICE(INTEL, 0x2653), board_ahci_pcs_quirk }, /* ICH6M */
	{ PCI_VDEVICE(INTEL, 0x27c1), board_ahci_pcs_quirk }, /* ICH7 */
	{ PCI_VDEVICE(INTEL, 0x27c5), board_ahci_pcs_quirk }, /* ICH7M */
	{ PCI_VDEVICE(INTEL, 0x27c3), board_ahci_pcs_quirk }, /* ICH7R */
	{ PCI_VDEVICE(AL, 0x5288), board_ahci_ign_iferr }, /* ULi M5288 */
	{ PCI_VDEVICE(INTEL, 0x2681), board_ahci_pcs_quirk }, /* ESB2 */
	{ PCI_VDEVICE(INTEL, 0x2682), board_ahci_pcs_quirk }, /* ESB2 */
	{ PCI_VDEVICE(INTEL, 0x2683), board_ahci_pcs_quirk }, /* ESB2 */
	{ PCI_VDEVICE(INTEL, 0x27c6), board_ahci_pcs_quirk }, /* ICH7-M DH */
	{ PCI_VDEVICE(INTEL, 0x2821), board_ahci_pcs_quirk }, /* ICH8 */
	{ PCI_VDEVICE(INTEL, 0x2822), board_ahci_pcs_quirk_no_sntf }, /* ICH8/Lewisburg RAID*/
	{ PCI_VDEVICE(INTEL, 0x2824), board_ahci_pcs_quirk }, /* ICH8 */
	{ PCI_VDEVICE(INTEL, 0x2829), board_ahci_pcs_quirk }, /* ICH8M */
	{ PCI_VDEVICE(INTEL, 0x282a), board_ahci_pcs_quirk }, /* ICH8M */
	{ PCI_VDEVICE(INTEL, 0x2922), board_ahci_pcs_quirk }, /* ICH9 */
	{ PCI_VDEVICE(INTEL, 0x2923), board_ahci_pcs_quirk }, /* ICH9 */
	{ PCI_VDEVICE(INTEL, 0x2924), board_ahci_pcs_quirk }, /* ICH9 */
	{ PCI_VDEVICE(INTEL, 0x2925), board_ahci_pcs_quirk }, /* ICH9 */
	{ PCI_VDEVICE(INTEL, 0x2927), board_ahci_pcs_quirk }, /* ICH9 */
	{ PCI_VDEVICE(INTEL, 0x2929), board_ahci_pcs_quirk }, /* ICH9M */
	{ PCI_VDEVICE(INTEL, 0x292a), board_ahci_pcs_quirk }, /* ICH9M */
	{ PCI_VDEVICE(INTEL, 0x292b), board_ahci_pcs_quirk }, /* ICH9M */
	{ PCI_VDEVICE(INTEL, 0x292c), board_ahci_pcs_quirk }, /* ICH9M */
	{ PCI_VDEVICE(INTEL, 0x292f), board_ahci_pcs_quirk }, /* ICH9M */
	{ PCI_VDEVICE(INTEL, 0x294d), board_ahci_pcs_quirk }, /* ICH9 */
	{ PCI_VDEVICE(INTEL, 0x294e), board_ahci_pcs_quirk }, /* ICH9M */
	{ PCI_VDEVICE(INTEL, 0x502a), board_ahci_pcs_quirk }, /* Tolapai */
	{ PCI_VDEVICE(INTEL, 0x502b), board_ahci_pcs_quirk }, /* Tolapai */
	{ PCI_VDEVICE(INTEL, 0x3a05), board_ahci_pcs_quirk }, /* ICH10 */
	{ PCI_VDEVICE(INTEL, 0x3a22), board_ahci_pcs_quirk }, /* ICH10 */
	{ PCI_VDEVICE(INTEL, 0x3a25), board_ahci_pcs_quirk }, /* ICH10 */
	{ PCI_VDEVICE(INTEL, 0x3b22), board_ahci_pcs_quirk }, /* PCH AHCI */
	{ PCI_VDEVICE(INTEL, 0x3b23), board_ahci_pcs_quirk }, /* PCH AHCI */
	{ PCI_VDEVICE(INTEL, 0x3b24), board_ahci_pcs_quirk }, /* PCH RAID */
	{ PCI_VDEVICE(INTEL, 0x3b25), board_ahci_pcs_quirk }, /* PCH RAID */
	{ PCI_VDEVICE(INTEL, 0x3b29), board_ahci_pcs_quirk }, /* PCH M AHCI */
	{ PCI_VDEVICE(INTEL, 0x3b2b), board_ahci_pcs_quirk }, /* PCH RAID */
	{ PCI_VDEVICE(INTEL, 0x3b2c), board_ahci_pcs_quirk }, /* PCH M RAID */
	{ PCI_VDEVICE(INTEL, 0x3b2f), board_ahci_pcs_quirk }, /* PCH AHCI */
	{ PCI_VDEVICE(INTEL, 0x19b0), board_ahci }, /* DNV AHCI */
	{ PCI_VDEVICE(INTEL, 0x19b1), board_ahci }, /* DNV AHCI */
	{ PCI_VDEVICE(INTEL, 0x19b2), board_ahci }, /* DNV AHCI */
	{ PCI_VDEVICE(INTEL, 0x19b3), board_ahci }, /* DNV AHCI */
	{ PCI_VDEVICE(INTEL, 0x19b4), board_ahci }, /* DNV AHCI */
	{ PCI_VDEVICE(INTEL, 0x19b5), board_ahci }, /* DNV AHCI */
	{ PCI_VDEVICE(INTEL, 0x19b6), board_ahci }, /* DNV AHCI */
	{ PCI_VDEVICE(INTEL, 0x19b7), board_ahci }, /* DNV AHCI */
	{ PCI_VDEVICE(INTEL, 0x19bE), board_ahci }, /* DNV AHCI */
	{ PCI_VDEVICE(INTEL, 0x19bF), board_ahci }, /* DNV AHCI */
	{ PCI_VDEVICE(INTEL, 0x19c0), board_ahci }, /* DNV AHCI */
	{ PCI_VDEVICE(INTEL, 0x19c1), board_ahci }, /* DNV AHCI */
	{ PCI_VDEVICE(INTEL, 0x19c2), board_ahci }, /* DNV AHCI */
	{ PCI_VDEVICE(INTEL, 0x19c3), board_ahci }, /* DNV AHCI */
	{ PCI_VDEVICE(INTEL, 0x19c4), board_ahci }, /* DNV AHCI */
	{ PCI_VDEVICE(INTEL, 0x19c5), board_ahci }, /* DNV AHCI */
	{ PCI_VDEVICE(INTEL, 0x19c6), board_ahci }, /* DNV AHCI */
	{ PCI_VDEVICE(INTEL, 0x19c7), board_ahci }, /* DNV AHCI */
	{ PCI_VDEVICE(INTEL, 0x19cE), board_ahci }, /* DNV AHCI */
	{ PCI_VDEVICE(INTEL, 0x19cF), board_ahci }, /* DNV AHCI */
	{ PCI_VDEVICE(INTEL, 0x1c02), board_ahci_pcs_quirk }, /* CPT AHCI */
	{ PCI_VDEVICE(INTEL, 0x1c03), board_ahci_pcs_quirk }, /* CPT M AHCI */
	{ PCI_VDEVICE(INTEL, 0x1c04), board_ahci_pcs_quirk }, /* CPT RAID */
	{ PCI_VDEVICE(INTEL, 0x1c05), board_ahci_pcs_quirk }, /* CPT M RAID */
	{ PCI_VDEVICE(INTEL, 0x1c06), board_ahci_pcs_quirk }, /* CPT RAID */
	{ PCI_VDEVICE(INTEL, 0x1c07), board_ahci_pcs_quirk }, /* CPT RAID */
	{ PCI_VDEVICE(INTEL, 0x1d02), board_ahci_pcs_quirk }, /* PBG AHCI */
	{ PCI_VDEVICE(INTEL, 0x1d04), board_ahci_pcs_quirk }, /* PBG RAID */
	{ PCI_VDEVICE(INTEL, 0x1d06), board_ahci_pcs_quirk }, /* PBG RAID */
	{ PCI_VDEVICE(INTEL, 0x2323), board_ahci_pcs_quirk }, /* DH89xxCC AHCI */
	{ PCI_VDEVICE(INTEL, 0x1e02), board_ahci_pcs_quirk }, /* Panther Point AHCI */
	{ PCI_VDEVICE(INTEL, 0x1e03), board_ahci_pcs_quirk }, /* Panther M AHCI */
	{ PCI_VDEVICE(INTEL, 0x1e04), board_ahci_pcs_quirk }, /* Panther Point RAID */
	{ PCI_VDEVICE(INTEL, 0x1e05), board_ahci_pcs_quirk }, /* Panther Point RAID */
	{ PCI_VDEVICE(INTEL, 0x1e06), board_ahci_pcs_quirk }, /* Panther Point RAID */
	{ PCI_VDEVICE(INTEL, 0x1e07), board_ahci_pcs_quirk }, /* Panther M RAID */
	{ PCI_VDEVICE(INTEL, 0x1e0e), board_ahci_pcs_quirk }, /* Panther Point RAID */
	{ PCI_VDEVICE(INTEL, 0x8c02), board_ahci_pcs_quirk }, /* Lynx Point AHCI */
	{ PCI_VDEVICE(INTEL, 0x8c03), board_ahci_pcs_quirk }, /* Lynx M AHCI */
	{ PCI_VDEVICE(INTEL, 0x8c04), board_ahci_pcs_quirk }, /* Lynx Point RAID */
	{ PCI_VDEVICE(INTEL, 0x8c05), board_ahci_pcs_quirk }, /* Lynx M RAID */
	{ PCI_VDEVICE(INTEL, 0x8c06), board_ahci_pcs_quirk }, /* Lynx Point RAID */
	{ PCI_VDEVICE(INTEL, 0x8c07), board_ahci_pcs_quirk }, /* Lynx M RAID */
	{ PCI_VDEVICE(INTEL, 0x8c0e), board_ahci_pcs_quirk }, /* Lynx Point RAID */
	{ PCI_VDEVICE(INTEL, 0x8c0f), board_ahci_pcs_quirk }, /* Lynx M RAID */
	{ PCI_VDEVICE(INTEL, 0x9c02), board_ahci_pcs_quirk }, /* Lynx LP AHCI */
	{ PCI_VDEVICE(INTEL, 0x9c03), board_ahci_pcs_quirk }, /* Lynx LP AHCI */
	{ PCI_VDEVICE(INTEL, 0x9c04), board_ahci_pcs_quirk }, /* Lynx LP RAID */
	{ PCI_VDEVICE(INTEL, 0x9c05), board_ahci_pcs_quirk }, /* Lynx LP RAID */
	{ PCI_VDEVICE(INTEL, 0x9c06), board_ahci_pcs_quirk }, /* Lynx LP RAID */
	{ PCI_VDEVICE(INTEL, 0x9c07), board_ahci_pcs_quirk }, /* Lynx LP RAID */
	{ PCI_VDEVICE(INTEL, 0x9c0e), board_ahci_pcs_quirk }, /* Lynx LP RAID */
	{ PCI_VDEVICE(INTEL, 0x9c0f), board_ahci_pcs_quirk }, /* Lynx LP RAID */
	{ PCI_VDEVICE(INTEL, 0x9dd3), board_ahci_pcs_quirk }, /* Cannon Lake PCH-LP AHCI */
	{ PCI_VDEVICE(INTEL, 0x1f22), board_ahci_pcs_quirk }, /* Avoton AHCI */
	{ PCI_VDEVICE(INTEL, 0x1f23), board_ahci_pcs_quirk }, /* Avoton AHCI */
	{ PCI_VDEVICE(INTEL, 0x1f24), board_ahci_pcs_quirk }, /* Avoton RAID */
	{ PCI_VDEVICE(INTEL, 0x1f25), board_ahci_pcs_quirk }, /* Avoton RAID */
	{ PCI_VDEVICE(INTEL, 0x1f26), board_ahci_pcs_quirk }, /* Avoton RAID */
	{ PCI_VDEVICE(INTEL, 0x1f27), board_ahci_pcs_quirk }, /* Avoton RAID */
	{ PCI_VDEVICE(INTEL, 0x1f2e), board_ahci_pcs_quirk }, /* Avoton RAID */
	{ PCI_VDEVICE(INTEL, 0x1f2f), board_ahci_pcs_quirk }, /* Avoton RAID */
	{ PCI_VDEVICE(INTEL, 0x1f32), board_ahci_avn }, /* Avoton AHCI */
	{ PCI_VDEVICE(INTEL, 0x1f33), board_ahci_avn }, /* Avoton AHCI */
	{ PCI_VDEVICE(INTEL, 0x1f34), board_ahci_avn }, /* Avoton RAID */
	{ PCI_VDEVICE(INTEL, 0x1f35), board_ahci_avn }, /* Avoton RAID */
	{ PCI_VDEVICE(INTEL, 0x1f36), board_ahci_avn }, /* Avoton RAID */
	{ PCI_VDEVICE(INTEL, 0x1f37), board_ahci_avn }, /* Avoton RAID */
	{ PCI_VDEVICE(INTEL, 0x1f3e), board_ahci_avn }, /* Avoton RAID */
	{ PCI_VDEVICE(INTEL, 0x1f3f), board_ahci_avn }, /* Avoton RAID */
	{ PCI_VDEVICE(INTEL, 0x2823), board_ahci_pcs_quirk }, /* Wellsburg/Lewisburg AHCI*/
	{ PCI_VDEVICE(INTEL, 0x2826), board_ahci_pcs_quirk }, /* *burg SATA0 'RAID' */
	{ PCI_VDEVICE(INTEL, 0x2827), board_ahci_pcs_quirk }, /* *burg SATA1 'RAID' */
	{ PCI_VDEVICE(INTEL, 0x282f), board_ahci_pcs_quirk }, /* *burg SATA2 'RAID' */
	{ PCI_VDEVICE(INTEL, 0x43d4), board_ahci_pcs_quirk }, /* Rocket Lake PCH-H RAID */
	{ PCI_VDEVICE(INTEL, 0x43d5), board_ahci_pcs_quirk }, /* Rocket Lake PCH-H RAID */
	{ PCI_VDEVICE(INTEL, 0x43d6), board_ahci_pcs_quirk }, /* Rocket Lake PCH-H RAID */
	{ PCI_VDEVICE(INTEL, 0x43d7), board_ahci_pcs_quirk }, /* Rocket Lake PCH-H RAID */
	{ PCI_VDEVICE(INTEL, 0x8d02), board_ahci_pcs_quirk }, /* Wellsburg AHCI */
	{ PCI_VDEVICE(INTEL, 0x8d04), board_ahci_pcs_quirk }, /* Wellsburg RAID */
	{ PCI_VDEVICE(INTEL, 0x8d06), board_ahci_pcs_quirk }, /* Wellsburg RAID */
	{ PCI_VDEVICE(INTEL, 0x8d0e), board_ahci_pcs_quirk }, /* Wellsburg RAID */
	{ PCI_VDEVICE(INTEL, 0x8d62), board_ahci_pcs_quirk }, /* Wellsburg AHCI */
	{ PCI_VDEVICE(INTEL, 0x8d64), board_ahci_pcs_quirk }, /* Wellsburg RAID */
	{ PCI_VDEVICE(INTEL, 0x8d66), board_ahci_pcs_quirk }, /* Wellsburg RAID */
	{ PCI_VDEVICE(INTEL, 0x8d6e), board_ahci_pcs_quirk }, /* Wellsburg RAID */
	{ PCI_VDEVICE(INTEL, 0x23a3), board_ahci_pcs_quirk }, /* Coleto Creek AHCI */
	{ PCI_VDEVICE(INTEL, 0x9c83), board_ahci_pcs_quirk }, /* Wildcat LP AHCI */
	{ PCI_VDEVICE(INTEL, 0x9c85), board_ahci_pcs_quirk }, /* Wildcat LP RAID */
	{ PCI_VDEVICE(INTEL, 0x9c87), board_ahci_pcs_quirk }, /* Wildcat LP RAID */
	{ PCI_VDEVICE(INTEL, 0x9c8f), board_ahci_pcs_quirk }, /* Wildcat LP RAID */
	{ PCI_VDEVICE(INTEL, 0x8c82), board_ahci_pcs_quirk }, /* 9 Series AHCI */
	{ PCI_VDEVICE(INTEL, 0x8c83), board_ahci_pcs_quirk }, /* 9 Series M AHCI */
	{ PCI_VDEVICE(INTEL, 0x8c84), board_ahci_pcs_quirk }, /* 9 Series RAID */
	{ PCI_VDEVICE(INTEL, 0x8c85), board_ahci_pcs_quirk }, /* 9 Series M RAID */
	{ PCI_VDEVICE(INTEL, 0x8c86), board_ahci_pcs_quirk }, /* 9 Series RAID */
	{ PCI_VDEVICE(INTEL, 0x8c87), board_ahci_pcs_quirk }, /* 9 Series M RAID */
	{ PCI_VDEVICE(INTEL, 0x8c8e), board_ahci_pcs_quirk }, /* 9 Series RAID */
	{ PCI_VDEVICE(INTEL, 0x8c8f), board_ahci_pcs_quirk }, /* 9 Series M RAID */
	{ PCI_VDEVICE(INTEL, 0x9d03), board_ahci_pcs_quirk }, /* Sunrise LP AHCI */
	{ PCI_VDEVICE(INTEL, 0x9d05), board_ahci_pcs_quirk }, /* Sunrise LP RAID */
	{ PCI_VDEVICE(INTEL, 0x9d07), board_ahci_pcs_quirk }, /* Sunrise LP RAID */
	{ PCI_VDEVICE(INTEL, 0xa102), board_ahci_pcs_quirk }, /* Sunrise Point-H AHCI */
	{ PCI_VDEVICE(INTEL, 0xa103), board_ahci_pcs_quirk }, /* Sunrise M AHCI */
	{ PCI_VDEVICE(INTEL, 0xa105), board_ahci_pcs_quirk }, /* Sunrise Point-H RAID */
	{ PCI_VDEVICE(INTEL, 0xa106), board_ahci_pcs_quirk }, /* Sunrise Point-H RAID */
	{ PCI_VDEVICE(INTEL, 0xa107), board_ahci_pcs_quirk }, /* Sunrise M RAID */
	{ PCI_VDEVICE(INTEL, 0xa10f), board_ahci_pcs_quirk }, /* Sunrise Point-H RAID */
	{ PCI_VDEVICE(INTEL, 0xa182), board_ahci_pcs_quirk }, /* Lewisburg AHCI*/
	{ PCI_VDEVICE(INTEL, 0xa186), board_ahci_pcs_quirk }, /* Lewisburg RAID*/
	{ PCI_VDEVICE(INTEL, 0xa1d2), board_ahci_pcs_quirk }, /* Lewisburg RAID*/
	{ PCI_VDEVICE(INTEL, 0xa1d6), board_ahci_pcs_quirk }, /* Lewisburg RAID*/
	{ PCI_VDEVICE(INTEL, 0xa202), board_ahci_pcs_quirk }, /* Lewisburg AHCI*/
	{ PCI_VDEVICE(INTEL, 0xa206), board_ahci_pcs_quirk }, /* Lewisburg RAID*/
	{ PCI_VDEVICE(INTEL, 0xa252), board_ahci_pcs_quirk }, /* Lewisburg RAID*/
	{ PCI_VDEVICE(INTEL, 0xa256), board_ahci_pcs_quirk }, /* Lewisburg RAID*/
	{ PCI_VDEVICE(INTEL, 0xa356), board_ahci_pcs_quirk }, /* Cannon Lake PCH-H RAID */
	{ PCI_VDEVICE(INTEL, 0x06d7), board_ahci_pcs_quirk }, /* Comet Lake-H RAID */
	{ PCI_VDEVICE(INTEL, 0xa386), board_ahci_pcs_quirk }, /* Comet Lake PCH-V RAID */
	{ PCI_VDEVICE(INTEL, 0x0f22), board_ahci_pcs_quirk }, /* Bay Trail AHCI */
	{ PCI_VDEVICE(INTEL, 0x0f23), board_ahci_pcs_quirk_no_devslp }, /* Bay Trail AHCI */
	{ PCI_VDEVICE(INTEL, 0x22a3), board_ahci_pcs_quirk }, /* Cherry Tr. AHCI */
	{ PCI_VDEVICE(INTEL, 0x5ae3), board_ahci_pcs_quirk }, /* ApolloLake AHCI */
	{ PCI_VDEVICE(INTEL, 0x34d3), board_ahci_pcs_quirk }, /* Ice Lake LP AHCI */
	{ PCI_VDEVICE(INTEL, 0x02d3), board_ahci_pcs_quirk }, /* Comet Lake PCH-U AHCI */
	{ PCI_VDEVICE(INTEL, 0x02d7), board_ahci_pcs_quirk }, /* Comet Lake PCH RAID */
	/* Elkhart Lake IDs 0x4b60 & 0x4b62 https://sata-io.org/product/8803 not tested yet */
	{ PCI_VDEVICE(INTEL, 0x4b63), board_ahci_pcs_quirk }, /* Elkhart Lake AHCI */

	/* JMicron 360/1/3/5/6, match class to avoid IDE function */
	{ PCI_VENDOR_ID_JMICRON, PCI_ANY_ID, PCI_ANY_ID, PCI_ANY_ID,
	  PCI_CLASS_STORAGE_SATA_AHCI, 0xffffff, board_ahci_ign_iferr },
	/* JMicron 362B and 362C have an AHCI function with IDE class code */
	{ PCI_VDEVICE(JMICRON, 0x2362), board_ahci_ign_iferr },
	{ PCI_VDEVICE(JMICRON, 0x236f), board_ahci_ign_iferr },
	/* May need to update quirk_jmicron_async_suspend() for additions */

	/* ATI */
	{ PCI_VDEVICE(ATI, 0x4380), board_ahci_sb600 }, /* ATI SB600 */
	{ PCI_VDEVICE(ATI, 0x4390), board_ahci_sb700 }, /* ATI SB700/800 */
	{ PCI_VDEVICE(ATI, 0x4391), board_ahci_sb700 }, /* ATI SB700/800 */
	{ PCI_VDEVICE(ATI, 0x4392), board_ahci_sb700 }, /* ATI SB700/800 */
	{ PCI_VDEVICE(ATI, 0x4393), board_ahci_sb700 }, /* ATI SB700/800 */
	{ PCI_VDEVICE(ATI, 0x4394), board_ahci_sb700 }, /* ATI SB700/800 */
	{ PCI_VDEVICE(ATI, 0x4395), board_ahci_sb700 }, /* ATI SB700/800 */

	/* Amazon's Annapurna Labs support */
	{ PCI_DEVICE(PCI_VENDOR_ID_AMAZON_ANNAPURNA_LABS, 0x0031),
		.class = PCI_CLASS_STORAGE_SATA_AHCI,
		.class_mask = 0xffffff,
		board_ahci_al },
	/* AMD */
	{ PCI_VDEVICE(AMD, 0x7800), board_ahci }, /* AMD Hudson-2 */
	{ PCI_VDEVICE(AMD, 0x7801), board_ahci_no_debounce_delay }, /* AMD Hudson-2 (AHCI mode) */
	{ PCI_VDEVICE(AMD, 0x7900), board_ahci }, /* AMD CZ */
	{ PCI_VDEVICE(AMD, 0x7901), board_ahci }, /* AMD Green Sardine */
	/* AMD is using RAID class only for ahci controllers */
	{ PCI_VENDOR_ID_AMD, PCI_ANY_ID, PCI_ANY_ID, PCI_ANY_ID,
	  PCI_CLASS_STORAGE_RAID << 8, 0xffffff, board_ahci },

	/* Dell S140/S150 */
	{ PCI_VENDOR_ID_INTEL, PCI_ANY_ID, PCI_SUBVENDOR_ID_DELL, PCI_ANY_ID,
	  PCI_CLASS_STORAGE_RAID << 8, 0xffffff, board_ahci_pcs_quirk },

	/* VIA */
	{ PCI_VDEVICE(VIA, 0x3349), board_ahci_vt8251 }, /* VIA VT8251 */
	{ PCI_VDEVICE(VIA, 0x6287), board_ahci_vt8251 }, /* VIA VT8251 */

	/* NVIDIA */
	{ PCI_VDEVICE(NVIDIA, 0x044c), board_ahci_mcp65 },	/* MCP65 */
	{ PCI_VDEVICE(NVIDIA, 0x044d), board_ahci_mcp65 },	/* MCP65 */
	{ PCI_VDEVICE(NVIDIA, 0x044e), board_ahci_mcp65 },	/* MCP65 */
	{ PCI_VDEVICE(NVIDIA, 0x044f), board_ahci_mcp65 },	/* MCP65 */
	{ PCI_VDEVICE(NVIDIA, 0x045c), board_ahci_mcp65 },	/* MCP65 */
	{ PCI_VDEVICE(NVIDIA, 0x045d), board_ahci_mcp65 },	/* MCP65 */
	{ PCI_VDEVICE(NVIDIA, 0x045e), board_ahci_mcp65 },	/* MCP65 */
	{ PCI_VDEVICE(NVIDIA, 0x045f), board_ahci_mcp65 },	/* MCP65 */
	{ PCI_VDEVICE(NVIDIA, 0x0550), board_ahci_mcp67 },	/* MCP67 */
	{ PCI_VDEVICE(NVIDIA, 0x0551), board_ahci_mcp67 },	/* MCP67 */
	{ PCI_VDEVICE(NVIDIA, 0x0552), board_ahci_mcp67 },	/* MCP67 */
	{ PCI_VDEVICE(NVIDIA, 0x0553), board_ahci_mcp67 },	/* MCP67 */
	{ PCI_VDEVICE(NVIDIA, 0x0554), board_ahci_mcp67 },	/* MCP67 */
	{ PCI_VDEVICE(NVIDIA, 0x0555), board_ahci_mcp67 },	/* MCP67 */
	{ PCI_VDEVICE(NVIDIA, 0x0556), board_ahci_mcp67 },	/* MCP67 */
	{ PCI_VDEVICE(NVIDIA, 0x0557), board_ahci_mcp67 },	/* MCP67 */
	{ PCI_VDEVICE(NVIDIA, 0x0558), board_ahci_mcp67 },	/* MCP67 */
	{ PCI_VDEVICE(NVIDIA, 0x0559), board_ahci_mcp67 },	/* MCP67 */
	{ PCI_VDEVICE(NVIDIA, 0x055a), board_ahci_mcp67 },	/* MCP67 */
	{ PCI_VDEVICE(NVIDIA, 0x055b), board_ahci_mcp67 },	/* MCP67 */
	{ PCI_VDEVICE(NVIDIA, 0x0580), board_ahci_mcp_linux },	/* Linux ID */
	{ PCI_VDEVICE(NVIDIA, 0x0581), board_ahci_mcp_linux },	/* Linux ID */
	{ PCI_VDEVICE(NVIDIA, 0x0582), board_ahci_mcp_linux },	/* Linux ID */
	{ PCI_VDEVICE(NVIDIA, 0x0583), board_ahci_mcp_linux },	/* Linux ID */
	{ PCI_VDEVICE(NVIDIA, 0x0584), board_ahci_mcp_linux },	/* Linux ID */
	{ PCI_VDEVICE(NVIDIA, 0x0585), board_ahci_mcp_linux },	/* Linux ID */
	{ PCI_VDEVICE(NVIDIA, 0x0586), board_ahci_mcp_linux },	/* Linux ID */
	{ PCI_VDEVICE(NVIDIA, 0x0587), board_ahci_mcp_linux },	/* Linux ID */
	{ PCI_VDEVICE(NVIDIA, 0x0588), board_ahci_mcp_linux },	/* Linux ID */
	{ PCI_VDEVICE(NVIDIA, 0x0589), board_ahci_mcp_linux },	/* Linux ID */
	{ PCI_VDEVICE(NVIDIA, 0x058a), board_ahci_mcp_linux },	/* Linux ID */
	{ PCI_VDEVICE(NVIDIA, 0x058b), board_ahci_mcp_linux },	/* Linux ID */
	{ PCI_VDEVICE(NVIDIA, 0x058c), board_ahci_mcp_linux },	/* Linux ID */
	{ PCI_VDEVICE(NVIDIA, 0x058d), board_ahci_mcp_linux },	/* Linux ID */
	{ PCI_VDEVICE(NVIDIA, 0x058e), board_ahci_mcp_linux },	/* Linux ID */
	{ PCI_VDEVICE(NVIDIA, 0x058f), board_ahci_mcp_linux },	/* Linux ID */
	{ PCI_VDEVICE(NVIDIA, 0x07f0), board_ahci_mcp73 },	/* MCP73 */
	{ PCI_VDEVICE(NVIDIA, 0x07f1), board_ahci_mcp73 },	/* MCP73 */
	{ PCI_VDEVICE(NVIDIA, 0x07f2), board_ahci_mcp73 },	/* MCP73 */
	{ PCI_VDEVICE(NVIDIA, 0x07f3), board_ahci_mcp73 },	/* MCP73 */
	{ PCI_VDEVICE(NVIDIA, 0x07f4), board_ahci_mcp73 },	/* MCP73 */
	{ PCI_VDEVICE(NVIDIA, 0x07f5), board_ahci_mcp73 },	/* MCP73 */
	{ PCI_VDEVICE(NVIDIA, 0x07f6), board_ahci_mcp73 },	/* MCP73 */
	{ PCI_VDEVICE(NVIDIA, 0x07f7), board_ahci_mcp73 },	/* MCP73 */
	{ PCI_VDEVICE(NVIDIA, 0x07f8), board_ahci_mcp73 },	/* MCP73 */
	{ PCI_VDEVICE(NVIDIA, 0x07f9), board_ahci_mcp73 },	/* MCP73 */
	{ PCI_VDEVICE(NVIDIA, 0x07fa), board_ahci_mcp73 },	/* MCP73 */
	{ PCI_VDEVICE(NVIDIA, 0x07fb), board_ahci_mcp73 },	/* MCP73 */
	{ PCI_VDEVICE(NVIDIA, 0x0ad0), board_ahci_mcp77 },	/* MCP77 */
	{ PCI_VDEVICE(NVIDIA, 0x0ad1), board_ahci_mcp77 },	/* MCP77 */
	{ PCI_VDEVICE(NVIDIA, 0x0ad2), board_ahci_mcp77 },	/* MCP77 */
	{ PCI_VDEVICE(NVIDIA, 0x0ad3), board_ahci_mcp77 },	/* MCP77 */
	{ PCI_VDEVICE(NVIDIA, 0x0ad4), board_ahci_mcp77 },	/* MCP77 */
	{ PCI_VDEVICE(NVIDIA, 0x0ad5), board_ahci_mcp77 },	/* MCP77 */
	{ PCI_VDEVICE(NVIDIA, 0x0ad6), board_ahci_mcp77 },	/* MCP77 */
	{ PCI_VDEVICE(NVIDIA, 0x0ad7), board_ahci_mcp77 },	/* MCP77 */
	{ PCI_VDEVICE(NVIDIA, 0x0ad8), board_ahci_mcp77 },	/* MCP77 */
	{ PCI_VDEVICE(NVIDIA, 0x0ad9), board_ahci_mcp77 },	/* MCP77 */
	{ PCI_VDEVICE(NVIDIA, 0x0ada), board_ahci_mcp77 },	/* MCP77 */
	{ PCI_VDEVICE(NVIDIA, 0x0adb), board_ahci_mcp77 },	/* MCP77 */
	{ PCI_VDEVICE(NVIDIA, 0x0ab4), board_ahci_mcp79 },	/* MCP79 */
	{ PCI_VDEVICE(NVIDIA, 0x0ab5), board_ahci_mcp79 },	/* MCP79 */
	{ PCI_VDEVICE(NVIDIA, 0x0ab6), board_ahci_mcp79 },	/* MCP79 */
	{ PCI_VDEVICE(NVIDIA, 0x0ab7), board_ahci_mcp79 },	/* MCP79 */
	{ PCI_VDEVICE(NVIDIA, 0x0ab8), board_ahci_mcp79 },	/* MCP79 */
	{ PCI_VDEVICE(NVIDIA, 0x0ab9), board_ahci_mcp79 },	/* MCP79 */
	{ PCI_VDEVICE(NVIDIA, 0x0aba), board_ahci_mcp79 },	/* MCP79 */
	{ PCI_VDEVICE(NVIDIA, 0x0abb), board_ahci_mcp79 },	/* MCP79 */
	{ PCI_VDEVICE(NVIDIA, 0x0abc), board_ahci_mcp79 },	/* MCP79 */
	{ PCI_VDEVICE(NVIDIA, 0x0abd), board_ahci_mcp79 },	/* MCP79 */
	{ PCI_VDEVICE(NVIDIA, 0x0abe), board_ahci_mcp79 },	/* MCP79 */
	{ PCI_VDEVICE(NVIDIA, 0x0abf), board_ahci_mcp79 },	/* MCP79 */
	{ PCI_VDEVICE(NVIDIA, 0x0d84), board_ahci_mcp89 },	/* MCP89 */
	{ PCI_VDEVICE(NVIDIA, 0x0d85), board_ahci_mcp89 },	/* MCP89 */
	{ PCI_VDEVICE(NVIDIA, 0x0d86), board_ahci_mcp89 },	/* MCP89 */
	{ PCI_VDEVICE(NVIDIA, 0x0d87), board_ahci_mcp89 },	/* MCP89 */
	{ PCI_VDEVICE(NVIDIA, 0x0d88), board_ahci_mcp89 },	/* MCP89 */
	{ PCI_VDEVICE(NVIDIA, 0x0d89), board_ahci_mcp89 },	/* MCP89 */
	{ PCI_VDEVICE(NVIDIA, 0x0d8a), board_ahci_mcp89 },	/* MCP89 */
	{ PCI_VDEVICE(NVIDIA, 0x0d8b), board_ahci_mcp89 },	/* MCP89 */
	{ PCI_VDEVICE(NVIDIA, 0x0d8c), board_ahci_mcp89 },	/* MCP89 */
	{ PCI_VDEVICE(NVIDIA, 0x0d8d), board_ahci_mcp89 },	/* MCP89 */
	{ PCI_VDEVICE(NVIDIA, 0x0d8e), board_ahci_mcp89 },	/* MCP89 */
	{ PCI_VDEVICE(NVIDIA, 0x0d8f), board_ahci_mcp89 },	/* MCP89 */

	/* SiS */
	{ PCI_VDEVICE(SI, 0x1184), board_ahci },		/* SiS 966 */
	{ PCI_VDEVICE(SI, 0x1185), board_ahci },		/* SiS 968 */
	{ PCI_VDEVICE(SI, 0x0186), board_ahci },		/* SiS 968 */

	/* ST Microelectronics */
	{ PCI_VDEVICE(STMICRO, 0xCC06), board_ahci },		/* ST ConneXt */

	/* Marvell */
	{ PCI_VDEVICE(MARVELL, 0x6145), board_ahci_mv },	/* 6145 */
	{ PCI_VDEVICE(MARVELL, 0x6121), board_ahci_mv },	/* 6121 */
	{ PCI_DEVICE(PCI_VENDOR_ID_MARVELL_EXT, 0x9123),
	  .class = PCI_CLASS_STORAGE_SATA_AHCI,
	  .class_mask = 0xffffff,
	  .driver_data = board_ahci_yes_fbs },			/* 88se9128 */
	{ PCI_DEVICE(PCI_VENDOR_ID_MARVELL_EXT, 0x9125),
	  .driver_data = board_ahci_yes_fbs },			/* 88se9125 */
	{ PCI_DEVICE_SUB(PCI_VENDOR_ID_MARVELL_EXT, 0x9178,
			 PCI_VENDOR_ID_MARVELL_EXT, 0x9170),
	  .driver_data = board_ahci_yes_fbs },			/* 88se9170 */
	{ PCI_DEVICE(PCI_VENDOR_ID_MARVELL_EXT, 0x917a),
	  .driver_data = board_ahci_yes_fbs },			/* 88se9172 */
	{ PCI_DEVICE(PCI_VENDOR_ID_MARVELL_EXT, 0x9172),
	  .driver_data = board_ahci_yes_fbs },			/* 88se9182 */
	{ PCI_DEVICE(PCI_VENDOR_ID_MARVELL_EXT, 0x9182),
	  .driver_data = board_ahci_yes_fbs },			/* 88se9172 */
	{ PCI_DEVICE(PCI_VENDOR_ID_MARVELL_EXT, 0x9192),
	  .driver_data = board_ahci_yes_fbs },			/* 88se9172 on some Gigabyte */
	{ PCI_DEVICE(PCI_VENDOR_ID_MARVELL_EXT, 0x91a0),
	  .driver_data = board_ahci_yes_fbs },
	{ PCI_DEVICE(PCI_VENDOR_ID_MARVELL_EXT, 0x91a2), 	/* 88se91a2 */
	  .driver_data = board_ahci_yes_fbs },
	{ PCI_DEVICE(PCI_VENDOR_ID_MARVELL_EXT, 0x91a3),
	  .driver_data = board_ahci_yes_fbs },
	{ PCI_DEVICE(PCI_VENDOR_ID_MARVELL_EXT, 0x9215),
	  .driver_data = board_ahci_yes_fbs_atapi_dma },
	{ PCI_DEVICE(PCI_VENDOR_ID_MARVELL_EXT, 0x9230),
	  .driver_data = board_ahci_yes_fbs },
	{ PCI_DEVICE(PCI_VENDOR_ID_MARVELL_EXT, 0x9235),
	  .driver_data = board_ahci_no_debounce_delay },
	{ PCI_DEVICE(PCI_VENDOR_ID_TTI, 0x0642), /* highpoint rocketraid 642L */
	  .driver_data = board_ahci_yes_fbs },
	{ PCI_DEVICE(PCI_VENDOR_ID_TTI, 0x0645), /* highpoint rocketraid 644L */
	  .driver_data = board_ahci_yes_fbs },

	/* Promise */
	{ PCI_VDEVICE(PROMISE, 0x3f20), board_ahci },	/* PDC42819 */
	{ PCI_VDEVICE(PROMISE, 0x3781), board_ahci },   /* FastTrak TX8660 ahci-mode */

	/* ASMedia */
	{ PCI_VDEVICE(ASMEDIA, 0x0601), board_ahci_43bit_dma },	/* ASM1060 */
	{ PCI_VDEVICE(ASMEDIA, 0x0602), board_ahci_43bit_dma },	/* ASM1060 */
	{ PCI_VDEVICE(ASMEDIA, 0x0611), board_ahci_43bit_dma },	/* ASM1061 */
	{ PCI_VDEVICE(ASMEDIA, 0x0612), board_ahci_43bit_dma },	/* ASM1061/1062 */
	{ PCI_VDEVICE(ASMEDIA, 0x0621), board_ahci_43bit_dma },	/* ASM1061R */
	{ PCI_VDEVICE(ASMEDIA, 0x0622), board_ahci_43bit_dma },	/* ASM1062R */
	{ PCI_VDEVICE(ASMEDIA, 0x0624), board_ahci_43bit_dma },	/* ASM1062+JMB575 */
	{ PCI_VDEVICE(ASMEDIA, 0x1062), board_ahci },	/* ASM1062A */
	{ PCI_VDEVICE(ASMEDIA, 0x1064), board_ahci },	/* ASM1064 */
	{ PCI_VDEVICE(ASMEDIA, 0x1164), board_ahci },   /* ASM1164 */
	{ PCI_VDEVICE(ASMEDIA, 0x1165), board_ahci },   /* ASM1165 */
	{ PCI_VDEVICE(ASMEDIA, 0x1166), board_ahci },   /* ASM1166 */

	/*
	 * Samsung SSDs found on some macbooks.  NCQ times out if MSI is
	 * enabled.  https://bugzilla.kernel.org/show_bug.cgi?id=60731
	 */
	{ PCI_VDEVICE(SAMSUNG, 0x1600), board_ahci_no_msi },
	{ PCI_VDEVICE(SAMSUNG, 0xa800), board_ahci_no_msi },

	/* Enmotus */
	{ PCI_DEVICE(0x1c44, 0x8000), board_ahci },

	/* Loongson */
	{ PCI_VDEVICE(LOONGSON, 0x7a08), board_ahci },

	/* Generic, PCI class code for AHCI */
	{ PCI_ANY_ID, PCI_ANY_ID, PCI_ANY_ID, PCI_ANY_ID,
	  PCI_CLASS_STORAGE_SATA_AHCI, 0xffffff, board_ahci },

	{ }	/* terminate list */
};

static const struct dev_pm_ops ahci_pci_pm_ops = {
	SET_SYSTEM_SLEEP_PM_OPS(ahci_pci_device_suspend, ahci_pci_device_resume)
	SET_RUNTIME_PM_OPS(ahci_pci_device_runtime_suspend,
			   ahci_pci_device_runtime_resume, NULL)
};

static struct pci_driver ahci_pci_driver = {
	.name			= DRV_NAME,
	.id_table		= ahci_pci_tbl,
	.probe			= ahci_init_one,
	.remove			= ahci_remove_one,
	.shutdown		= ahci_shutdown_one,
	.driver = {
		.pm		= &ahci_pci_pm_ops,
	},
};

#if IS_ENABLED(CONFIG_PATA_MARVELL)
static int marvell_enable;
#else
static int marvell_enable = 1;
#endif
module_param(marvell_enable, int, 0644);
MODULE_PARM_DESC(marvell_enable, "Marvell SATA via AHCI (1 = enabled)");

static int mobile_lpm_policy = -1;
module_param(mobile_lpm_policy, int, 0644);
MODULE_PARM_DESC(mobile_lpm_policy, "Default LPM policy for mobile chipsets");

static char *ahci_mask_port_map;
module_param_named(mask_port_map, ahci_mask_port_map, charp, 0444);
MODULE_PARM_DESC(mask_port_map,
		 "32-bits port map masks to ignore controllers ports. "
		 "Valid values are: "
		 "\"<mask>\" to apply the same mask to all AHCI controller "
		 "devices, and \"<pci_dev>=<mask>,<pci_dev>=<mask>,...\" to "
		 "specify different masks for the controllers specified, "
		 "where <pci_dev> is the PCI ID of an AHCI controller in the "
		 "form \"domain:bus:dev.func\"");

static void ahci_apply_port_map_mask(struct device *dev,
				     struct ahci_host_priv *hpriv, char *mask_s)
{
	unsigned int mask;

	if (kstrtouint(mask_s, 0, &mask)) {
		dev_err(dev, "Invalid port map mask\n");
		return;
	}

	hpriv->mask_port_map = mask;
}

static void ahci_get_port_map_mask(struct device *dev,
				   struct ahci_host_priv *hpriv)
{
	char *param, *end, *str, *mask_s;
	char *name;

	if (!strlen(ahci_mask_port_map))
		return;

	str = kstrdup(ahci_mask_port_map, GFP_KERNEL);
	if (!str)
		return;

	/* Handle single mask case */
	if (!strchr(str, '=')) {
		ahci_apply_port_map_mask(dev, hpriv, str);
		goto free;
	}

	/*
	 * Mask list case: parse the parameter to apply the mask only if
	 * the device name matches.
	 */
	param = str;
	end = param + strlen(param);
	while (param && param < end && *param) {
		name = param;
		param = strchr(name, '=');
		if (!param)
			break;

		*param = '\0';
		param++;
		if (param >= end)
			break;

		if (strcmp(dev_name(dev), name) != 0) {
			param = strchr(param, ',');
			if (param)
				param++;
			continue;
		}

		mask_s = param;
		param = strchr(mask_s, ',');
		if (param) {
			*param = '\0';
			param++;
		}

		ahci_apply_port_map_mask(dev, hpriv, mask_s);
	}

free:
	kfree(str);
}

static void ahci_pci_save_initial_config(struct pci_dev *pdev,
					 struct ahci_host_priv *hpriv)
{
	if (pdev->vendor == PCI_VENDOR_ID_JMICRON && pdev->device == 0x2361) {
		dev_info(&pdev->dev, "JMB361 has only one port\n");
		hpriv->saved_port_map = 1;
	}

	/*
	 * Temporary Marvell 6145 hack: PATA port presence
	 * is asserted through the standard AHCI port
	 * presence register, as bit 4 (counting from 0)
	 */
	if (hpriv->flags & AHCI_HFLAG_MV_PATA) {
		if (pdev->device == 0x6121)
			hpriv->mask_port_map = 0x3;
		else
			hpriv->mask_port_map = 0xf;
		dev_info(&pdev->dev,
			  "Disabling your PATA port. Use the boot option 'ahci.marvell_enable=0' to avoid this.\n");
	}

	/* Handle port map masks passed as module parameter. */
	if (ahci_mask_port_map)
		ahci_get_port_map_mask(&pdev->dev, hpriv);

	ahci_save_initial_config(&pdev->dev, hpriv);
}

static int ahci_pci_reset_controller(struct ata_host *host)
{
	struct pci_dev *pdev = to_pci_dev(host->dev);
	struct ahci_host_priv *hpriv = host->private_data;
	int rc;

	rc = ahci_reset_controller(host);
	if (rc)
		return rc;

	/*
	 * If platform firmware failed to enable ports, try to enable
	 * them here.
	 */
	ahci_intel_pcs_quirk(pdev, hpriv);

	return 0;
}

static void ahci_pci_init_controller(struct ata_host *host)
{
	struct ahci_host_priv *hpriv = host->private_data;
	struct pci_dev *pdev = to_pci_dev(host->dev);
	void __iomem *port_mmio;
	u32 tmp;
	int mv;

	if (hpriv->flags & AHCI_HFLAG_MV_PATA) {
		if (pdev->device == 0x6121)
			mv = 2;
		else
			mv = 4;
		port_mmio = __ahci_port_base(hpriv, mv);

		writel(0, port_mmio + PORT_IRQ_MASK);

		/* clear port IRQ */
		tmp = readl(port_mmio + PORT_IRQ_STAT);
		dev_dbg(&pdev->dev, "PORT_IRQ_STAT 0x%x\n", tmp);
		if (tmp)
			writel(tmp, port_mmio + PORT_IRQ_STAT);
	}

	ahci_init_controller(host);
}

static int ahci_vt8251_hardreset(struct ata_link *link, unsigned int *class,
				 unsigned long deadline)
{
	struct ata_port *ap = link->ap;
	struct ahci_host_priv *hpriv = ap->host->private_data;
	bool online;
	int rc;

	hpriv->stop_engine(ap);

	rc = sata_link_hardreset(link, sata_ehc_deb_timing(&link->eh_context),
				 deadline, &online, NULL);

	hpriv->start_engine(ap);

	/* vt8251 doesn't clear BSY on signature FIS reception,
	 * request follow-up softreset.
	 */
	return online ? -EAGAIN : rc;
}

static int ahci_p5wdh_hardreset(struct ata_link *link, unsigned int *class,
				unsigned long deadline)
{
	struct ata_port *ap = link->ap;
	struct ahci_port_priv *pp = ap->private_data;
	struct ahci_host_priv *hpriv = ap->host->private_data;
	u8 *d2h_fis = pp->rx_fis + RX_FIS_D2H_REG;
	struct ata_taskfile tf;
	bool online;
	int rc;

	hpriv->stop_engine(ap);

	/* clear D2H reception area to properly wait for D2H FIS */
	ata_tf_init(link->device, &tf);
	tf.status = ATA_BUSY;
	ata_tf_to_fis(&tf, 0, 0, d2h_fis);

	rc = sata_link_hardreset(link, sata_ehc_deb_timing(&link->eh_context),
				 deadline, &online, NULL);

	hpriv->start_engine(ap);

	/* The pseudo configuration device on SIMG4726 attached to
	 * ASUS P5W-DH Deluxe doesn't send signature FIS after
	 * hardreset if no device is attached to the first downstream
	 * port && the pseudo device locks up on SRST w/ PMP==0.  To
	 * work around this, wait for !BSY only briefly.  If BSY isn't
	 * cleared, perform CLO and proceed to IDENTIFY (achieved by
	 * ATA_LFLAG_NO_SRST and ATA_LFLAG_ASSUME_ATA).
	 *
	 * Wait for two seconds.  Devices attached to downstream port
	 * which can't process the following IDENTIFY after this will
	 * have to be reset again.  For most cases, this should
	 * suffice while making probing snappish enough.
	 */
	if (online) {
		rc = ata_wait_after_reset(link, jiffies + 2 * HZ,
					  ahci_check_ready);
		if (rc)
			ahci_kick_engine(ap);
	}
	return rc;
}

/*
 * ahci_avn_hardreset - attempt more aggressive recovery of Avoton ports.
 *
 * It has been observed with some SSDs that the timing of events in the
 * link synchronization phase can leave the port in a state that can not
 * be recovered by a SATA-hard-reset alone.  The failing signature is
 * SStatus.DET stuck at 1 ("Device presence detected but Phy
 * communication not established").  It was found that unloading and
 * reloading the driver when this problem occurs allows the drive
 * connection to be recovered (DET advanced to 0x3).  The critical
 * component of reloading the driver is that the port state machines are
 * reset by bouncing "port enable" in the AHCI PCS configuration
 * register.  So, reproduce that effect by bouncing a port whenever we
 * see DET==1 after a reset.
 */
static int ahci_avn_hardreset(struct ata_link *link, unsigned int *class,
			      unsigned long deadline)
{
	const unsigned int *timing = sata_ehc_deb_timing(&link->eh_context);
	struct ata_port *ap = link->ap;
	struct ahci_port_priv *pp = ap->private_data;
	struct ahci_host_priv *hpriv = ap->host->private_data;
	u8 *d2h_fis = pp->rx_fis + RX_FIS_D2H_REG;
	unsigned long tmo = deadline - jiffies;
	struct ata_taskfile tf;
	bool online;
	int rc, i;

	hpriv->stop_engine(ap);

	for (i = 0; i < 2; i++) {
		u16 val;
		u32 sstatus;
		int port = ap->port_no;
		struct ata_host *host = ap->host;
		struct pci_dev *pdev = to_pci_dev(host->dev);

		/* clear D2H reception area to properly wait for D2H FIS */
		ata_tf_init(link->device, &tf);
		tf.status = ATA_BUSY;
		ata_tf_to_fis(&tf, 0, 0, d2h_fis);

		rc = sata_link_hardreset(link, timing, deadline, &online,
				ahci_check_ready);

		if (sata_scr_read(link, SCR_STATUS, &sstatus) != 0 ||
				(sstatus & 0xf) != 1)
			break;

		ata_link_info(link,  "avn bounce port%d\n", port);

		pci_read_config_word(pdev, 0x92, &val);
		val &= ~(1 << port);
		pci_write_config_word(pdev, 0x92, val);
		ata_msleep(ap, 1000);
		val |= 1 << port;
		pci_write_config_word(pdev, 0x92, val);
		deadline += tmo;
	}

	hpriv->start_engine(ap);

	if (online)
		*class = ahci_dev_classify(ap);

	return rc;
}


#ifdef CONFIG_PM
static void ahci_pci_disable_interrupts(struct ata_host *host)
{
	struct ahci_host_priv *hpriv = host->private_data;
	void __iomem *mmio = hpriv->mmio;
	u32 ctl;

	/* AHCI spec rev1.1 section 8.3.3:
	 * Software must disable interrupts prior to requesting a
	 * transition of the HBA to D3 state.
	 */
	ctl = readl(mmio + HOST_CTL);
	ctl &= ~HOST_IRQ_EN;
	writel(ctl, mmio + HOST_CTL);
	readl(mmio + HOST_CTL); /* flush */
}

static int ahci_pci_device_runtime_suspend(struct device *dev)
{
	struct pci_dev *pdev = to_pci_dev(dev);
	struct ata_host *host = pci_get_drvdata(pdev);

	ahci_pci_disable_interrupts(host);
	return 0;
}

static int ahci_pci_device_runtime_resume(struct device *dev)
{
	struct pci_dev *pdev = to_pci_dev(dev);
	struct ata_host *host = pci_get_drvdata(pdev);
	int rc;

	rc = ahci_pci_reset_controller(host);
	if (rc)
		return rc;
	ahci_pci_init_controller(host);
	return 0;
}

#ifdef CONFIG_PM_SLEEP
static int ahci_pci_device_suspend(struct device *dev)
{
	struct pci_dev *pdev = to_pci_dev(dev);
	struct ata_host *host = pci_get_drvdata(pdev);
	struct ahci_host_priv *hpriv = host->private_data;

	if (hpriv->flags & AHCI_HFLAG_NO_SUSPEND) {
		dev_err(&pdev->dev,
			"BIOS update required for suspend/resume\n");
		return -EIO;
	}

	ahci_pci_disable_interrupts(host);
	ata_host_suspend(host, PMSG_SUSPEND);
	return 0;
}

static int ahci_pci_device_resume(struct device *dev)
{
	struct pci_dev *pdev = to_pci_dev(dev);
	struct ata_host *host = pci_get_drvdata(pdev);
	int rc;

	/* Apple BIOS helpfully mangles the registers on resume */
	if (is_mcp89_apple(pdev))
		ahci_mcp89_apple_enable(pdev);

	if (pdev->dev.power.power_state.event == PM_EVENT_SUSPEND) {
		rc = ahci_pci_reset_controller(host);
		if (rc)
			return rc;

		ahci_pci_init_controller(host);
	}

	ata_host_resume(host);

	return 0;
}
#endif

#endif /* CONFIG_PM */

static int ahci_configure_dma_masks(struct pci_dev *pdev,
				    struct ahci_host_priv *hpriv)
{
	int dma_bits;
	int rc;

	if (hpriv->cap & HOST_CAP_64) {
		dma_bits = 64;
		if (hpriv->flags & AHCI_HFLAG_43BIT_ONLY)
			dma_bits = 43;
	} else {
		dma_bits = 32;
	}

	/*
	 * If the device fixup already set the dma_mask to some non-standard
	 * value, don't extend it here. This happens on STA2X11, for example.
	 *
	 * XXX: manipulating the DMA mask from platform code is completely
	 * bogus, platform code should use dev->bus_dma_limit instead..
	 */
	if (pdev->dma_mask && pdev->dma_mask < DMA_BIT_MASK(32))
		return 0;

	rc = dma_set_mask_and_coherent(&pdev->dev, DMA_BIT_MASK(dma_bits));
	if (rc)
		dev_err(&pdev->dev, "DMA enable failed\n");
	return rc;
}

static void ahci_pci_print_info(struct ata_host *host)
{
	struct pci_dev *pdev = to_pci_dev(host->dev);
	u16 cc;
	const char *scc_s;

	pci_read_config_word(pdev, 0x0a, &cc);
	if (cc == PCI_CLASS_STORAGE_IDE)
		scc_s = "IDE";
	else if (cc == PCI_CLASS_STORAGE_SATA)
		scc_s = "SATA";
	else if (cc == PCI_CLASS_STORAGE_RAID)
		scc_s = "RAID";
	else
		scc_s = "unknown";

	ahci_print_info(host, scc_s);
}

/* On ASUS P5W DH Deluxe, the second port of PCI device 00:1f.2 is
 * hardwired to on-board SIMG 4726.  The chipset is ICH8 and doesn't
 * support PMP and the 4726 either directly exports the device
 * attached to the first downstream port or acts as a hardware storage
 * controller and emulate a single ATA device (can be RAID 0/1 or some
 * other configuration).
 *
 * When there's no device attached to the first downstream port of the
 * 4726, "Config Disk" appears, which is a pseudo ATA device to
 * configure the 4726.  However, ATA emulation of the device is very
 * lame.  It doesn't send signature D2H Reg FIS after the initial
 * hardreset, pukes on SRST w/ PMP==0 and has bunch of other issues.
 *
 * The following function works around the problem by always using
 * hardreset on the port and not depending on receiving signature FIS
 * afterward.  If signature FIS isn't received soon, ATA class is
 * assumed without follow-up softreset.
 */
static void ahci_p5wdh_workaround(struct ata_host *host)
{
	static const struct dmi_system_id sysids[] = {
		{
			.ident = "P5W DH Deluxe",
			.matches = {
				DMI_MATCH(DMI_SYS_VENDOR,
					  "ASUSTEK COMPUTER INC"),
				DMI_MATCH(DMI_PRODUCT_NAME, "P5W DH Deluxe"),
			},
		},
		{ }
	};
	struct pci_dev *pdev = to_pci_dev(host->dev);

	if (pdev->bus->number == 0 && pdev->devfn == PCI_DEVFN(0x1f, 2) &&
	    dmi_check_system(sysids)) {
		struct ata_port *ap = host->ports[1];

		dev_info(&pdev->dev,
			 "enabling ASUS P5W DH Deluxe on-board SIMG4726 workaround\n");

		ap->ops = &ahci_p5wdh_ops;
		ap->link.flags |= ATA_LFLAG_NO_SRST | ATA_LFLAG_ASSUME_ATA;
	}
}

/*
 * Macbook7,1 firmware forcibly disables MCP89 AHCI and changes PCI ID when
 * booting in BIOS compatibility mode.  We restore the registers but not ID.
 */
static void ahci_mcp89_apple_enable(struct pci_dev *pdev)
{
	u32 val;

	printk(KERN_INFO "ahci: enabling MCP89 AHCI mode\n");

	pci_read_config_dword(pdev, 0xf8, &val);
	val |= 1 << 0x1b;
	/* the following changes the device ID, but appears not to affect function */
	/* val = (val & ~0xf0000000) | 0x80000000; */
	pci_write_config_dword(pdev, 0xf8, val);

	pci_read_config_dword(pdev, 0x54c, &val);
	val |= 1 << 0xc;
	pci_write_config_dword(pdev, 0x54c, val);

	pci_read_config_dword(pdev, 0x4a4, &val);
	val &= 0xff;
	val |= 0x01060100;
	pci_write_config_dword(pdev, 0x4a4, val);

	pci_read_config_dword(pdev, 0x54c, &val);
	val &= ~(1 << 0xc);
	pci_write_config_dword(pdev, 0x54c, val);

	pci_read_config_dword(pdev, 0xf8, &val);
	val &= ~(1 << 0x1b);
	pci_write_config_dword(pdev, 0xf8, val);
}

static bool is_mcp89_apple(struct pci_dev *pdev)
{
	return pdev->vendor == PCI_VENDOR_ID_NVIDIA &&
		pdev->device == PCI_DEVICE_ID_NVIDIA_NFORCE_MCP89_SATA &&
		pdev->subsystem_vendor == PCI_VENDOR_ID_APPLE &&
		pdev->subsystem_device == 0xcb89;
}

/* only some SB600 ahci controllers can do 64bit DMA */
static bool ahci_sb600_enable_64bit(struct pci_dev *pdev)
{
	static const struct dmi_system_id sysids[] = {
		/*
		 * The oldest version known to be broken is 0901 and
		 * working is 1501 which was released on 2007-10-26.
		 * Enable 64bit DMA on 1501 and anything newer.
		 *
		 * Please read bko#9412 for more info.
		 */
		{
			.ident = "ASUS M2A-VM",
			.matches = {
				DMI_MATCH(DMI_BOARD_VENDOR,
					  "ASUSTeK Computer INC."),
				DMI_MATCH(DMI_BOARD_NAME, "M2A-VM"),
			},
			.driver_data = "20071026",	/* yyyymmdd */
		},
		/*
		 * All BIOS versions for the MSI K9A2 Platinum (MS-7376)
		 * support 64bit DMA.
		 *
		 * BIOS versions earlier than 1.5 had the Manufacturer DMI
		 * fields as "MICRO-STAR INTERANTIONAL CO.,LTD".
		 * This spelling mistake was fixed in BIOS version 1.5, so
		 * 1.5 and later have the Manufacturer as
		 * "MICRO-STAR INTERNATIONAL CO.,LTD".
		 * So try to match on DMI_BOARD_VENDOR of "MICRO-STAR INTER".
		 *
		 * BIOS versions earlier than 1.9 had a Board Product Name
		 * DMI field of "MS-7376". This was changed to be
		 * "K9A2 Platinum (MS-7376)" in version 1.9, but we can still
		 * match on DMI_BOARD_NAME of "MS-7376".
		 */
		{
			.ident = "MSI K9A2 Platinum",
			.matches = {
				DMI_MATCH(DMI_BOARD_VENDOR,
					  "MICRO-STAR INTER"),
				DMI_MATCH(DMI_BOARD_NAME, "MS-7376"),
			},
		},
		/*
		 * All BIOS versions for the MSI K9AGM2 (MS-7327) support
		 * 64bit DMA.
		 *
		 * This board also had the typo mentioned above in the
		 * Manufacturer DMI field (fixed in BIOS version 1.5), so
		 * match on DMI_BOARD_VENDOR of "MICRO-STAR INTER" again.
		 */
		{
			.ident = "MSI K9AGM2",
			.matches = {
				DMI_MATCH(DMI_BOARD_VENDOR,
					  "MICRO-STAR INTER"),
				DMI_MATCH(DMI_BOARD_NAME, "MS-7327"),
			},
		},
		/*
		 * All BIOS versions for the Asus M3A support 64bit DMA.
		 * (all release versions from 0301 to 1206 were tested)
		 */
		{
			.ident = "ASUS M3A",
			.matches = {
				DMI_MATCH(DMI_BOARD_VENDOR,
					  "ASUSTeK Computer INC."),
				DMI_MATCH(DMI_BOARD_NAME, "M3A"),
			},
		},
		{ }
	};
	const struct dmi_system_id *match;
	int year, month, date;
	char buf[9];

	match = dmi_first_match(sysids);
	if (pdev->bus->number != 0 || pdev->devfn != PCI_DEVFN(0x12, 0) ||
	    !match)
		return false;

	if (!match->driver_data)
		goto enable_64bit;

	dmi_get_date(DMI_BIOS_DATE, &year, &month, &date);
	snprintf(buf, sizeof(buf), "%04d%02d%02d", year, month, date);

	if (strcmp(buf, match->driver_data) >= 0)
		goto enable_64bit;
	else {
		dev_warn(&pdev->dev,
			 "%s: BIOS too old, forcing 32bit DMA, update BIOS\n",
			 match->ident);
		return false;
	}

enable_64bit:
	dev_warn(&pdev->dev, "%s: enabling 64bit DMA\n", match->ident);
	return true;
}

static bool ahci_broken_system_poweroff(struct pci_dev *pdev)
{
	static const struct dmi_system_id broken_systems[] = {
		{
			.ident = "HP Compaq nx6310",
			.matches = {
				DMI_MATCH(DMI_SYS_VENDOR, "Hewlett-Packard"),
				DMI_MATCH(DMI_PRODUCT_NAME, "HP Compaq nx6310"),
			},
			/* PCI slot number of the controller */
			.driver_data = (void *)0x1FUL,
		},
		{
			.ident = "HP Compaq 6720s",
			.matches = {
				DMI_MATCH(DMI_SYS_VENDOR, "Hewlett-Packard"),
				DMI_MATCH(DMI_PRODUCT_NAME, "HP Compaq 6720s"),
			},
			/* PCI slot number of the controller */
			.driver_data = (void *)0x1FUL,
		},

		{ }	/* terminate list */
	};
	const struct dmi_system_id *dmi = dmi_first_match(broken_systems);

	if (dmi) {
		unsigned long slot = (unsigned long)dmi->driver_data;
		/* apply the quirk only to on-board controllers */
		return slot == PCI_SLOT(pdev->devfn);
	}

	return false;
}

static bool ahci_broken_suspend(struct pci_dev *pdev)
{
	static const struct dmi_system_id sysids[] = {
		/*
		 * On HP dv[4-6] and HDX18 with earlier BIOSen, link
		 * to the harddisk doesn't become online after
		 * resuming from STR.  Warn and fail suspend.
		 *
		 * http://bugzilla.kernel.org/show_bug.cgi?id=12276
		 *
		 * Use dates instead of versions to match as HP is
		 * apparently recycling both product and version
		 * strings.
		 *
		 * http://bugzilla.kernel.org/show_bug.cgi?id=15462
		 */
		{
			.ident = "dv4",
			.matches = {
				DMI_MATCH(DMI_SYS_VENDOR, "Hewlett-Packard"),
				DMI_MATCH(DMI_PRODUCT_NAME,
					  "HP Pavilion dv4 Notebook PC"),
			},
			.driver_data = "20090105",	/* F.30 */
		},
		{
			.ident = "dv5",
			.matches = {
				DMI_MATCH(DMI_SYS_VENDOR, "Hewlett-Packard"),
				DMI_MATCH(DMI_PRODUCT_NAME,
					  "HP Pavilion dv5 Notebook PC"),
			},
			.driver_data = "20090506",	/* F.16 */
		},
		{
			.ident = "dv6",
			.matches = {
				DMI_MATCH(DMI_SYS_VENDOR, "Hewlett-Packard"),
				DMI_MATCH(DMI_PRODUCT_NAME,
					  "HP Pavilion dv6 Notebook PC"),
			},
			.driver_data = "20090423",	/* F.21 */
		},
		{
			.ident = "HDX18",
			.matches = {
				DMI_MATCH(DMI_SYS_VENDOR, "Hewlett-Packard"),
				DMI_MATCH(DMI_PRODUCT_NAME,
					  "HP HDX18 Notebook PC"),
			},
			.driver_data = "20090430",	/* F.23 */
		},
		/*
		 * Acer eMachines G725 has the same problem.  BIOS
		 * V1.03 is known to be broken.  V3.04 is known to
		 * work.  Between, there are V1.06, V2.06 and V3.03
		 * that we don't have much idea about.  For now,
		 * assume that anything older than V3.04 is broken.
		 *
		 * http://bugzilla.kernel.org/show_bug.cgi?id=15104
		 */
		{
			.ident = "G725",
			.matches = {
				DMI_MATCH(DMI_SYS_VENDOR, "eMachines"),
				DMI_MATCH(DMI_PRODUCT_NAME, "eMachines G725"),
			},
			.driver_data = "20091216",	/* V3.04 */
		},
		{ }	/* terminate list */
	};
	const struct dmi_system_id *dmi = dmi_first_match(sysids);
	int year, month, date;
	char buf[9];

	if (!dmi || pdev->bus->number || pdev->devfn != PCI_DEVFN(0x1f, 2))
		return false;

	dmi_get_date(DMI_BIOS_DATE, &year, &month, &date);
	snprintf(buf, sizeof(buf), "%04d%02d%02d", year, month, date);

	return strcmp(buf, dmi->driver_data) < 0;
}

static bool ahci_broken_lpm(struct pci_dev *pdev)
{
	/*
	 * Platforms with LPM problems.
	 * If driver_data is NULL, there is no existing BIOS version with
	 * functioning LPM.
	 * If driver_data is non-NULL, then driver_data contains the DMI BIOS
	 * build date of the first BIOS version with functioning LPM (i.e. older
	 * BIOS versions have broken LPM).
	 */
	static const struct dmi_system_id sysids[] = {
		{
			.matches = {
				DMI_MATCH(DMI_SYS_VENDOR, "LENOVO"),
				DMI_MATCH(DMI_PRODUCT_VERSION, "ThinkPad X250"),
			},
			.driver_data = "20180406", /* 1.31 */
		},
		{
			.matches = {
				DMI_MATCH(DMI_SYS_VENDOR, "LENOVO"),
				DMI_MATCH(DMI_PRODUCT_VERSION, "ThinkPad L450"),
			},
			.driver_data = "20180420", /* 1.28 */
		},
		{
			.matches = {
				DMI_MATCH(DMI_SYS_VENDOR, "LENOVO"),
				DMI_MATCH(DMI_PRODUCT_VERSION, "ThinkPad T450s"),
			},
			.driver_data = "20180315", /* 1.33 */
		},
		{
			.matches = {
				DMI_MATCH(DMI_SYS_VENDOR, "LENOVO"),
				DMI_MATCH(DMI_PRODUCT_VERSION, "ThinkPad W541"),
			},
			/*
			 * Note date based on release notes, 2.35 has been
			 * reported to be good, but I've been unable to get
			 * a hold of the reporter to get the DMI BIOS date.
			 * TODO: fix this.
			 */
			.driver_data = "20180310", /* 2.35 */
		},
		{
			.matches = {
				DMI_MATCH(DMI_SYS_VENDOR, "ASUSTeK COMPUTER INC."),
<<<<<<< HEAD
				DMI_MATCH(DMI_PRODUCT_VERSION, "ASUSPRO D840MB_M840SA"),
=======
				DMI_MATCH(DMI_PRODUCT_NAME, "ASUSPRO D840MB_M840SA"),
>>>>>>> df64e51d
			},
			/* 320 is broken, there is no known good version. */
		},
		{
			/*
			 * AMD 500 Series Chipset SATA Controller [1022:43eb]
			 * on this motherboard timeouts on ports 5 and 6 when
			 * LPM is enabled, at least with WDC WD20EFAX-68FB5N0
			 * hard drives. LPM with the same drive works fine on
			 * all other ports on the same controller.
			 */
			.matches = {
				DMI_MATCH(DMI_BOARD_VENDOR,
					  "ASUSTeK COMPUTER INC."),
				DMI_MATCH(DMI_BOARD_NAME,
					  "ROG STRIX B550-F GAMING (WI-FI)"),
			},
			/* 3621 is broken, there is no known good version. */
		},
		{ }	/* terminate list */
	};
	const struct dmi_system_id *dmi = dmi_first_match(sysids);
	int year, month, date;
	char buf[9];

	if (!dmi)
		return false;

	if (!dmi->driver_data)
		return true;

	dmi_get_date(DMI_BIOS_DATE, &year, &month, &date);
	snprintf(buf, sizeof(buf), "%04d%02d%02d", year, month, date);

	return strcmp(buf, dmi->driver_data) < 0;
}

static bool ahci_broken_online(struct pci_dev *pdev)
{
#define ENCODE_BUSDEVFN(bus, slot, func)			\
	(void *)(unsigned long)(((bus) << 8) | PCI_DEVFN((slot), (func)))
	static const struct dmi_system_id sysids[] = {
		/*
		 * There are several gigabyte boards which use
		 * SIMG5723s configured as hardware RAID.  Certain
		 * 5723 firmware revisions shipped there keep the link
		 * online but fail to answer properly to SRST or
		 * IDENTIFY when no device is attached downstream
		 * causing libata to retry quite a few times leading
		 * to excessive detection delay.
		 *
		 * As these firmwares respond to the second reset try
		 * with invalid device signature, considering unknown
		 * sig as offline works around the problem acceptably.
		 */
		{
			.ident = "EP45-DQ6",
			.matches = {
				DMI_MATCH(DMI_BOARD_VENDOR,
					  "Gigabyte Technology Co., Ltd."),
				DMI_MATCH(DMI_BOARD_NAME, "EP45-DQ6"),
			},
			.driver_data = ENCODE_BUSDEVFN(0x0a, 0x00, 0),
		},
		{
			.ident = "EP45-DS5",
			.matches = {
				DMI_MATCH(DMI_BOARD_VENDOR,
					  "Gigabyte Technology Co., Ltd."),
				DMI_MATCH(DMI_BOARD_NAME, "EP45-DS5"),
			},
			.driver_data = ENCODE_BUSDEVFN(0x03, 0x00, 0),
		},
		{ }	/* terminate list */
	};
#undef ENCODE_BUSDEVFN
	const struct dmi_system_id *dmi = dmi_first_match(sysids);
	unsigned int val;

	if (!dmi)
		return false;

	val = (unsigned long)dmi->driver_data;

	return pdev->bus->number == (val >> 8) && pdev->devfn == (val & 0xff);
}

#ifdef CONFIG_ATA_ACPI
static void ahci_gtf_filter_workaround(struct ata_host *host)
{
	static const struct dmi_system_id sysids[] = {
		/*
		 * Aspire 3810T issues a bunch of SATA enable commands
		 * via _GTF including an invalid one and one which is
		 * rejected by the device.  Among the successful ones
		 * is FPDMA non-zero offset enable which when enabled
		 * only on the drive side leads to NCQ command
		 * failures.  Filter it out.
		 */
		{
			.ident = "Aspire 3810T",
			.matches = {
				DMI_MATCH(DMI_SYS_VENDOR, "Acer"),
				DMI_MATCH(DMI_PRODUCT_NAME, "Aspire 3810T"),
			},
			.driver_data = (void *)ATA_ACPI_FILTER_FPDMA_OFFSET,
		},
		{ }
	};
	const struct dmi_system_id *dmi = dmi_first_match(sysids);
	unsigned int filter;
	int i;

	if (!dmi)
		return;

	filter = (unsigned long)dmi->driver_data;
	dev_info(host->dev, "applying extra ACPI _GTF filter 0x%x for %s\n",
		 filter, dmi->ident);

	for (i = 0; i < host->n_ports; i++) {
		struct ata_port *ap = host->ports[i];
		struct ata_link *link;
		struct ata_device *dev;

		ata_for_each_link(link, ap, EDGE)
			ata_for_each_dev(dev, link, ALL)
				dev->gtf_filter |= filter;
	}
}
#else
static inline void ahci_gtf_filter_workaround(struct ata_host *host)
{}
#endif

/*
 * On the Acer Aspire Switch Alpha 12, sometimes all SATA ports are detected
 * as DUMMY, or detected but eventually get a "link down" and never get up
 * again. When this happens, CAP.NP may hold a value of 0x00 or 0x01, and the
 * port_map may hold a value of 0x00.
 *
 * Overriding CAP.NP to 0x02 and the port_map to 0x7 will reveal all 3 ports
 * and can significantly reduce the occurrence of the problem.
 *
 * https://bugzilla.kernel.org/show_bug.cgi?id=189471
 */
static void acer_sa5_271_workaround(struct ahci_host_priv *hpriv,
				    struct pci_dev *pdev)
{
	static const struct dmi_system_id sysids[] = {
		{
			.ident = "Acer Switch Alpha 12",
			.matches = {
				DMI_MATCH(DMI_SYS_VENDOR, "Acer"),
				DMI_MATCH(DMI_PRODUCT_NAME, "Switch SA5-271")
			},
		},
		{ }
	};

	if (dmi_check_system(sysids)) {
		dev_info(&pdev->dev, "enabling Acer Switch Alpha 12 workaround\n");
		if ((hpriv->saved_cap & 0xC734FF00) == 0xC734FF00) {
			hpriv->port_map = 0x7;
			hpriv->cap = 0xC734FF02;
		}
	}
}

#ifdef CONFIG_ARM64
/*
 * Due to ERRATA#22536, ThunderX needs to handle HOST_IRQ_STAT differently.
 * Workaround is to make sure all pending IRQs are served before leaving
 * handler.
 */
static irqreturn_t ahci_thunderx_irq_handler(int irq, void *dev_instance)
{
	struct ata_host *host = dev_instance;
	struct ahci_host_priv *hpriv;
	unsigned int rc = 0;
	void __iomem *mmio;
	u32 irq_stat, irq_masked;
	unsigned int handled = 1;

	hpriv = host->private_data;
	mmio = hpriv->mmio;
	irq_stat = readl(mmio + HOST_IRQ_STAT);
	if (!irq_stat)
		return IRQ_NONE;

	do {
		irq_masked = irq_stat & hpriv->port_map;
		spin_lock(&host->lock);
		rc = ahci_handle_port_intr(host, irq_masked);
		if (!rc)
			handled = 0;
		writel(irq_stat, mmio + HOST_IRQ_STAT);
		irq_stat = readl(mmio + HOST_IRQ_STAT);
		spin_unlock(&host->lock);
	} while (irq_stat);

	return IRQ_RETVAL(handled);
}
#endif

static void ahci_remap_check(struct pci_dev *pdev, int bar,
		struct ahci_host_priv *hpriv)
{
	int i;
	u32 cap;

	/*
	 * Check if this device might have remapped nvme devices.
	 */
	if (pdev->vendor != PCI_VENDOR_ID_INTEL ||
	    pci_resource_len(pdev, bar) < SZ_512K ||
	    bar != AHCI_PCI_BAR_STANDARD ||
	    !(readl(hpriv->mmio + AHCI_VSCAP) & 1))
		return;

	cap = readq(hpriv->mmio + AHCI_REMAP_CAP);
	for (i = 0; i < AHCI_MAX_REMAP; i++) {
		if ((cap & (1 << i)) == 0)
			continue;
		if (readl(hpriv->mmio + ahci_remap_dcc(i))
				!= PCI_CLASS_STORAGE_EXPRESS)
			continue;

		/* We've found a remapped device */
		hpriv->remapped_nvme++;
	}

	if (!hpriv->remapped_nvme)
		return;

	dev_warn(&pdev->dev, "Found %u remapped NVMe devices.\n",
		 hpriv->remapped_nvme);
	dev_warn(&pdev->dev,
		 "Switch your BIOS from RAID to AHCI mode to use them.\n");

	/*
	 * Don't rely on the msi-x capability in the remap case,
	 * share the legacy interrupt across ahci and remapped devices.
	 */
	hpriv->flags |= AHCI_HFLAG_NO_MSI;
}

static int ahci_get_irq_vector(struct ata_host *host, int port)
{
	return pci_irq_vector(to_pci_dev(host->dev), port);
}

static int ahci_init_msi(struct pci_dev *pdev, unsigned int n_ports,
			struct ahci_host_priv *hpriv)
{
	int nvec;

	if (hpriv->flags & AHCI_HFLAG_NO_MSI)
		return -ENODEV;

	/*
	 * If number of MSIs is less than number of ports then Sharing Last
	 * Message mode could be enforced. In this case assume that advantage
	 * of multipe MSIs is negated and use single MSI mode instead.
	 */
	if (n_ports > 1) {
		nvec = pci_alloc_irq_vectors(pdev, n_ports, INT_MAX,
				PCI_IRQ_MSIX | PCI_IRQ_MSI);
		if (nvec > 0) {
			if (!(readl(hpriv->mmio + HOST_CTL) & HOST_MRSM)) {
				hpriv->get_irq_vector = ahci_get_irq_vector;
				hpriv->flags |= AHCI_HFLAG_MULTI_MSI;
				return nvec;
			}

			/*
			 * Fallback to single MSI mode if the controller
			 * enforced MRSM mode.
			 */
			printk(KERN_INFO
				"ahci: MRSM is on, fallback to single MSI\n");
			pci_free_irq_vectors(pdev);
		}
	}

	/*
	 * If the host is not capable of supporting per-port vectors, fall
	 * back to single MSI before finally attempting single MSI-X.
	 */
	nvec = pci_alloc_irq_vectors(pdev, 1, 1, PCI_IRQ_MSI);
	if (nvec == 1)
		return nvec;
	return pci_alloc_irq_vectors(pdev, 1, 1, PCI_IRQ_MSIX);
}

static void ahci_mark_external_port(struct ata_port *ap)
{
	struct ahci_host_priv *hpriv = ap->host->private_data;
	void __iomem *port_mmio = ahci_port_base(ap);
	u32 tmp;

	/* mark external ports (hotplug-capable, eSATA) */
	tmp = readl(port_mmio + PORT_CMD);
	if (((tmp & PORT_CMD_ESP) && (hpriv->cap & HOST_CAP_SXS)) ||
	    (tmp & PORT_CMD_HPCP))
		ap->pflags |= ATA_PFLAG_EXTERNAL;
}

static void ahci_update_initial_lpm_policy(struct ata_port *ap)
{
	struct ahci_host_priv *hpriv = ap->host->private_data;
	int policy = CONFIG_SATA_MOBILE_LPM_POLICY;

	/*
	 * AHCI contains a known incompatibility between LPM and hot-plug
	 * removal events, see 7.3.1 Hot Plug Removal Detection and Power
	 * Management Interaction in AHCI 1.3.1. Therefore, do not enable
	 * LPM if the port advertises itself as an external port.
	 */
	if (ap->pflags & ATA_PFLAG_EXTERNAL) {
		ata_port_dbg(ap, "external port, not enabling LPM\n");
		return;
	}

	/* If no LPM states are supported by the HBA, do not bother with LPM */
	if ((ap->host->flags & ATA_HOST_NO_PART) &&
	    (ap->host->flags & ATA_HOST_NO_SSC) &&
	    (ap->host->flags & ATA_HOST_NO_DEVSLP)) {
		ata_port_dbg(ap, "no LPM states supported, not enabling LPM\n");
		return;
	}

	/* user modified policy via module param */
	if (mobile_lpm_policy != -1) {
		policy = mobile_lpm_policy;
		goto update_policy;
	}

	if (policy > ATA_LPM_MED_POWER && pm_suspend_default_s2idle()) {
		if (hpriv->cap & HOST_CAP_PART)
			policy = ATA_LPM_MIN_POWER_WITH_PARTIAL;
		else if (hpriv->cap & HOST_CAP_SSC)
			policy = ATA_LPM_MIN_POWER;
	}

update_policy:
	if (policy >= ATA_LPM_UNKNOWN && policy <= ATA_LPM_MIN_POWER)
		ap->target_lpm_policy = policy;
}

static void ahci_intel_pcs_quirk(struct pci_dev *pdev, struct ahci_host_priv *hpriv)
{
	u16 tmp16;

	if (!(hpriv->flags & AHCI_HFLAG_INTEL_PCS_QUIRK))
		return;

	/*
	 * port_map is determined from PORTS_IMPL PCI register which is
	 * implemented as write or write-once register.  If the register
	 * isn't programmed, ahci automatically generates it from number
	 * of ports, which is good enough for PCS programming. It is
	 * otherwise expected that platform firmware enables the ports
	 * before the OS boots.
	 */
	pci_read_config_word(pdev, PCS_6, &tmp16);
	if ((tmp16 & hpriv->port_map) != hpriv->port_map) {
		tmp16 |= hpriv->port_map;
		pci_write_config_word(pdev, PCS_6, tmp16);
	}
}

static ssize_t remapped_nvme_show(struct device *dev,
				  struct device_attribute *attr,
				  char *buf)
{
	struct ata_host *host = dev_get_drvdata(dev);
	struct ahci_host_priv *hpriv = host->private_data;

	return sysfs_emit(buf, "%u\n", hpriv->remapped_nvme);
}

static DEVICE_ATTR_RO(remapped_nvme);

static int ahci_init_one(struct pci_dev *pdev, const struct pci_device_id *ent)
{
	unsigned int board_id = ent->driver_data;
	struct ata_port_info pi = ahci_port_info[board_id];
	const struct ata_port_info *ppi[] = { &pi, NULL };
	struct device *dev = &pdev->dev;
	struct ahci_host_priv *hpriv;
	struct ata_host *host;
	int n_ports, i, rc;
	int ahci_pci_bar = AHCI_PCI_BAR_STANDARD;

	WARN_ON((int)ATA_MAX_QUEUE > AHCI_MAX_CMDS);

	ata_print_version_once(&pdev->dev, DRV_VERSION);

	/* The AHCI driver can only drive the SATA ports, the PATA driver
	   can drive them all so if both drivers are selected make sure
	   AHCI stays out of the way */
	if (pdev->vendor == PCI_VENDOR_ID_MARVELL && !marvell_enable)
		return -ENODEV;

	/* Apple BIOS on MCP89 prevents us using AHCI */
	if (is_mcp89_apple(pdev))
		ahci_mcp89_apple_enable(pdev);

	/* Promise's PDC42819 is a SAS/SATA controller that has an AHCI mode.
	 * At the moment, we can only use the AHCI mode. Let the users know
	 * that for SAS drives they're out of luck.
	 */
	if (pdev->vendor == PCI_VENDOR_ID_PROMISE)
		dev_info(&pdev->dev,
			 "PDC42819 can only drive SATA devices with this driver\n");

	/* Some devices use non-standard BARs */
	if (pdev->vendor == PCI_VENDOR_ID_STMICRO && pdev->device == 0xCC06)
		ahci_pci_bar = AHCI_PCI_BAR_STA2X11;
	else if (pdev->vendor == 0x1c44 && pdev->device == 0x8000)
		ahci_pci_bar = AHCI_PCI_BAR_ENMOTUS;
	else if (pdev->vendor == PCI_VENDOR_ID_CAVIUM) {
		if (pdev->device == 0xa01c)
			ahci_pci_bar = AHCI_PCI_BAR_CAVIUM;
		if (pdev->device == 0xa084)
			ahci_pci_bar = AHCI_PCI_BAR_CAVIUM_GEN5;
	} else if (pdev->vendor == PCI_VENDOR_ID_LOONGSON) {
		if (pdev->device == 0x7a08)
			ahci_pci_bar = AHCI_PCI_BAR_LOONGSON;
	}

	/* acquire resources */
	rc = pcim_enable_device(pdev);
	if (rc)
		return rc;

	if (pdev->vendor == PCI_VENDOR_ID_INTEL &&
	    (pdev->device == 0x2652 || pdev->device == 0x2653)) {
		u8 map;

		/* ICH6s share the same PCI ID for both piix and ahci
		 * modes.  Enabling ahci mode while MAP indicates
		 * combined mode is a bad idea.  Yield to ata_piix.
		 */
		pci_read_config_byte(pdev, ICH_MAP, &map);
		if (map & 0x3) {
			dev_info(&pdev->dev,
				 "controller is in combined mode, can't enable AHCI mode\n");
			return -ENODEV;
		}
	}

	/* AHCI controllers often implement SFF compatible interface.
	 * Grab all PCI BARs just in case.
	 */
	rc = pcim_iomap_regions_request_all(pdev, 1 << ahci_pci_bar, DRV_NAME);
	if (rc == -EBUSY)
		pcim_pin_device(pdev);
	if (rc)
		return rc;

	hpriv = devm_kzalloc(dev, sizeof(*hpriv), GFP_KERNEL);
	if (!hpriv)
		return -ENOMEM;
	hpriv->flags |= (unsigned long)pi.private_data;

	/* MCP65 revision A1 and A2 can't do MSI */
	if (board_id == board_ahci_mcp65 &&
	    (pdev->revision == 0xa1 || pdev->revision == 0xa2))
		hpriv->flags |= AHCI_HFLAG_NO_MSI;

	/* SB800 does NOT need the workaround to ignore SERR_INTERNAL */
	if (board_id == board_ahci_sb700 && pdev->revision >= 0x40)
		hpriv->flags &= ~AHCI_HFLAG_IGN_SERR_INTERNAL;

	/* only some SB600s can do 64bit DMA */
	if (ahci_sb600_enable_64bit(pdev))
		hpriv->flags &= ~AHCI_HFLAG_32BIT_ONLY;

	hpriv->mmio = pcim_iomap_table(pdev)[ahci_pci_bar];

	/* detect remapped nvme devices */
	ahci_remap_check(pdev, ahci_pci_bar, hpriv);

	sysfs_add_file_to_group(&pdev->dev.kobj,
				&dev_attr_remapped_nvme.attr,
				NULL);

#ifdef CONFIG_ARM64
	if (pdev->vendor == PCI_VENDOR_ID_HUAWEI &&
	    pdev->device == 0xa235 &&
	    pdev->revision < 0x30)
		hpriv->flags |= AHCI_HFLAG_NO_SXS;

	if (pdev->vendor == 0x177d && pdev->device == 0xa01c)
		hpriv->irq_handler = ahci_thunderx_irq_handler;
#endif

	/* save initial config */
	ahci_pci_save_initial_config(pdev, hpriv);

	/* prepare host */
	if (hpriv->cap & HOST_CAP_NCQ) {
		pi.flags |= ATA_FLAG_NCQ;
		/*
		 * Auto-activate optimization is supposed to be
		 * supported on all AHCI controllers indicating NCQ
		 * capability, but it seems to be broken on some
		 * chipsets including NVIDIAs.
		 */
		if (!(hpriv->flags & AHCI_HFLAG_NO_FPDMA_AA))
			pi.flags |= ATA_FLAG_FPDMA_AA;

		/*
		 * All AHCI controllers should be forward-compatible
		 * with the new auxiliary field. This code should be
		 * conditionalized if any buggy AHCI controllers are
		 * encountered.
		 */
		pi.flags |= ATA_FLAG_FPDMA_AUX;
	}

	if (hpriv->cap & HOST_CAP_PMP)
		pi.flags |= ATA_FLAG_PMP;

	ahci_set_em_messages(hpriv, &pi);

	if (ahci_broken_system_poweroff(pdev)) {
		pi.flags |= ATA_FLAG_NO_POWEROFF_SPINDOWN;
		dev_info(&pdev->dev,
			"quirky BIOS, skipping spindown on poweroff\n");
	}

	if (ahci_broken_lpm(pdev)) {
		pi.flags |= ATA_FLAG_NO_LPM;
		dev_warn(&pdev->dev,
			 "BIOS update required for Link Power Management support\n");
	}

	if (ahci_broken_suspend(pdev)) {
		hpriv->flags |= AHCI_HFLAG_NO_SUSPEND;
		dev_warn(&pdev->dev,
			 "BIOS update required for suspend/resume\n");
	}

	if (ahci_broken_online(pdev)) {
		hpriv->flags |= AHCI_HFLAG_SRST_TOUT_IS_OFFLINE;
		dev_info(&pdev->dev,
			 "online status unreliable, applying workaround\n");
	}


	/* Acer SA5-271 workaround modifies private_data */
	acer_sa5_271_workaround(hpriv, pdev);

	/* CAP.NP sometimes indicate the index of the last enabled
	 * port, at other times, that of the last possible port, so
	 * determining the maximum port number requires looking at
	 * both CAP.NP and port_map.
	 */
	n_ports = max(ahci_nr_ports(hpriv->cap), fls(hpriv->port_map));

	host = ata_host_alloc_pinfo(&pdev->dev, ppi, n_ports);
	if (!host) {
		rc = -ENOMEM;
		goto err_rm_sysfs_file;
	}
	host->private_data = hpriv;

	if (ahci_init_msi(pdev, n_ports, hpriv) < 0) {
		/* legacy intx interrupts */
		pci_intx(pdev, 1);
	}
	hpriv->irq = pci_irq_vector(pdev, 0);

	if (!(hpriv->cap & HOST_CAP_SSS) || ahci_ignore_sss)
		host->flags |= ATA_HOST_PARALLEL_SCAN;
	else
		dev_info(&pdev->dev, "SSS flag set, parallel bus scan disabled\n");

	if (!(hpriv->cap & HOST_CAP_PART))
		host->flags |= ATA_HOST_NO_PART;

	if (!(hpriv->cap & HOST_CAP_SSC))
		host->flags |= ATA_HOST_NO_SSC;

	if (!(hpriv->cap2 & HOST_CAP2_SDS))
		host->flags |= ATA_HOST_NO_DEVSLP;

	if (pi.flags & ATA_FLAG_EM)
		ahci_reset_em(host);

	for (i = 0; i < host->n_ports; i++) {
		struct ata_port *ap = host->ports[i];

		ata_port_pbar_desc(ap, ahci_pci_bar, -1, "abar");
		ata_port_pbar_desc(ap, ahci_pci_bar,
				   0x100 + ap->port_no * 0x80, "port");

		/* set enclosure management message type */
		if (ap->flags & ATA_FLAG_EM)
			ap->em_message_type = hpriv->em_msg_type;

		ahci_mark_external_port(ap);

		ahci_update_initial_lpm_policy(ap);

		/* disabled/not-implemented port */
		if (!(hpriv->port_map & (1 << i)))
			ap->ops = &ata_dummy_port_ops;
	}

	/* apply workaround for ASUS P5W DH Deluxe mainboard */
	ahci_p5wdh_workaround(host);

	/* apply gtf filter quirk */
	ahci_gtf_filter_workaround(host);

	/* initialize adapter */
	rc = ahci_configure_dma_masks(pdev, hpriv);
	if (rc)
		goto err_rm_sysfs_file;

	rc = ahci_pci_reset_controller(host);
	if (rc)
		goto err_rm_sysfs_file;

	ahci_pci_init_controller(host);
	ahci_pci_print_info(host);

	pci_set_master(pdev);

	rc = ahci_host_activate(host, &ahci_sht);
	if (rc)
		goto err_rm_sysfs_file;

	pm_runtime_put_noidle(&pdev->dev);
	return 0;

err_rm_sysfs_file:
	sysfs_remove_file_from_group(&pdev->dev.kobj,
				     &dev_attr_remapped_nvme.attr, NULL);
	return rc;
}

static void ahci_shutdown_one(struct pci_dev *pdev)
{
	ata_pci_shutdown_one(pdev);
}

static void ahci_remove_one(struct pci_dev *pdev)
{
	sysfs_remove_file_from_group(&pdev->dev.kobj,
				     &dev_attr_remapped_nvme.attr,
				     NULL);
	pm_runtime_get_noresume(&pdev->dev);
	ata_pci_remove_one(pdev);
}

module_pci_driver(ahci_pci_driver);

MODULE_AUTHOR("Jeff Garzik");
MODULE_DESCRIPTION("AHCI SATA low-level driver");
MODULE_LICENSE("GPL");
MODULE_DEVICE_TABLE(pci, ahci_pci_tbl);
MODULE_VERSION(DRV_VERSION);<|MERGE_RESOLUTION|>--- conflicted
+++ resolved
@@ -1456,11 +1456,7 @@
 		{
 			.matches = {
 				DMI_MATCH(DMI_SYS_VENDOR, "ASUSTeK COMPUTER INC."),
-<<<<<<< HEAD
-				DMI_MATCH(DMI_PRODUCT_VERSION, "ASUSPRO D840MB_M840SA"),
-=======
 				DMI_MATCH(DMI_PRODUCT_NAME, "ASUSPRO D840MB_M840SA"),
->>>>>>> df64e51d
 			},
 			/* 320 is broken, there is no known good version. */
 		},
