# SPDX-License-Identifier: GPL-2.0
#
# Makefile for the drm device driver.  This driver provides support for the
# Direct Rendering Infrastructure (DRI) in XFree86 4.1.0 and higher.

# Unconditionally enable W=1 warnings locally
# --- begin copy-paste W=1 warnings from scripts/Makefile.extrawarn
subdir-ccflags-y += -Wextra -Wunused -Wno-unused-parameter
subdir-ccflags-y += -Wmissing-declarations
subdir-ccflags-y += $(call cc-option, -Wrestrict)
subdir-ccflags-y += -Wmissing-format-attribute
subdir-ccflags-y += -Wmissing-prototypes
subdir-ccflags-y += -Wold-style-definition
subdir-ccflags-y += -Wmissing-include-dirs
subdir-ccflags-y += $(call cc-option, -Wunused-but-set-variable)
subdir-ccflags-y += $(call cc-option, -Wunused-const-variable)
subdir-ccflags-y += $(call cc-option, -Wpacked-not-aligned)
subdir-ccflags-y += $(call cc-option, -Wformat-overflow)
subdir-ccflags-y += $(call cc-option, -Wformat-truncation)
subdir-ccflags-y += $(call cc-option, -Wstringop-truncation)
# The following turn off the warnings enabled by -Wextra
ifeq ($(findstring 2, $(KBUILD_EXTRA_WARN)),)
subdir-ccflags-y += -Wno-missing-field-initializers
subdir-ccflags-y += -Wno-type-limits
subdir-ccflags-y += -Wno-shift-negative-value
endif
ifeq ($(findstring 3, $(KBUILD_EXTRA_WARN)),)
subdir-ccflags-y += -Wno-sign-compare
endif
# --- end copy-paste

# Enable -Werror in CI and development
subdir-ccflags-$(CONFIG_DRM_I915_WERROR) += -Werror

<<<<<<< HEAD
# Fine grained warnings disable
CFLAGS_i915_pci.o = -Wno-override-init
CFLAGS_display/intel_display_device.o = -Wno-override-init
CFLAGS_display/intel_fbdev.o = -Wno-override-init

=======
>>>>>>> 0c383648
# Support compiling the display code separately for both i915 and xe
# drivers. Define I915 when building i915.
subdir-ccflags-y += -DI915

subdir-ccflags-y += -I$(src)

# Please keep these build lists sorted!

# core driver code
i915-y += \
	i915_config.o \
	i915_driver.o \
	i915_drm_client.o \
	i915_getparam.o \
	i915_ioctl.o \
	i915_irq.o \
	i915_mitigations.o \
	i915_module.o \
	i915_params.o \
	i915_pci.o \
	i915_scatterlist.o \
	i915_suspend.o \
	i915_switcheroo.o \
	i915_sysfs.o \
	i915_utils.o \
	intel_clock_gating.o \
	intel_device_info.o \
	intel_memory_region.o \
	intel_pcode.o \
	intel_region_ttm.o \
	intel_runtime_pm.o \
	intel_sbi.o \
	intel_step.o \
	intel_uncore.o \
	intel_wakeref.o \
	vlv_sideband.o \
	vlv_suspend.o

# core peripheral code
i915-y += \
	soc/intel_dram.o \
	soc/intel_gmch.o \
	soc/intel_pch.o

# core library code
i915-y += \
	i915_memcpy.o \
	i915_mm.o \
	i915_sw_fence.o \
	i915_sw_fence_work.o \
	i915_syncmap.o \
	i915_user_extensions.o

i915-$(CONFIG_COMPAT) += \
	i915_ioc32.o
i915-$(CONFIG_DEBUG_FS) += \
	i915_debugfs.o \
	i915_debugfs_params.o
i915-$(CONFIG_PERF_EVENTS) += \
	i915_pmu.o

# "Graphics Technology" (aka we talk to the gpu)
gt-y += \
	gt/gen2_engine_cs.o \
	gt/gen6_engine_cs.o \
	gt/gen6_ppgtt.o \
	gt/gen7_renderclear.o \
	gt/gen8_engine_cs.o \
	gt/gen8_ppgtt.o \
	gt/intel_breadcrumbs.o \
	gt/intel_context.o \
	gt/intel_context_sseu.o \
	gt/intel_engine_cs.o \
	gt/intel_engine_heartbeat.o \
	gt/intel_engine_pm.o \
	gt/intel_engine_user.o \
	gt/intel_execlists_submission.o \
	gt/intel_ggtt.o \
	gt/intel_ggtt_fencing.o \
	gt/intel_gt.o \
	gt/intel_gt_buffer_pool.o \
	gt/intel_gt_ccs_mode.o \
	gt/intel_gt_clock_utils.o \
	gt/intel_gt_debugfs.o \
	gt/intel_gt_engines_debugfs.o \
	gt/intel_gt_irq.o \
	gt/intel_gt_mcr.o \
	gt/intel_gt_pm.o \
	gt/intel_gt_pm_debugfs.o \
	gt/intel_gt_pm_irq.o \
	gt/intel_gt_requests.o \
	gt/intel_gt_sysfs.o \
	gt/intel_gt_sysfs_pm.o \
	gt/intel_gtt.o \
	gt/intel_llc.o \
	gt/intel_lrc.o \
	gt/intel_migrate.o \
	gt/intel_mocs.o \
	gt/intel_ppgtt.o \
	gt/intel_rc6.o \
	gt/intel_region_lmem.o \
	gt/intel_renderstate.o \
	gt/intel_reset.o \
	gt/intel_ring.o \
	gt/intel_ring_submission.o \
	gt/intel_rps.o \
	gt/intel_sa_media.o \
	gt/intel_sseu.o \
	gt/intel_sseu_debugfs.o \
	gt/intel_timeline.o \
	gt/intel_tlb.o \
	gt/intel_wopcm.o \
	gt/intel_workarounds.o \
	gt/shmem_utils.o \
	gt/sysfs_engines.o

# x86 intel-gtt module support
gt-$(CONFIG_X86) += \
	gt/intel_ggtt_gmch.o
# autogenerated null render state
gt-y += \
	gt/gen6_renderstate.o \
	gt/gen7_renderstate.o \
	gt/gen8_renderstate.o \
	gt/gen9_renderstate.o
i915-y += $(gt-y)

# GEM (Graphics Execution Management) code
gem-y += \
	gem/i915_gem_busy.o \
	gem/i915_gem_clflush.o \
	gem/i915_gem_context.o \
	gem/i915_gem_create.o \
	gem/i915_gem_dmabuf.o \
	gem/i915_gem_domain.o \
	gem/i915_gem_execbuffer.o \
	gem/i915_gem_internal.o \
	gem/i915_gem_lmem.o \
	gem/i915_gem_mman.o \
	gem/i915_gem_object.o \
	gem/i915_gem_pages.o \
	gem/i915_gem_phys.o \
	gem/i915_gem_pm.o \
	gem/i915_gem_region.o \
	gem/i915_gem_shmem.o \
	gem/i915_gem_shrinker.o \
	gem/i915_gem_stolen.o \
	gem/i915_gem_throttle.o \
	gem/i915_gem_tiling.o \
	gem/i915_gem_ttm.o \
	gem/i915_gem_ttm_move.o \
	gem/i915_gem_ttm_pm.o \
	gem/i915_gem_userptr.o \
	gem/i915_gem_wait.o \
	gem/i915_gemfs.o
i915-y += \
	$(gem-y) \
	i915_active.o \
	i915_cmd_parser.o \
	i915_deps.o \
	i915_gem.o \
	i915_gem_evict.o \
	i915_gem_gtt.o \
	i915_gem_ww.o \
	i915_query.o \
	i915_request.o \
	i915_scheduler.o \
	i915_trace_points.o \
	i915_ttm_buddy_manager.o \
	i915_vma.o \
	i915_vma_resource.o

# general-purpose microcontroller (GuC) support
i915-y += \
	gt/uc/intel_gsc_fw.o \
	gt/uc/intel_gsc_proxy.o \
	gt/uc/intel_gsc_uc.o \
	gt/uc/intel_gsc_uc_debugfs.o \
	gt/uc/intel_gsc_uc_heci_cmd_submit.o\
	gt/uc/intel_guc.o \
	gt/uc/intel_guc_ads.o \
	gt/uc/intel_guc_capture.o \
	gt/uc/intel_guc_ct.o \
	gt/uc/intel_guc_debugfs.o \
	gt/uc/intel_guc_fw.o \
	gt/uc/intel_guc_hwconfig.o \
	gt/uc/intel_guc_log.o \
	gt/uc/intel_guc_log_debugfs.o \
	gt/uc/intel_guc_rc.o \
	gt/uc/intel_guc_slpc.o \
	gt/uc/intel_guc_submission.o \
	gt/uc/intel_huc.o \
	gt/uc/intel_huc_debugfs.o \
	gt/uc/intel_huc_fw.o \
	gt/uc/intel_uc.o \
	gt/uc/intel_uc_debugfs.o \
	gt/uc/intel_uc_fw.o

# graphics system controller (GSC) support
i915-y += \
	gt/intel_gsc.o

# graphics hardware monitoring (HWMON) support
i915-$(CONFIG_HWMON) += \
	i915_hwmon.o

# modesetting core code
i915-y += \
	display/hsw_ips.o \
	display/i9xx_plane.o \
	display/i9xx_wm.o \
	display/intel_atomic.o \
	display/intel_atomic_plane.o \
	display/intel_audio.o \
	display/intel_bios.o \
	display/intel_bw.o \
	display/intel_cdclk.o \
	display/intel_color.o \
	display/intel_combo_phy.o \
	display/intel_connector.o \
	display/intel_crtc.o \
	display/intel_crtc_state_dump.o \
	display/intel_cursor.o \
	display/intel_display.o \
	display/intel_display_driver.o \
	display/intel_display_irq.o \
	display/intel_display_params.o \
	display/intel_display_power.o \
	display/intel_display_power_map.o \
	display/intel_display_power_well.o \
	display/intel_display_reset.o \
	display/intel_display_rps.o \
	display/intel_display_wa.o \
	display/intel_dmc.o \
	display/intel_dmc_wl.o \
	display/intel_dpio_phy.o \
	display/intel_dpll.o \
	display/intel_dpll_mgr.o \
	display/intel_dpt.o \
	display/intel_dpt_common.o \
	display/intel_drrs.o \
	display/intel_dsb.o \
	display/intel_dsb_buffer.o \
	display/intel_fb.o \
	display/intel_fb_bo.o \
	display/intel_fb_pin.o \
	display/intel_fbc.o \
	display/intel_fdi.o \
	display/intel_fifo_underrun.o \
	display/intel_frontbuffer.o \
	display/intel_global_state.o \
	display/intel_hdcp.o \
	display/intel_hdcp_gsc.o \
	display/intel_hdcp_gsc_message.o \
	display/intel_hotplug.o \
	display/intel_hotplug_irq.o \
	display/intel_hti.o \
	display/intel_link_bw.o \
	display/intel_load_detect.o \
	display/intel_lpe_audio.o \
	display/intel_modeset_lock.o \
	display/intel_modeset_setup.o \
	display/intel_modeset_verify.o \
	display/intel_overlay.o \
	display/intel_pch_display.o \
	display/intel_pch_refclk.o \
	display/intel_plane_initial.o \
	display/intel_pmdemand.o \
	display/intel_psr.o \
	display/intel_quirks.o \
	display/intel_sprite.o \
	display/intel_sprite_uapi.o \
	display/intel_tc.o \
	display/intel_vblank.o \
	display/intel_vga.o \
	display/intel_wm.o \
	display/skl_scaler.o \
	display/skl_universal_plane.o \
	display/skl_watermark.o
i915-$(CONFIG_ACPI) += \
	display/intel_acpi.o \
	display/intel_opregion.o
i915-$(CONFIG_DRM_FBDEV_EMULATION) += \
	display/intel_fbdev.o \
	display/intel_fbdev_fb.o
i915-$(CONFIG_DEBUG_FS) += \
	display/intel_display_debugfs.o \
	display/intel_display_debugfs_params.o \
	display/intel_pipe_crc.o

# modesetting output/encoder code
i915-y += \
	display/dvo_ch7017.o \
	display/dvo_ch7xxx.o \
	display/dvo_ivch.o \
	display/dvo_ns2501.o \
	display/dvo_sil164.o \
	display/dvo_tfp410.o \
	display/g4x_dp.o \
	display/g4x_hdmi.o \
	display/icl_dsi.o \
	display/intel_backlight.o \
	display/intel_crt.o \
	display/intel_cx0_phy.o \
	display/intel_ddi.o \
	display/intel_ddi_buf_trans.o \
	display/intel_display_device.o \
	display/intel_display_trace.o \
	display/intel_dkl_phy.o \
	display/intel_dp.o \
	display/intel_dp_aux.o \
	display/intel_dp_aux_backlight.o \
	display/intel_dp_hdcp.o \
	display/intel_dp_link_training.o \
	display/intel_dp_mst.o \
	display/intel_dsi.o \
	display/intel_dsi_dcs_backlight.o \
	display/intel_dsi_vbt.o \
	display/intel_dvo.o \
	display/intel_gmbus.o \
	display/intel_hdmi.o \
	display/intel_lspcon.o \
	display/intel_lvds.o \
	display/intel_panel.o \
	display/intel_pps.o \
	display/intel_qp_tables.o \
	display/intel_sdvo.o \
	display/intel_snps_phy.o \
	display/intel_tv.o \
	display/intel_vdsc.o \
	display/intel_vrr.o \
	display/vlv_dsi.o \
	display/vlv_dsi_pll.o

i915-$(CONFIG_DRM_I915_DP_TUNNEL) += \
	display/intel_dp_tunnel.o

i915-y += \
	i915_perf.o

# Protected execution platform (PXP) support. Base support is required for HuC
i915-y += \
	pxp/intel_pxp.o \
	pxp/intel_pxp_huc.o \
	pxp/intel_pxp_tee.o

i915-$(CONFIG_DRM_I915_PXP) += \
	pxp/intel_pxp_cmd.o \
	pxp/intel_pxp_debugfs.o \
	pxp/intel_pxp_gsccs.o \
	pxp/intel_pxp_irq.o \
	pxp/intel_pxp_pm.o \
	pxp/intel_pxp_session.o

# Post-mortem debug and GPU hang state capture
i915-$(CONFIG_DRM_I915_CAPTURE_ERROR) += \
	i915_gpu_error.o
i915-$(CONFIG_DRM_I915_SELFTEST) += \
	gem/selftests/i915_gem_client_blt.o \
	gem/selftests/igt_gem_utils.o \
	selftests/i915_random.o \
	selftests/i915_selftest.o \
	selftests/igt_atomic.o \
	selftests/igt_flush_test.o \
	selftests/igt_live_test.o \
	selftests/igt_mmap.o \
	selftests/igt_reset.o \
	selftests/igt_spinner.o \
	selftests/intel_scheduler_helpers.o \
	selftests/librapl.o

# virtual gpu code
i915-y += \
	i915_vgpu.o

i915-$(CONFIG_DRM_I915_GVT) += \
	intel_gvt.o \
	intel_gvt_mmio_table.o
include $(src)/gvt/Makefile

obj-$(CONFIG_DRM_I915) += i915.o
obj-$(CONFIG_DRM_I915_GVT_KVMGT) += kvmgt.o

# kernel-doc test
#
# Enable locally for CONFIG_DRM_I915_WERROR=y. See also scripts/Makefile.build
ifdef CONFIG_DRM_I915_WERROR
    cmd_checkdoc = $(srctree)/scripts/kernel-doc -none -Werror $<
endif

# header test

# exclude some broken headers from the test coverage
no-header-test := \
	display/intel_vbt_defs.h

always-$(CONFIG_DRM_I915_WERROR) += \
	$(patsubst %.h,%.hdrtest, $(filter-out $(no-header-test), \
		$(shell cd $(src) && find * -name '*.h')))

quiet_cmd_hdrtest = HDRTEST $(patsubst %.hdrtest,%.h,$@)
      cmd_hdrtest = $(CC) $(filter-out $(CFLAGS_GCOV), $(c_flags)) -S -o /dev/null -x c /dev/null -include $<; \
		$(srctree)/scripts/kernel-doc -none -Werror $<; touch $@

$(obj)/%.hdrtest: $(src)/%.h FORCE
	$(call if_changed_dep,hdrtest)<|MERGE_RESOLUTION|>--- conflicted
+++ resolved
@@ -32,14 +32,6 @@
 # Enable -Werror in CI and development
 subdir-ccflags-$(CONFIG_DRM_I915_WERROR) += -Werror
 
-<<<<<<< HEAD
-# Fine grained warnings disable
-CFLAGS_i915_pci.o = -Wno-override-init
-CFLAGS_display/intel_display_device.o = -Wno-override-init
-CFLAGS_display/intel_fbdev.o = -Wno-override-init
-
-=======
->>>>>>> 0c383648
 # Support compiling the display code separately for both i915 and xe
 # drivers. Define I915 when building i915.
 subdir-ccflags-y += -DI915
