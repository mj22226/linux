// SPDX-License-Identifier: MIT
/*
 * Copyright © 2021 Intel Corporation
 */

#include "xe_device.h"

#include <linux/aperture.h>
#include <linux/delay.h>
#include <linux/fault-inject.h>
#include <linux/iopoll.h>
#include <linux/units.h>

#include <drm/drm_atomic_helper.h>
#include <drm/drm_client.h>
#include <drm/drm_gem_ttm_helper.h>
#include <drm/drm_ioctl.h>
#include <drm/drm_managed.h>
#include <drm/drm_print.h>
#include <uapi/drm/xe_drm.h>

#include "display/xe_display.h"
#include "instructions/xe_gpu_commands.h"
#include "regs/xe_gt_regs.h"
#include "regs/xe_regs.h"
#include "xe_bo.h"
#include "xe_bo_evict.h"
#include "xe_debugfs.h"
#include "xe_devcoredump.h"
#include "xe_device_sysfs.h"
#include "xe_dma_buf.h"
#include "xe_drm_client.h"
#include "xe_drv.h"
#include "xe_exec.h"
#include "xe_exec_queue.h"
#include "xe_force_wake.h"
#include "xe_ggtt.h"
#include "xe_gsc_proxy.h"
#include "xe_gt.h"
#include "xe_gt_mcr.h"
#include "xe_gt_printk.h"
#include "xe_gt_sriov_vf.h"
#include "xe_guc.h"
#include "xe_guc_pc.h"
#include "xe_hw_engine_group.h"
#include "xe_hwmon.h"
#include "xe_i2c.h"
#include "xe_irq.h"
#include "xe_late_bind_fw.h"
#include "xe_mmio.h"
#include "xe_module.h"
#include "xe_nvm.h"
#include "xe_oa.h"
#include "xe_observation.h"
#include "xe_pagefault.h"
#include "xe_pat.h"
#include "xe_pcode.h"
#include "xe_pm.h"
#include "xe_pmu.h"
#include "xe_psmi.h"
#include "xe_pxp.h"
#include "xe_query.h"
#include "xe_shrinker.h"
#include "xe_survivability_mode.h"
#include "xe_sriov.h"
#include "xe_tile.h"
#include "xe_ttm_stolen_mgr.h"
#include "xe_ttm_sys_mgr.h"
#include "xe_vm.h"
#include "xe_vm_madvise.h"
#include "xe_vram.h"
#include "xe_vram_types.h"
#include "xe_vsec.h"
#include "xe_wait_user_fence.h"
#include "xe_wa.h"

#include <generated/xe_device_wa_oob.h>
#include <generated/xe_wa_oob.h>

static int xe_file_open(struct drm_device *dev, struct drm_file *file)
{
	struct xe_device *xe = to_xe_device(dev);
	struct xe_drm_client *client;
	struct xe_file *xef;
	int ret = -ENOMEM;
	struct task_struct *task = NULL;

	xef = kzalloc(sizeof(*xef), GFP_KERNEL);
	if (!xef)
		return ret;

	client = xe_drm_client_alloc();
	if (!client) {
		kfree(xef);
		return ret;
	}

	xef->drm = file;
	xef->client = client;
	xef->xe = xe;

	mutex_init(&xef->vm.lock);
	xa_init_flags(&xef->vm.xa, XA_FLAGS_ALLOC1);

	mutex_init(&xef->exec_queue.lock);
	xa_init_flags(&xef->exec_queue.xa, XA_FLAGS_ALLOC1);

	file->driver_priv = xef;
	kref_init(&xef->refcount);

	task = get_pid_task(rcu_access_pointer(file->pid), PIDTYPE_PID);
	if (task) {
		xef->process_name = kstrdup(task->comm, GFP_KERNEL);
		xef->pid = task->pid;
		put_task_struct(task);
	}

	return 0;
}

static void xe_file_destroy(struct kref *ref)
{
	struct xe_file *xef = container_of(ref, struct xe_file, refcount);

	xa_destroy(&xef->exec_queue.xa);
	mutex_destroy(&xef->exec_queue.lock);
	xa_destroy(&xef->vm.xa);
	mutex_destroy(&xef->vm.lock);

	xe_drm_client_put(xef->client);
	kfree(xef->process_name);
	kfree(xef);
}

/**
 * xe_file_get() - Take a reference to the xe file object
 * @xef: Pointer to the xe file
 *
 * Anyone with a pointer to xef must take a reference to the xe file
 * object using this call.
 *
 * Return: xe file pointer
 */
struct xe_file *xe_file_get(struct xe_file *xef)
{
	kref_get(&xef->refcount);
	return xef;
}

/**
 * xe_file_put() - Drop a reference to the xe file object
 * @xef: Pointer to the xe file
 *
 * Used to drop reference to the xef object
 */
void xe_file_put(struct xe_file *xef)
{
	kref_put(&xef->refcount, xe_file_destroy);
}

static void xe_file_close(struct drm_device *dev, struct drm_file *file)
{
	struct xe_device *xe = to_xe_device(dev);
	struct xe_file *xef = file->driver_priv;
	struct xe_vm *vm;
	struct xe_exec_queue *q;
	unsigned long idx;

	xe_pm_runtime_get(xe);

	/*
	 * No need for exec_queue.lock here as there is no contention for it
	 * when FD is closing as IOCTLs presumably can't be modifying the
	 * xarray. Taking exec_queue.lock here causes undue dependency on
	 * vm->lock taken during xe_exec_queue_kill().
	 */
	xa_for_each(&xef->exec_queue.xa, idx, q) {
		if (q->vm && q->hwe->hw_engine_group)
			xe_hw_engine_group_del_exec_queue(q->hwe->hw_engine_group, q);
		xe_exec_queue_kill(q);
		xe_exec_queue_put(q);
	}
	xa_for_each(&xef->vm.xa, idx, vm)
		xe_vm_close_and_put(vm);

	xe_file_put(xef);

	xe_pm_runtime_put(xe);
}

static const struct drm_ioctl_desc xe_ioctls[] = {
	DRM_IOCTL_DEF_DRV(XE_DEVICE_QUERY, xe_query_ioctl, DRM_RENDER_ALLOW),
	DRM_IOCTL_DEF_DRV(XE_GEM_CREATE, xe_gem_create_ioctl, DRM_RENDER_ALLOW),
	DRM_IOCTL_DEF_DRV(XE_GEM_MMAP_OFFSET, xe_gem_mmap_offset_ioctl,
			  DRM_RENDER_ALLOW),
	DRM_IOCTL_DEF_DRV(XE_VM_CREATE, xe_vm_create_ioctl, DRM_RENDER_ALLOW),
	DRM_IOCTL_DEF_DRV(XE_VM_DESTROY, xe_vm_destroy_ioctl, DRM_RENDER_ALLOW),
	DRM_IOCTL_DEF_DRV(XE_VM_BIND, xe_vm_bind_ioctl, DRM_RENDER_ALLOW),
	DRM_IOCTL_DEF_DRV(XE_EXEC, xe_exec_ioctl, DRM_RENDER_ALLOW),
	DRM_IOCTL_DEF_DRV(XE_EXEC_QUEUE_CREATE, xe_exec_queue_create_ioctl,
			  DRM_RENDER_ALLOW),
	DRM_IOCTL_DEF_DRV(XE_EXEC_QUEUE_DESTROY, xe_exec_queue_destroy_ioctl,
			  DRM_RENDER_ALLOW),
	DRM_IOCTL_DEF_DRV(XE_EXEC_QUEUE_GET_PROPERTY, xe_exec_queue_get_property_ioctl,
			  DRM_RENDER_ALLOW),
	DRM_IOCTL_DEF_DRV(XE_WAIT_USER_FENCE, xe_wait_user_fence_ioctl,
			  DRM_RENDER_ALLOW),
	DRM_IOCTL_DEF_DRV(XE_OBSERVATION, xe_observation_ioctl, DRM_RENDER_ALLOW),
	DRM_IOCTL_DEF_DRV(XE_MADVISE, xe_vm_madvise_ioctl, DRM_RENDER_ALLOW),
	DRM_IOCTL_DEF_DRV(XE_VM_QUERY_MEM_RANGE_ATTRS, xe_vm_query_vmas_attrs_ioctl,
			  DRM_RENDER_ALLOW),
};

static long xe_drm_ioctl(struct file *file, unsigned int cmd, unsigned long arg)
{
	struct drm_file *file_priv = file->private_data;
	struct xe_device *xe = to_xe_device(file_priv->minor->dev);
	long ret;

	if (xe_device_wedged(xe))
		return -ECANCELED;

	ret = xe_pm_runtime_get_ioctl(xe);
	if (ret >= 0)
		ret = drm_ioctl(file, cmd, arg);
	xe_pm_runtime_put(xe);

	return ret;
}

#ifdef CONFIG_COMPAT
static long xe_drm_compat_ioctl(struct file *file, unsigned int cmd, unsigned long arg)
{
	struct drm_file *file_priv = file->private_data;
	struct xe_device *xe = to_xe_device(file_priv->minor->dev);
	long ret;

	if (xe_device_wedged(xe))
		return -ECANCELED;

	ret = xe_pm_runtime_get_ioctl(xe);
	if (ret >= 0)
		ret = drm_compat_ioctl(file, cmd, arg);
	xe_pm_runtime_put(xe);

	return ret;
}
#else
/* similarly to drm_compat_ioctl, let's it be assigned to .compat_ioct unconditionally */
#define xe_drm_compat_ioctl NULL
#endif

static void barrier_open(struct vm_area_struct *vma)
{
	drm_dev_get(vma->vm_private_data);
}

static void barrier_close(struct vm_area_struct *vma)
{
	drm_dev_put(vma->vm_private_data);
}

static void barrier_release_dummy_page(struct drm_device *dev, void *res)
{
	struct page *dummy_page = (struct page *)res;

	__free_page(dummy_page);
}

static vm_fault_t barrier_fault(struct vm_fault *vmf)
{
	struct drm_device *dev = vmf->vma->vm_private_data;
	struct vm_area_struct *vma = vmf->vma;
	vm_fault_t ret = VM_FAULT_NOPAGE;
	pgprot_t prot;
	int idx;

	prot = vm_get_page_prot(vma->vm_flags);

	if (drm_dev_enter(dev, &idx)) {
		unsigned long pfn;

#define LAST_DB_PAGE_OFFSET 0x7ff001
		pfn = PHYS_PFN(pci_resource_start(to_pci_dev(dev->dev), 0) +
				LAST_DB_PAGE_OFFSET);
		ret = vmf_insert_pfn_prot(vma, vma->vm_start, pfn,
					  pgprot_noncached(prot));
		drm_dev_exit(idx);
	} else {
		struct page *page;

		/* Allocate new dummy page to map all the VA range in this VMA to it*/
		page = alloc_page(GFP_KERNEL | __GFP_ZERO);
		if (!page)
			return VM_FAULT_OOM;

		/* Set the page to be freed using drmm release action */
		if (drmm_add_action_or_reset(dev, barrier_release_dummy_page, page))
			return VM_FAULT_OOM;

		ret = vmf_insert_pfn_prot(vma, vma->vm_start, page_to_pfn(page),
					  prot);
	}

	return ret;
}

static const struct vm_operations_struct vm_ops_barrier = {
	.open = barrier_open,
	.close = barrier_close,
	.fault = barrier_fault,
};

static int xe_pci_barrier_mmap(struct file *filp,
			       struct vm_area_struct *vma)
{
	struct drm_file *priv = filp->private_data;
	struct drm_device *dev = priv->minor->dev;
	struct xe_device *xe = to_xe_device(dev);

	if (!IS_DGFX(xe))
		return -EINVAL;

	if (vma->vm_end - vma->vm_start > SZ_4K)
		return -EINVAL;

	if (is_cow_mapping(vma->vm_flags))
		return -EINVAL;

	if (vma->vm_flags & (VM_READ | VM_EXEC))
		return -EINVAL;

	vm_flags_clear(vma, VM_MAYREAD | VM_MAYEXEC);
	vm_flags_set(vma, VM_PFNMAP | VM_DONTEXPAND | VM_DONTDUMP | VM_IO);
	vma->vm_ops = &vm_ops_barrier;
	vma->vm_private_data = dev;
	drm_dev_get(vma->vm_private_data);

	return 0;
}

static int xe_mmap(struct file *filp, struct vm_area_struct *vma)
{
	struct drm_file *priv = filp->private_data;
	struct drm_device *dev = priv->minor->dev;

	if (drm_dev_is_unplugged(dev))
		return -ENODEV;

	switch (vma->vm_pgoff) {
	case XE_PCI_BARRIER_MMAP_OFFSET >> XE_PTE_SHIFT:
		return xe_pci_barrier_mmap(filp, vma);
	}

	return drm_gem_mmap(filp, vma);
}

static const struct file_operations xe_driver_fops = {
	.owner = THIS_MODULE,
	.open = drm_open,
	.release = drm_release_noglobal,
	.unlocked_ioctl = xe_drm_ioctl,
	.mmap = xe_mmap,
	.poll = drm_poll,
	.read = drm_read,
	.compat_ioctl = xe_drm_compat_ioctl,
	.llseek = noop_llseek,
#ifdef CONFIG_PROC_FS
	.show_fdinfo = drm_show_fdinfo,
#endif
	.fop_flags = FOP_UNSIGNED_OFFSET,
};

static struct drm_driver driver = {
	/* Don't use MTRRs here; the Xserver or userspace app should
	 * deal with them for Intel hardware.
	 */
	.driver_features =
	    DRIVER_GEM |
	    DRIVER_RENDER | DRIVER_SYNCOBJ |
	    DRIVER_SYNCOBJ_TIMELINE | DRIVER_GEM_GPUVA,
	.open = xe_file_open,
	.postclose = xe_file_close,

	.gem_prime_import = xe_gem_prime_import,

	.dumb_create = xe_bo_dumb_create,
	.dumb_map_offset = drm_gem_ttm_dumb_map_offset,
#ifdef CONFIG_PROC_FS
	.show_fdinfo = xe_drm_client_fdinfo,
#endif
	.ioctls = xe_ioctls,
	.num_ioctls = ARRAY_SIZE(xe_ioctls),
	.fops = &xe_driver_fops,
	.name = DRIVER_NAME,
	.desc = DRIVER_DESC,
	.major = DRIVER_MAJOR,
	.minor = DRIVER_MINOR,
	.patchlevel = DRIVER_PATCHLEVEL,
};

static void xe_device_destroy(struct drm_device *dev, void *dummy)
{
	struct xe_device *xe = to_xe_device(dev);

	xe_bo_dev_fini(&xe->bo_device);

	if (xe->preempt_fence_wq)
		destroy_workqueue(xe->preempt_fence_wq);

	if (xe->ordered_wq)
		destroy_workqueue(xe->ordered_wq);

	if (xe->unordered_wq)
		destroy_workqueue(xe->unordered_wq);

	if (xe->destroy_wq)
		destroy_workqueue(xe->destroy_wq);

	ttm_device_fini(&xe->ttm);
}

struct xe_device *xe_device_create(struct pci_dev *pdev,
				   const struct pci_device_id *ent)
{
	struct xe_device *xe;
	int err;

	xe_display_driver_set_hooks(&driver);

	err = aperture_remove_conflicting_pci_devices(pdev, driver.name);
	if (err)
		return ERR_PTR(err);

	xe = devm_drm_dev_alloc(&pdev->dev, &driver, struct xe_device, drm);
	if (IS_ERR(xe))
		return xe;

	err = ttm_device_init(&xe->ttm, &xe_ttm_funcs, xe->drm.dev,
			      xe->drm.anon_inode->i_mapping,
			      xe->drm.vma_offset_manager, 0);
	if (WARN_ON(err))
		goto err;

	xe_bo_dev_init(&xe->bo_device);
	err = drmm_add_action_or_reset(&xe->drm, xe_device_destroy, NULL);
	if (err)
		goto err;

	err = xe_shrinker_create(xe);
	if (err)
		goto err;

	xe->info.devid = pdev->device;
	xe->info.revid = pdev->revision;
	xe->info.force_execlist = xe_modparam.force_execlist;
	xe->atomic_svm_timeslice_ms = 5;

	err = xe_irq_init(xe);
	if (err)
		goto err;

	xe_validation_device_init(&xe->val);

	init_waitqueue_head(&xe->ufence_wq);

	init_rwsem(&xe->usm.lock);

	xa_init_flags(&xe->usm.asid_to_vm, XA_FLAGS_ALLOC);

	if (IS_ENABLED(CONFIG_DRM_XE_DEBUG)) {
		/* Trigger a large asid and an early asid wrap. */
		u32 asid;

		BUILD_BUG_ON(XE_MAX_ASID < 2);
		err = xa_alloc_cyclic(&xe->usm.asid_to_vm, &asid, NULL,
				      XA_LIMIT(XE_MAX_ASID - 2, XE_MAX_ASID - 1),
				      &xe->usm.next_asid, GFP_KERNEL);
		drm_WARN_ON(&xe->drm, err);
		if (err >= 0)
			xa_erase(&xe->usm.asid_to_vm, asid);
	}

	err = xe_bo_pinned_init(xe);
	if (err)
		goto err;

	xe->preempt_fence_wq = alloc_ordered_workqueue("xe-preempt-fence-wq",
						       WQ_MEM_RECLAIM);
	xe->ordered_wq = alloc_ordered_workqueue("xe-ordered-wq", 0);
	xe->unordered_wq = alloc_workqueue("xe-unordered-wq", 0, 0);
	xe->destroy_wq = alloc_workqueue("xe-destroy-wq", 0, 0);
	if (!xe->ordered_wq || !xe->unordered_wq ||
	    !xe->preempt_fence_wq || !xe->destroy_wq) {
		/*
		 * Cleanup done in xe_device_destroy via
		 * drmm_add_action_or_reset register above
		 */
		drm_err(&xe->drm, "Failed to allocate xe workqueues\n");
		err = -ENOMEM;
		goto err;
	}

	err = drmm_mutex_init(&xe->drm, &xe->pmt.lock);
	if (err)
		goto err;

	return xe;

err:
	return ERR_PTR(err);
}
ALLOW_ERROR_INJECTION(xe_device_create, ERRNO); /* See xe_pci_probe() */

static bool xe_driver_flr_disabled(struct xe_device *xe)
{
	if (IS_SRIOV_VF(xe))
		return true;

	if (xe_mmio_read32(xe_root_tile_mmio(xe), GU_CNTL_PROTECTED) & DRIVERINT_FLR_DIS) {
		drm_info(&xe->drm, "Driver-FLR disabled by BIOS\n");
		return true;
	}

	return false;
}

/*
 * The driver-initiated FLR is the highest level of reset that we can trigger
 * from within the driver. It is different from the PCI FLR in that it doesn't
 * fully reset the SGUnit and doesn't modify the PCI config space and therefore
 * it doesn't require a re-enumeration of the PCI BARs. However, the
 * driver-initiated FLR does still cause a reset of both GT and display and a
 * memory wipe of local and stolen memory, so recovery would require a full HW
 * re-init and saving/restoring (or re-populating) the wiped memory. Since we
 * perform the FLR as the very last action before releasing access to the HW
 * during the driver release flow, we don't attempt recovery at all, because
 * if/when a new instance of Xe is bound to the device it will do a full
 * re-init anyway.
 */
static void __xe_driver_flr(struct xe_device *xe)
{
	const unsigned int flr_timeout = 3 * USEC_PER_SEC; /* specs recommend a 3s wait */
	struct xe_mmio *mmio = xe_root_tile_mmio(xe);
	int ret;

	drm_dbg(&xe->drm, "Triggering Driver-FLR\n");

	/*
	 * Make sure any pending FLR requests have cleared by waiting for the
	 * FLR trigger bit to go to zero. Also clear GU_DEBUG's DRIVERFLR_STATUS
	 * to make sure it's not still set from a prior attempt (it's a write to
	 * clear bit).
	 * Note that we should never be in a situation where a previous attempt
	 * is still pending (unless the HW is totally dead), but better to be
	 * safe in case something unexpected happens
	 */
	ret = xe_mmio_wait32(mmio, GU_CNTL, DRIVERFLR, 0, flr_timeout, NULL, false);
	if (ret) {
		drm_err(&xe->drm, "Driver-FLR-prepare wait for ready failed! %d\n", ret);
		return;
	}
	xe_mmio_write32(mmio, GU_DEBUG, DRIVERFLR_STATUS);

	/* Trigger the actual Driver-FLR */
	xe_mmio_rmw32(mmio, GU_CNTL, 0, DRIVERFLR);

	/* Wait for hardware teardown to complete */
	ret = xe_mmio_wait32(mmio, GU_CNTL, DRIVERFLR, 0, flr_timeout, NULL, false);
	if (ret) {
		drm_err(&xe->drm, "Driver-FLR-teardown wait completion failed! %d\n", ret);
		return;
	}

	/* Wait for hardware/firmware re-init to complete */
	ret = xe_mmio_wait32(mmio, GU_DEBUG, DRIVERFLR_STATUS, DRIVERFLR_STATUS,
			     flr_timeout, NULL, false);
	if (ret) {
		drm_err(&xe->drm, "Driver-FLR-reinit wait completion failed! %d\n", ret);
		return;
	}

	/* Clear sticky completion status */
	xe_mmio_write32(mmio, GU_DEBUG, DRIVERFLR_STATUS);
}

static void xe_driver_flr(struct xe_device *xe)
{
	if (xe_driver_flr_disabled(xe))
		return;

	__xe_driver_flr(xe);
}

static void xe_driver_flr_fini(void *arg)
{
	struct xe_device *xe = arg;

	if (xe->needs_flr_on_fini)
		xe_driver_flr(xe);
}

static void xe_device_sanitize(void *arg)
{
	struct xe_device *xe = arg;
	struct xe_gt *gt;
	u8 id;

	for_each_gt(gt, xe, id)
		xe_gt_sanitize(gt);
}

static int xe_set_dma_info(struct xe_device *xe)
{
	unsigned int mask_size = xe->info.dma_mask_size;
	int err;

	dma_set_max_seg_size(xe->drm.dev, xe_sg_segment_size(xe->drm.dev));

	err = dma_set_mask(xe->drm.dev, DMA_BIT_MASK(mask_size));
	if (err)
		goto mask_err;

	err = dma_set_coherent_mask(xe->drm.dev, DMA_BIT_MASK(mask_size));
	if (err)
		goto mask_err;

	return 0;

mask_err:
	drm_err(&xe->drm, "Can't set DMA mask/consistent mask (%d)\n", err);
	return err;
}

static int lmem_initializing(struct xe_device *xe)
{
	if (xe_mmio_read32(xe_root_tile_mmio(xe), GU_CNTL) & LMEM_INIT)
		return 0;

	if (signal_pending(current))
		return -EINTR;

	return 1;
}

static int wait_for_lmem_ready(struct xe_device *xe)
{
	const unsigned long TIMEOUT_SEC = 60;
	unsigned long prev_jiffies;
	int initializing;

	if (!IS_DGFX(xe))
		return 0;

	if (IS_SRIOV_VF(xe))
		return 0;

	if (!lmem_initializing(xe))
		return 0;

	drm_dbg(&xe->drm, "Waiting for lmem initialization\n");
	prev_jiffies = jiffies;

	/*
	 * The boot firmware initializes local memory and
	 * assesses its health. If memory training fails,
	 * the punit will have been instructed to keep the GT powered
	 * down.we won't be able to communicate with it
	 *
	 * If the status check is done before punit updates the register,
	 * it can lead to the system being unusable.
	 * use a timeout and defer the probe to prevent this.
	 */
	poll_timeout_us(initializing = lmem_initializing(xe),
			initializing <= 0,
			20 * USEC_PER_MSEC, TIMEOUT_SEC * USEC_PER_SEC, true);
	if (initializing < 0)
		return initializing;

	if (initializing) {
		drm_dbg(&xe->drm, "lmem not initialized by firmware\n");
		return -EPROBE_DEFER;
	}

	drm_dbg(&xe->drm, "lmem ready after %ums",
		jiffies_to_msecs(jiffies - prev_jiffies));

	return 0;
}
ALLOW_ERROR_INJECTION(wait_for_lmem_ready, ERRNO); /* See xe_pci_probe() */

static void vf_update_device_info(struct xe_device *xe)
{
	xe_assert(xe, IS_SRIOV_VF(xe));
	/* disable features that are not available/applicable to VFs */
	xe->info.probe_display = 0;
	xe->info.has_heci_cscfi = 0;
	xe->info.has_heci_gscfi = 0;
	xe->info.has_late_bind = 0;
	xe->info.skip_guc_pc = 1;
	xe->info.skip_pcode = 1;
}

static int xe_device_vram_alloc(struct xe_device *xe)
{
	struct xe_vram_region *vram;

	if (!IS_DGFX(xe))
		return 0;

	vram = drmm_kzalloc(&xe->drm, sizeof(*vram), GFP_KERNEL);
	if (!vram)
		return -ENOMEM;

	xe->mem.vram = vram;
	return 0;
}

/**
 * xe_device_probe_early: Device early probe
 * @xe: xe device instance
 *
 * Initialize MMIO resources that don't require any
 * knowledge about tile count. Also initialize pcode and
 * check vram initialization on root tile.
 *
 * Return: 0 on success, error code on failure
 */
int xe_device_probe_early(struct xe_device *xe)
{
	int err;

	xe_wa_device_init(xe);
	xe_wa_process_device_oob(xe);

	err = xe_mmio_probe_early(xe);
	if (err)
		return err;

	xe_sriov_probe_early(xe);

	if (IS_SRIOV_VF(xe))
		vf_update_device_info(xe);

	err = xe_pcode_probe_early(xe);
	if (err || xe_survivability_mode_is_requested(xe)) {
		int save_err = err;

		/*
		 * Try to leave device in survivability mode if device is
		 * possible, but still return the previous error for error
		 * propagation
		 */
		err = xe_survivability_mode_boot_enable(xe);
		if (err)
			return err;

		return save_err;
	}

	err = wait_for_lmem_ready(xe);
	if (err)
		return err;

	xe->wedged.mode = xe_modparam.wedged_mode;

	err = xe_device_vram_alloc(xe);
	if (err)
		return err;

	return 0;
}
ALLOW_ERROR_INJECTION(xe_device_probe_early, ERRNO); /* See xe_pci_probe() */

static int probe_has_flat_ccs(struct xe_device *xe)
{
	struct xe_gt *gt;
	unsigned int fw_ref;
	u32 reg;

	/* Always enabled/disabled, no runtime check to do */
	if (GRAPHICS_VER(xe) < 20 || !xe->info.has_flat_ccs || IS_SRIOV_VF(xe))
		return 0;

	gt = xe_root_mmio_gt(xe);
	if (!gt)
		return 0;

	fw_ref = xe_force_wake_get(gt_to_fw(gt), XE_FW_GT);
	if (!fw_ref)
		return -ETIMEDOUT;

	reg = xe_gt_mcr_unicast_read_any(gt, XE2_FLAT_CCS_BASE_RANGE_LOWER);
	xe->info.has_flat_ccs = (reg & XE2_FLAT_CCS_ENABLE);

	if (!xe->info.has_flat_ccs)
		drm_dbg(&xe->drm,
			"Flat CCS has been disabled in bios, May lead to performance impact");

	xe_force_wake_put(gt_to_fw(gt), fw_ref);

	return 0;
}

int xe_device_probe(struct xe_device *xe)
{
	struct xe_tile *tile;
	struct xe_gt *gt;
	int err;
	u8 id;

	xe_pat_init_early(xe);

	err = xe_sriov_init(xe);
	if (err)
		return err;

	xe->info.mem_region_mask = 1;

	err = xe_set_dma_info(xe);
	if (err)
		return err;

	err = xe_mmio_probe_tiles(xe);
	if (err)
		return err;

	for_each_gt(gt, xe, id) {
		err = xe_gt_init_early(gt);
		if (err)
			return err;
	}

	for_each_tile(tile, xe, id) {
		err = xe_ggtt_init_early(tile->mem.ggtt);
		if (err)
			return err;
	}

	/*
	 * From here on, if a step fails, make sure a Driver-FLR is triggereed
	 */
	err = devm_add_action_or_reset(xe->drm.dev, xe_driver_flr_fini, xe);
	if (err)
		return err;

	err = probe_has_flat_ccs(xe);
	if (err)
		return err;

	err = xe_vram_probe(xe);
	if (err)
		return err;

	for_each_tile(tile, xe, id) {
		err = xe_tile_init_noalloc(tile);
		if (err)
			return err;
	}

	/*
	 * Allow allocations only now to ensure xe_display_init_early()
	 * is the first to allocate, always.
	 */
	err = xe_ttm_sys_mgr_init(xe);
	if (err)
		return err;

	/* Allocate and map stolen after potential VRAM resize */
	err = xe_ttm_stolen_mgr_init(xe);
	if (err)
		return err;

	/*
	 * Now that GT is initialized (TTM in particular),
	 * we can try to init display, and inherit the initial fb.
	 * This is the reason the first allocation needs to be done
	 * inside display.
	 */
	err = xe_display_init_early(xe);
	if (err)
		return err;

	for_each_tile(tile, xe, id) {
		err = xe_tile_init(tile);
		if (err)
			return err;
	}

	err = xe_irq_install(xe);
	if (err)
		return err;

	for_each_gt(gt, xe, id) {
		err = xe_gt_init(gt);
		if (err)
			return err;
	}

	err = xe_pagefault_init(xe);
	if (err)
		return err;

	if (xe->tiles->media_gt &&
	    XE_GT_WA(xe->tiles->media_gt, 15015404425_disable))
		XE_DEVICE_WA_DISABLE(xe, 15015404425);

	err = xe_devcoredump_init(xe);
	if (err)
		return err;

	xe_nvm_init(xe);

	err = xe_heci_gsc_init(xe);
	if (err)
		return err;

	err = xe_late_bind_init(&xe->late_bind);
	if (err)
		return err;

	err = xe_oa_init(xe);
	if (err)
		return err;

	err = xe_display_init(xe);
	if (err)
		return err;

	err = xe_pxp_init(xe);
	if (err)
		return err;

	err = xe_psmi_init(xe);
	if (err)
		return err;

	err = drm_dev_register(&xe->drm, 0);
	if (err)
		return err;

	xe_display_register(xe);

	err = xe_oa_register(xe);
	if (err)
		goto err_unregister_display;

	err = xe_pmu_register(&xe->pmu);
	if (err)
		goto err_unregister_display;

	err = xe_device_sysfs_init(xe);
	if (err)
		goto err_unregister_display;

	xe_debugfs_register(xe);

	err = xe_hwmon_register(xe);
	if (err)
		goto err_unregister_display;

	err = xe_i2c_probe(xe);
	if (err)
		goto err_unregister_display;

	for_each_gt(gt, xe, id)
		xe_gt_sanitize_freq(gt);

	xe_vsec_init(xe);

	err = xe_sriov_init_late(xe);
	if (err)
		goto err_unregister_display;

	return devm_add_action_or_reset(xe->drm.dev, xe_device_sanitize, xe);

err_unregister_display:
	xe_display_unregister(xe);

	return err;
}

void xe_device_remove(struct xe_device *xe)
{
	xe_display_unregister(xe);

	xe_nvm_fini(xe);

	drm_dev_unplug(&xe->drm);

	xe_bo_pci_dev_remove_all(xe);
}

void xe_device_shutdown(struct xe_device *xe)
{
	struct xe_gt *gt;
	u8 id;

	drm_dbg(&xe->drm, "Shutting down device\n");

	xe_display_pm_shutdown(xe);
<<<<<<< HEAD

	xe_irq_suspend(xe);

	for_each_gt(gt, xe, id)
		xe_gt_shutdown(gt);

	xe_display_pm_shutdown_late(xe);

=======

	xe_irq_suspend(xe);

	for_each_gt(gt, xe, id)
		xe_gt_shutdown(gt);

	xe_display_pm_shutdown_late(xe);

>>>>>>> f0ded972
	if (!xe_driver_flr_disabled(xe)) {
		/* BOOM! */
		__xe_driver_flr(xe);
	}
}

/**
 * xe_device_wmb() - Device specific write memory barrier
 * @xe: the &xe_device
 *
 * While wmb() is sufficient for a barrier if we use system memory, on discrete
 * platforms with device memory we additionally need to issue a register write.
 * Since it doesn't matter which register we write to, use the read-only VF_CAP
 * register that is also marked as accessible by the VFs.
 */
void xe_device_wmb(struct xe_device *xe)
{
	wmb();
	if (IS_DGFX(xe))
		xe_mmio_write32(xe_root_tile_mmio(xe), VF_CAP_REG, 0);
}

/*
 * Issue a TRANSIENT_FLUSH_REQUEST and wait for completion on each gt.
 */
static void tdf_request_sync(struct xe_device *xe)
{
	unsigned int fw_ref;
	struct xe_gt *gt;
	u8 id;

	for_each_gt(gt, xe, id) {
		if (xe_gt_is_media_type(gt))
			continue;

		fw_ref = xe_force_wake_get(gt_to_fw(gt), XE_FW_GT);
		if (!fw_ref)
			return;

		xe_mmio_write32(&gt->mmio, XE2_TDF_CTRL, TRANSIENT_FLUSH_REQUEST);

		/*
		 * FIXME: We can likely do better here with our choice of
		 * timeout. Currently we just assume the worst case, i.e. 150us,
		 * which is believed to be sufficient to cover the worst case
		 * scenario on current platforms if all cache entries are
		 * transient and need to be flushed..
		 */
		if (xe_mmio_wait32(&gt->mmio, XE2_TDF_CTRL, TRANSIENT_FLUSH_REQUEST, 0,
				   150, NULL, false))
			xe_gt_err_once(gt, "TD flush timeout\n");

		xe_force_wake_put(gt_to_fw(gt), fw_ref);
	}
}

void xe_device_l2_flush(struct xe_device *xe)
{
	struct xe_gt *gt;
	unsigned int fw_ref;

	gt = xe_root_mmio_gt(xe);
	if (!gt)
		return;

	if (!XE_GT_WA(gt, 16023588340))
		return;

	fw_ref = xe_force_wake_get(gt_to_fw(gt), XE_FW_GT);
	if (!fw_ref)
		return;

	spin_lock(&gt->global_invl_lock);

	xe_mmio_write32(&gt->mmio, XE2_GLOBAL_INVAL, 0x1);
	if (xe_mmio_wait32(&gt->mmio, XE2_GLOBAL_INVAL, 0x1, 0x0, 1000, NULL, true))
		xe_gt_err_once(gt, "Global invalidation timeout\n");

	spin_unlock(&gt->global_invl_lock);

	xe_force_wake_put(gt_to_fw(gt), fw_ref);
}

/**
 * xe_device_td_flush() - Flush transient L3 cache entries
 * @xe: The device
 *
 * Display engine has direct access to memory and is never coherent with L3/L4
 * caches (or CPU caches), however KMD is responsible for specifically flushing
 * transient L3 GPU cache entries prior to the flip sequence to ensure scanout
 * can happen from such a surface without seeing corruption.
 *
 * Display surfaces can be tagged as transient by mapping it using one of the
 * various L3:XD PAT index modes on Xe2.
 *
 * Note: On non-discrete xe2 platforms, like LNL, the entire L3 cache is flushed
 * at the end of each submission via PIPE_CONTROL for compute/render, since SA
 * Media is not coherent with L3 and we want to support render-vs-media
 * usescases. For other engines like copy/blt the HW internally forces uncached
 * behaviour, hence why we can skip the TDF on such platforms.
 */
void xe_device_td_flush(struct xe_device *xe)
{
	struct xe_gt *root_gt;

	if (!IS_DGFX(xe) || GRAPHICS_VER(xe) < 20)
		return;

	root_gt = xe_root_mmio_gt(xe);
	if (!root_gt)
		return;

	if (XE_GT_WA(root_gt, 16023588340)) {
		/* A transient flush is not sufficient: flush the L2 */
		xe_device_l2_flush(xe);
	} else {
		xe_guc_pc_apply_flush_freq_limit(&root_gt->uc.guc.pc);
		tdf_request_sync(xe);
		xe_guc_pc_remove_flush_freq_limit(&root_gt->uc.guc.pc);
	}
}

u32 xe_device_ccs_bytes(struct xe_device *xe, u64 size)
{
	return xe_device_has_flat_ccs(xe) ?
		DIV_ROUND_UP_ULL(size, NUM_BYTES_PER_CCS_BYTE(xe)) : 0;
}

/**
 * xe_device_assert_mem_access - Inspect the current runtime_pm state.
 * @xe: xe device instance
 *
 * To be used before any kind of memory access. It will splat a debug warning
 * if the device is currently sleeping. But it doesn't guarantee in any way
 * that the device is going to remain awake. Xe PM runtime get and put
 * functions might be added to the outer bound of the memory access, while
 * this check is intended for inner usage to splat some warning if the worst
 * case has just happened.
 */
void xe_device_assert_mem_access(struct xe_device *xe)
{
	xe_assert(xe, !xe_pm_runtime_suspended(xe));
}

void xe_device_snapshot_print(struct xe_device *xe, struct drm_printer *p)
{
	struct xe_gt *gt;
	u8 id;

	drm_printf(p, "PCI ID: 0x%04x\n", xe->info.devid);
	drm_printf(p, "PCI revision: 0x%02x\n", xe->info.revid);

	for_each_gt(gt, xe, id) {
		drm_printf(p, "GT id: %u\n", id);
		drm_printf(p, "\tTile: %u\n", gt->tile->id);
		drm_printf(p, "\tType: %s\n",
			   gt->info.type == XE_GT_TYPE_MAIN ? "main" : "media");
		drm_printf(p, "\tIP ver: %u.%u.%u\n",
			   REG_FIELD_GET(GMD_ID_ARCH_MASK, gt->info.gmdid),
			   REG_FIELD_GET(GMD_ID_RELEASE_MASK, gt->info.gmdid),
			   REG_FIELD_GET(GMD_ID_REVID, gt->info.gmdid));
		drm_printf(p, "\tCS reference clock: %u\n", gt->info.reference_clock);
	}
}

u64 xe_device_canonicalize_addr(struct xe_device *xe, u64 address)
{
	return sign_extend64(address, xe->info.va_bits - 1);
}

u64 xe_device_uncanonicalize_addr(struct xe_device *xe, u64 address)
{
	return address & GENMASK_ULL(xe->info.va_bits - 1, 0);
}

static void xe_device_wedged_fini(struct drm_device *drm, void *arg)
{
	struct xe_device *xe = arg;

	xe_pm_runtime_put(xe);
}

/**
 * DOC: Xe Device Wedging
 *
 * Xe driver uses drm device wedged uevent as documented in Documentation/gpu/drm-uapi.rst.
 * When device is in wedged state, every IOCTL will be blocked and GT cannot be
 * used. Certain critical errors like gt reset failure, firmware failures can cause
 * the device to be wedged. The default recovery method for a wedged state
 * is rebind/bus-reset.
 *
 * Another recovery method is vendor-specific. Below are the cases that send
 * ``WEDGED=vendor-specific`` recovery method in drm device wedged uevent.
 *
 * Case: Firmware Flash
 * --------------------
 *
 * Identification Hint
 * +++++++++++++++++++
 *
 * ``WEDGED=vendor-specific`` drm device wedged uevent with
 * :ref:`Runtime Survivability mode <xe-survivability-mode>` is used to notify
 * admin/userspace consumer about the need for a firmware flash.
 *
 * Recovery Procedure
 * ++++++++++++++++++
 *
 * Once ``WEDGED=vendor-specific`` drm device wedged uevent is received, follow
 * the below steps
 *
 * - Check Runtime Survivability mode sysfs.
 *   If enabled, firmware flash is required to recover the device.
 *
 *   /sys/bus/pci/devices/<device>/survivability_mode
 *
 * - Admin/userspace consumer can use firmware flashing tools like fwupd to flash
 *   firmware and restore device to normal operation.
 */

/**
 * xe_device_set_wedged_method - Set wedged recovery method
 * @xe: xe device instance
 * @method: recovery method to set
 *
 * Set wedged recovery method to be sent in drm wedged uevent.
 */
void xe_device_set_wedged_method(struct xe_device *xe, unsigned long method)
{
	xe->wedged.method = method;
}

/**
 * xe_device_declare_wedged - Declare device wedged
 * @xe: xe device instance
 *
 * This is a final state that can only be cleared with the recovery method
 * specified in the drm wedged uevent. The method can be set using
 * xe_device_set_wedged_method before declaring the device as wedged. If no method
 * is set, reprobe (unbind/re-bind) will be sent by default.
 *
 * In this state every IOCTL will be blocked so the GT cannot be used.
 * In general it will be called upon any critical error such as gt reset
 * failure or guc loading failure. Userspace will be notified of this state
 * through device wedged uevent.
 * If xe.wedged module parameter is set to 2, this function will be called
 * on every single execution timeout (a.k.a. GPU hang) right after devcoredump
 * snapshot capture. In this mode, GT reset won't be attempted so the state of
 * the issue is preserved for further debugging.
 */
void xe_device_declare_wedged(struct xe_device *xe)
{
	struct xe_gt *gt;
	u8 id;

	if (xe->wedged.mode == 0) {
		drm_dbg(&xe->drm, "Wedged mode is forcibly disabled\n");
		return;
	}

	xe_pm_runtime_get_noresume(xe);

	if (drmm_add_action_or_reset(&xe->drm, xe_device_wedged_fini, xe)) {
		drm_err(&xe->drm, "Failed to register xe_device_wedged_fini clean-up. Although device is wedged.\n");
		return;
	}

	if (!atomic_xchg(&xe->wedged.flag, 1)) {
		xe->needs_flr_on_fini = true;
		drm_err(&xe->drm,
			"CRITICAL: Xe has declared device %s as wedged.\n"
			"IOCTLs and executions are blocked. Only a rebind may clear the failure\n"
			"Please file a _new_ bug report at https://gitlab.freedesktop.org/drm/xe/kernel/issues/new\n",
			dev_name(xe->drm.dev));
	}

	for_each_gt(gt, xe, id)
		xe_gt_declare_wedged(gt);

	if (xe_device_wedged(xe)) {
		/* If no wedge recovery method is set, use default */
		if (!xe->wedged.method)
			xe_device_set_wedged_method(xe, DRM_WEDGE_RECOVERY_REBIND |
						    DRM_WEDGE_RECOVERY_BUS_RESET);

		/* Notify userspace of wedged device */
		drm_dev_wedged_event(&xe->drm, xe->wedged.method, NULL);
	}
}<|MERGE_RESOLUTION|>--- conflicted
+++ resolved
@@ -999,7 +999,6 @@
 	drm_dbg(&xe->drm, "Shutting down device\n");
 
 	xe_display_pm_shutdown(xe);
-<<<<<<< HEAD
 
 	xe_irq_suspend(xe);
 
@@ -1008,16 +1007,6 @@
 
 	xe_display_pm_shutdown_late(xe);
 
-=======
-
-	xe_irq_suspend(xe);
-
-	for_each_gt(gt, xe, id)
-		xe_gt_shutdown(gt);
-
-	xe_display_pm_shutdown_late(xe);
-
->>>>>>> f0ded972
 	if (!xe_driver_flr_disabled(xe)) {
 		/* BOOM! */
 		__xe_driver_flr(xe);
