--- conflicted
+++ resolved
@@ -51,8 +51,6 @@
 
 #define MAX_LINKS (MAX_DPIA + MAX_CONNECTOR + MAX_VIRTUAL_LINKS)
 
-<<<<<<< HEAD
-=======
 /**
  * define MAX_DIG_LINK_ENCODERS - maximum number of digital encoders
  *
@@ -77,7 +75,6 @@
  */
 #define MAX_LINK_ENCODERS (MAX_DIG_LINK_ENCODERS + MAX_DAC_LINK_ENCODERS)
 
->>>>>>> f0ded972
 #define MAX_DIG_LINK_ENCODERS 7
 #define MAX_DWB_PIPES	1
 #define MAX_HPO_DP2_ENCODERS	4
