/*
 * Copyright 2008 Advanced Micro Devices, Inc.
 * Copyright 2008 Red Hat Inc.
 * Copyright 2009 Jerome Glisse.
 *
 * Permission is hereby granted, free of charge, to any person obtaining a
 * copy of this software and associated documentation files (the "Software"),
 * to deal in the Software without restriction, including without limitation
 * the rights to use, copy, modify, merge, publish, distribute, sublicense,
 * and/or sell copies of the Software, and to permit persons to whom the
 * Software is furnished to do so, subject to the following conditions:
 *
 * The above copyright notice and this permission notice shall be included in
 * all copies or substantial portions of the Software.
 *
 * THE SOFTWARE IS PROVIDED "AS IS", WITHOUT WARRANTY OF ANY KIND, EXPRESS OR
 * IMPLIED, INCLUDING BUT NOT LIMITED TO THE WARRANTIES OF MERCHANTABILITY,
 * FITNESS FOR A PARTICULAR PURPOSE AND NONINFRINGEMENT.  IN NO EVENT SHALL
 * THE COPYRIGHT HOLDER(S) OR AUTHOR(S) BE LIABLE FOR ANY CLAIM, DAMAGES OR
 * OTHER LIABILITY, WHETHER IN AN ACTION OF CONTRACT, TORT OR OTHERWISE,
 * ARISING FROM, OUT OF OR IN CONNECTION WITH THE SOFTWARE OR THE USE OR
 * OTHER DEALINGS IN THE SOFTWARE.
 *
 * Authors: Dave Airlie
 *          Alex Deucher
 *          Jerome Glisse
 */

#include <linux/aperture.h>
#include <linux/power_supply.h>
#include <linux/kthread.h>
#include <linux/module.h>
#include <linux/console.h>
#include <linux/slab.h>
#include <linux/iommu.h>
#include <linux/pci.h>
#include <linux/pci-p2pdma.h>
#include <linux/apple-gmux.h>

#include <drm/drm_atomic_helper.h>
#include <drm/drm_client_event.h>
#include <drm/drm_crtc_helper.h>
#include <drm/drm_probe_helper.h>
#include <drm/amdgpu_drm.h>
#include <linux/device.h>
#include <linux/vgaarb.h>
#include <linux/vga_switcheroo.h>
#include <linux/efi.h>
#include "amdgpu.h"
#include "amdgpu_trace.h"
#include "amdgpu_i2c.h"
#include "atom.h"
#include "amdgpu_atombios.h"
#include "amdgpu_atomfirmware.h"
#include "amd_pcie.h"
#ifdef CONFIG_DRM_AMDGPU_SI
#include "si.h"
#endif
#ifdef CONFIG_DRM_AMDGPU_CIK
#include "cik.h"
#endif
#include "vi.h"
#include "soc15.h"
#include "nv.h"
#include "bif/bif_4_1_d.h"
#include <linux/firmware.h>
#include "amdgpu_vf_error.h"

#include "amdgpu_amdkfd.h"
#include "amdgpu_pm.h"

#include "amdgpu_xgmi.h"
#include "amdgpu_ras.h"
#include "amdgpu_ras_mgr.h"
#include "amdgpu_pmu.h"
#include "amdgpu_fru_eeprom.h"
#include "amdgpu_reset.h"
#include "amdgpu_virt.h"
#include "amdgpu_dev_coredump.h"

#include <linux/suspend.h>
#include <drm/task_barrier.h>
#include <linux/pm_runtime.h>

#include <drm/drm_drv.h>

#if IS_ENABLED(CONFIG_X86)
#include <asm/intel-family.h>
#include <asm/cpu_device_id.h>
#endif

MODULE_FIRMWARE("amdgpu/vega10_gpu_info.bin");
MODULE_FIRMWARE("amdgpu/vega12_gpu_info.bin");
MODULE_FIRMWARE("amdgpu/raven_gpu_info.bin");
MODULE_FIRMWARE("amdgpu/picasso_gpu_info.bin");
MODULE_FIRMWARE("amdgpu/raven2_gpu_info.bin");
MODULE_FIRMWARE("amdgpu/arcturus_gpu_info.bin");
MODULE_FIRMWARE("amdgpu/navi12_gpu_info.bin");
MODULE_FIRMWARE("amdgpu/cyan_skillfish_gpu_info.bin");

#define AMDGPU_RESUME_MS		2000
#define AMDGPU_MAX_RETRY_LIMIT		2
#define AMDGPU_RETRY_SRIOV_RESET(r) ((r) == -EBUSY || (r) == -ETIMEDOUT || (r) == -EINVAL)
#define AMDGPU_PCIE_INDEX_FALLBACK (0x38 >> 2)
#define AMDGPU_PCIE_INDEX_HI_FALLBACK (0x44 >> 2)
#define AMDGPU_PCIE_DATA_FALLBACK (0x3C >> 2)

#define AMDGPU_VBIOS_SKIP (1U << 0)
#define AMDGPU_VBIOS_OPTIONAL (1U << 1)

static const struct drm_driver amdgpu_kms_driver;

const char *amdgpu_asic_name[] = {
	"TAHITI",
	"PITCAIRN",
	"VERDE",
	"OLAND",
	"HAINAN",
	"BONAIRE",
	"KAVERI",
	"KABINI",
	"HAWAII",
	"MULLINS",
	"TOPAZ",
	"TONGA",
	"FIJI",
	"CARRIZO",
	"STONEY",
	"POLARIS10",
	"POLARIS11",
	"POLARIS12",
	"VEGAM",
	"VEGA10",
	"VEGA12",
	"VEGA20",
	"RAVEN",
	"ARCTURUS",
	"RENOIR",
	"ALDEBARAN",
	"NAVI10",
	"CYAN_SKILLFISH",
	"NAVI14",
	"NAVI12",
	"SIENNA_CICHLID",
	"NAVY_FLOUNDER",
	"VANGOGH",
	"DIMGREY_CAVEFISH",
	"BEIGE_GOBY",
	"YELLOW_CARP",
	"IP DISCOVERY",
	"LAST",
};

#define AMDGPU_IP_BLK_MASK_ALL GENMASK(AMD_IP_BLOCK_TYPE_NUM  - 1, 0)
/*
 * Default init level where all blocks are expected to be initialized. This is
 * the level of initialization expected by default and also after a full reset
 * of the device.
 */
struct amdgpu_init_level amdgpu_init_default = {
	.level = AMDGPU_INIT_LEVEL_DEFAULT,
	.hwini_ip_block_mask = AMDGPU_IP_BLK_MASK_ALL,
};

struct amdgpu_init_level amdgpu_init_recovery = {
	.level = AMDGPU_INIT_LEVEL_RESET_RECOVERY,
	.hwini_ip_block_mask = AMDGPU_IP_BLK_MASK_ALL,
};

/*
 * Minimal blocks needed to be initialized before a XGMI hive can be reset. This
 * is used for cases like reset on initialization where the entire hive needs to
 * be reset before first use.
 */
struct amdgpu_init_level amdgpu_init_minimal_xgmi = {
	.level = AMDGPU_INIT_LEVEL_MINIMAL_XGMI,
	.hwini_ip_block_mask =
		BIT(AMD_IP_BLOCK_TYPE_GMC) | BIT(AMD_IP_BLOCK_TYPE_SMC) |
		BIT(AMD_IP_BLOCK_TYPE_COMMON) | BIT(AMD_IP_BLOCK_TYPE_IH) |
		BIT(AMD_IP_BLOCK_TYPE_PSP)
};

static int amdgpu_device_ip_resume_phase1(struct amdgpu_device *adev);
static int amdgpu_device_ip_resume_phase2(struct amdgpu_device *adev);
static int amdgpu_device_ip_resume_phase3(struct amdgpu_device *adev);

static void amdgpu_device_load_switch_state(struct amdgpu_device *adev);

static inline bool amdgpu_ip_member_of_hwini(struct amdgpu_device *adev,
					     enum amd_ip_block_type block)
{
	return (adev->init_lvl->hwini_ip_block_mask & (1U << block)) != 0;
}

void amdgpu_set_init_level(struct amdgpu_device *adev,
			   enum amdgpu_init_lvl_id lvl)
{
	switch (lvl) {
	case AMDGPU_INIT_LEVEL_MINIMAL_XGMI:
		adev->init_lvl = &amdgpu_init_minimal_xgmi;
		break;
	case AMDGPU_INIT_LEVEL_RESET_RECOVERY:
		adev->init_lvl = &amdgpu_init_recovery;
		break;
	case AMDGPU_INIT_LEVEL_DEFAULT:
		fallthrough;
	default:
		adev->init_lvl = &amdgpu_init_default;
		break;
	}
}

static inline void amdgpu_device_stop_pending_resets(struct amdgpu_device *adev);
static int amdgpu_device_pm_notifier(struct notifier_block *nb, unsigned long mode,
				     void *data);

/**
 * DOC: pcie_replay_count
 *
 * The amdgpu driver provides a sysfs API for reporting the total number
 * of PCIe replays (NAKs).
 * The file pcie_replay_count is used for this and returns the total
 * number of replays as a sum of the NAKs generated and NAKs received.
 */

static ssize_t amdgpu_device_get_pcie_replay_count(struct device *dev,
		struct device_attribute *attr, char *buf)
{
	struct drm_device *ddev = dev_get_drvdata(dev);
	struct amdgpu_device *adev = drm_to_adev(ddev);
	uint64_t cnt = amdgpu_asic_get_pcie_replay_count(adev);

	return sysfs_emit(buf, "%llu\n", cnt);
}

static DEVICE_ATTR(pcie_replay_count, 0444,
		amdgpu_device_get_pcie_replay_count, NULL);

static int amdgpu_device_attr_sysfs_init(struct amdgpu_device *adev)
{
	int ret = 0;

	if (amdgpu_nbio_is_replay_cnt_supported(adev))
		ret = sysfs_create_file(&adev->dev->kobj,
					&dev_attr_pcie_replay_count.attr);

	return ret;
}

static void amdgpu_device_attr_sysfs_fini(struct amdgpu_device *adev)
{
	if (amdgpu_nbio_is_replay_cnt_supported(adev))
		sysfs_remove_file(&adev->dev->kobj,
				  &dev_attr_pcie_replay_count.attr);
}

static ssize_t amdgpu_sysfs_reg_state_get(struct file *f, struct kobject *kobj,
					  const struct bin_attribute *attr, char *buf,
					  loff_t ppos, size_t count)
{
	struct device *dev = kobj_to_dev(kobj);
	struct drm_device *ddev = dev_get_drvdata(dev);
	struct amdgpu_device *adev = drm_to_adev(ddev);
	ssize_t bytes_read;

	switch (ppos) {
	case AMDGPU_SYS_REG_STATE_XGMI:
		bytes_read = amdgpu_asic_get_reg_state(
			adev, AMDGPU_REG_STATE_TYPE_XGMI, buf, count);
		break;
	case AMDGPU_SYS_REG_STATE_WAFL:
		bytes_read = amdgpu_asic_get_reg_state(
			adev, AMDGPU_REG_STATE_TYPE_WAFL, buf, count);
		break;
	case AMDGPU_SYS_REG_STATE_PCIE:
		bytes_read = amdgpu_asic_get_reg_state(
			adev, AMDGPU_REG_STATE_TYPE_PCIE, buf, count);
		break;
	case AMDGPU_SYS_REG_STATE_USR:
		bytes_read = amdgpu_asic_get_reg_state(
			adev, AMDGPU_REG_STATE_TYPE_USR, buf, count);
		break;
	case AMDGPU_SYS_REG_STATE_USR_1:
		bytes_read = amdgpu_asic_get_reg_state(
			adev, AMDGPU_REG_STATE_TYPE_USR_1, buf, count);
		break;
	default:
		return -EINVAL;
	}

	return bytes_read;
}

static const BIN_ATTR(reg_state, 0444, amdgpu_sysfs_reg_state_get, NULL,
		      AMDGPU_SYS_REG_STATE_END);

int amdgpu_reg_state_sysfs_init(struct amdgpu_device *adev)
{
	int ret;

	if (!amdgpu_asic_get_reg_state_supported(adev))
		return 0;

	ret = sysfs_create_bin_file(&adev->dev->kobj, &bin_attr_reg_state);

	return ret;
}

void amdgpu_reg_state_sysfs_fini(struct amdgpu_device *adev)
{
	if (!amdgpu_asic_get_reg_state_supported(adev))
		return;
	sysfs_remove_bin_file(&adev->dev->kobj, &bin_attr_reg_state);
}

int amdgpu_ip_block_suspend(struct amdgpu_ip_block *ip_block)
{
	int r;

	if (ip_block->version->funcs->suspend) {
		r = ip_block->version->funcs->suspend(ip_block);
		if (r) {
			dev_err(ip_block->adev->dev,
				"suspend of IP block <%s> failed %d\n",
				ip_block->version->funcs->name, r);
			return r;
		}
	}

	ip_block->status.hw = false;
	return 0;
}

int amdgpu_ip_block_resume(struct amdgpu_ip_block *ip_block)
{
	int r;

	if (ip_block->version->funcs->resume) {
		r = ip_block->version->funcs->resume(ip_block);
		if (r) {
			dev_err(ip_block->adev->dev,
				"resume of IP block <%s> failed %d\n",
				ip_block->version->funcs->name, r);
			return r;
		}
	}

	ip_block->status.hw = true;
	return 0;
}

/**
 * DOC: board_info
 *
 * The amdgpu driver provides a sysfs API for giving board related information.
 * It provides the form factor information in the format
 *
 *   type : form factor
 *
 * Possible form factor values
 *
 * - "cem"		- PCIE CEM card
 * - "oam"		- Open Compute Accelerator Module
 * - "unknown"	- Not known
 *
 */

static ssize_t amdgpu_device_get_board_info(struct device *dev,
					    struct device_attribute *attr,
					    char *buf)
{
	struct drm_device *ddev = dev_get_drvdata(dev);
	struct amdgpu_device *adev = drm_to_adev(ddev);
	enum amdgpu_pkg_type pkg_type = AMDGPU_PKG_TYPE_CEM;
	const char *pkg;

	if (adev->smuio.funcs && adev->smuio.funcs->get_pkg_type)
		pkg_type = adev->smuio.funcs->get_pkg_type(adev);

	switch (pkg_type) {
	case AMDGPU_PKG_TYPE_CEM:
		pkg = "cem";
		break;
	case AMDGPU_PKG_TYPE_OAM:
		pkg = "oam";
		break;
	default:
		pkg = "unknown";
		break;
	}

	return sysfs_emit(buf, "%s : %s\n", "type", pkg);
}

static DEVICE_ATTR(board_info, 0444, amdgpu_device_get_board_info, NULL);

static struct attribute *amdgpu_board_attrs[] = {
	&dev_attr_board_info.attr,
	NULL,
};

static umode_t amdgpu_board_attrs_is_visible(struct kobject *kobj,
					     struct attribute *attr, int n)
{
	struct device *dev = kobj_to_dev(kobj);
	struct drm_device *ddev = dev_get_drvdata(dev);
	struct amdgpu_device *adev = drm_to_adev(ddev);

	if (adev->flags & AMD_IS_APU)
		return 0;

	return attr->mode;
}

static const struct attribute_group amdgpu_board_attrs_group = {
	.attrs = amdgpu_board_attrs,
	.is_visible = amdgpu_board_attrs_is_visible
};

static void amdgpu_device_get_pcie_info(struct amdgpu_device *adev);

/**
 * amdgpu_device_supports_px - Is the device a dGPU with ATPX power control
 *
 * @adev: amdgpu device pointer
 *
 * Returns true if the device is a dGPU with ATPX power control,
 * otherwise return false.
 */
bool amdgpu_device_supports_px(struct amdgpu_device *adev)
{
	if ((adev->flags & AMD_IS_PX) && !amdgpu_is_atpx_hybrid())
		return true;
	return false;
}

/**
 * amdgpu_device_supports_boco - Is the device a dGPU with ACPI power resources
 *
 * @adev: amdgpu device pointer
 *
 * Returns true if the device is a dGPU with ACPI power control,
 * otherwise return false.
 */
bool amdgpu_device_supports_boco(struct amdgpu_device *adev)
{
	if (!IS_ENABLED(CONFIG_HOTPLUG_PCI_PCIE))
		return false;

	if (adev->has_pr3 ||
	    ((adev->flags & AMD_IS_PX) && amdgpu_is_atpx_hybrid()))
		return true;
	return false;
}

/**
 * amdgpu_device_supports_baco - Does the device support BACO
 *
 * @adev: amdgpu device pointer
 *
 * Return:
 * 1 if the device supports BACO;
 * 3 if the device supports MACO (only works if BACO is supported)
 * otherwise return 0.
 */
int amdgpu_device_supports_baco(struct amdgpu_device *adev)
{
	return amdgpu_asic_supports_baco(adev);
}

void amdgpu_device_detect_runtime_pm_mode(struct amdgpu_device *adev)
{
	int bamaco_support;

	adev->pm.rpm_mode = AMDGPU_RUNPM_NONE;
	bamaco_support = amdgpu_device_supports_baco(adev);

	switch (amdgpu_runtime_pm) {
	case 2:
		if (bamaco_support & MACO_SUPPORT) {
			adev->pm.rpm_mode = AMDGPU_RUNPM_BAMACO;
			dev_info(adev->dev, "Forcing BAMACO for runtime pm\n");
		} else if (bamaco_support == BACO_SUPPORT) {
			adev->pm.rpm_mode = AMDGPU_RUNPM_BACO;
			dev_info(adev->dev, "Requested mode BAMACO not available,fallback to use BACO\n");
		}
		break;
	case 1:
		if (bamaco_support & BACO_SUPPORT) {
			adev->pm.rpm_mode = AMDGPU_RUNPM_BACO;
			dev_info(adev->dev, "Forcing BACO for runtime pm\n");
		}
		break;
	case -1:
	case -2:
		if (amdgpu_device_supports_px(adev)) {
			/* enable PX as runtime mode */
			adev->pm.rpm_mode = AMDGPU_RUNPM_PX;
			dev_info(adev->dev, "Using ATPX for runtime pm\n");
		} else if (amdgpu_device_supports_boco(adev)) {
			/* enable boco as runtime mode */
			adev->pm.rpm_mode = AMDGPU_RUNPM_BOCO;
			dev_info(adev->dev, "Using BOCO for runtime pm\n");
		} else {
			if (!bamaco_support)
				goto no_runtime_pm;

			switch (adev->asic_type) {
			case CHIP_VEGA20:
			case CHIP_ARCTURUS:
				/* BACO are not supported on vega20 and arctrus */
				break;
			case CHIP_VEGA10:
				/* enable BACO as runpm mode if noretry=0 */
				if (!adev->gmc.noretry && !amdgpu_passthrough(adev))
					adev->pm.rpm_mode = AMDGPU_RUNPM_BACO;
				break;
			default:
				/* enable BACO as runpm mode on CI+ */
				if (!amdgpu_passthrough(adev))
					adev->pm.rpm_mode = AMDGPU_RUNPM_BACO;
				break;
			}

			if (adev->pm.rpm_mode == AMDGPU_RUNPM_BACO) {
				if (bamaco_support & MACO_SUPPORT) {
					adev->pm.rpm_mode = AMDGPU_RUNPM_BAMACO;
					dev_info(adev->dev, "Using BAMACO for runtime pm\n");
				} else {
					dev_info(adev->dev, "Using BACO for runtime pm\n");
				}
			}
		}
		break;
	case 0:
		dev_info(adev->dev, "runtime pm is manually disabled\n");
		break;
	default:
		break;
	}

no_runtime_pm:
	if (adev->pm.rpm_mode == AMDGPU_RUNPM_NONE)
		dev_info(adev->dev, "Runtime PM not available\n");
}
/**
 * amdgpu_device_supports_smart_shift - Is the device dGPU with
 * smart shift support
 *
 * @adev: amdgpu device pointer
 *
 * Returns true if the device is a dGPU with Smart Shift support,
 * otherwise returns false.
 */
bool amdgpu_device_supports_smart_shift(struct amdgpu_device *adev)
{
	return (amdgpu_device_supports_boco(adev) &&
		amdgpu_acpi_is_power_shift_control_supported());
}

/*
 * VRAM access helper functions
 */

/**
 * amdgpu_device_mm_access - access vram by MM_INDEX/MM_DATA
 *
 * @adev: amdgpu_device pointer
 * @pos: offset of the buffer in vram
 * @buf: virtual address of the buffer in system memory
 * @size: read/write size, sizeof(@buf) must > @size
 * @write: true - write to vram, otherwise - read from vram
 */
void amdgpu_device_mm_access(struct amdgpu_device *adev, loff_t pos,
			     void *buf, size_t size, bool write)
{
	unsigned long flags;
	uint32_t hi = ~0, tmp = 0;
	uint32_t *data = buf;
	uint64_t last;
	int idx;

	if (!drm_dev_enter(adev_to_drm(adev), &idx))
		return;

	BUG_ON(!IS_ALIGNED(pos, 4) || !IS_ALIGNED(size, 4));

	spin_lock_irqsave(&adev->mmio_idx_lock, flags);
	for (last = pos + size; pos < last; pos += 4) {
		tmp = pos >> 31;

		WREG32_NO_KIQ(mmMM_INDEX, ((uint32_t)pos) | 0x80000000);
		if (tmp != hi) {
			WREG32_NO_KIQ(mmMM_INDEX_HI, tmp);
			hi = tmp;
		}
		if (write)
			WREG32_NO_KIQ(mmMM_DATA, *data++);
		else
			*data++ = RREG32_NO_KIQ(mmMM_DATA);
	}

	spin_unlock_irqrestore(&adev->mmio_idx_lock, flags);
	drm_dev_exit(idx);
}

/**
 * amdgpu_device_aper_access - access vram by vram aperture
 *
 * @adev: amdgpu_device pointer
 * @pos: offset of the buffer in vram
 * @buf: virtual address of the buffer in system memory
 * @size: read/write size, sizeof(@buf) must > @size
 * @write: true - write to vram, otherwise - read from vram
 *
 * The return value means how many bytes have been transferred.
 */
size_t amdgpu_device_aper_access(struct amdgpu_device *adev, loff_t pos,
				 void *buf, size_t size, bool write)
{
#ifdef CONFIG_64BIT
	void __iomem *addr;
	size_t count = 0;
	uint64_t last;

	if (!adev->mman.aper_base_kaddr)
		return 0;

	last = min(pos + size, adev->gmc.visible_vram_size);
	if (last > pos) {
		addr = adev->mman.aper_base_kaddr + pos;
		count = last - pos;

		if (write) {
			memcpy_toio(addr, buf, count);
			/* Make sure HDP write cache flush happens without any reordering
			 * after the system memory contents are sent over PCIe device
			 */
			mb();
			amdgpu_device_flush_hdp(adev, NULL);
		} else {
			amdgpu_device_invalidate_hdp(adev, NULL);
			/* Make sure HDP read cache is invalidated before issuing a read
			 * to the PCIe device
			 */
			mb();
			memcpy_fromio(buf, addr, count);
		}

	}

	return count;
#else
	return 0;
#endif
}

/**
 * amdgpu_device_vram_access - read/write a buffer in vram
 *
 * @adev: amdgpu_device pointer
 * @pos: offset of the buffer in vram
 * @buf: virtual address of the buffer in system memory
 * @size: read/write size, sizeof(@buf) must > @size
 * @write: true - write to vram, otherwise - read from vram
 */
void amdgpu_device_vram_access(struct amdgpu_device *adev, loff_t pos,
			       void *buf, size_t size, bool write)
{
	size_t count;

	/* try to using vram apreature to access vram first */
	count = amdgpu_device_aper_access(adev, pos, buf, size, write);
	size -= count;
	if (size) {
		/* using MM to access rest vram */
		pos += count;
		buf += count;
		amdgpu_device_mm_access(adev, pos, buf, size, write);
	}
}

/*
 * register access helper functions.
 */

/* Check if hw access should be skipped because of hotplug or device error */
bool amdgpu_device_skip_hw_access(struct amdgpu_device *adev)
{
	if (adev->no_hw_access)
		return true;

#ifdef CONFIG_LOCKDEP
	/*
	 * This is a bit complicated to understand, so worth a comment. What we assert
	 * here is that the GPU reset is not running on another thread in parallel.
	 *
	 * For this we trylock the read side of the reset semaphore, if that succeeds
	 * we know that the reset is not running in parallel.
	 *
	 * If the trylock fails we assert that we are either already holding the read
	 * side of the lock or are the reset thread itself and hold the write side of
	 * the lock.
	 */
	if (in_task()) {
		if (down_read_trylock(&adev->reset_domain->sem))
			up_read(&adev->reset_domain->sem);
		else
			lockdep_assert_held(&adev->reset_domain->sem);
	}
#endif
	return false;
}

/**
 * amdgpu_device_rreg - read a memory mapped IO or indirect register
 *
 * @adev: amdgpu_device pointer
 * @reg: dword aligned register offset
 * @acc_flags: access flags which require special behavior
 *
 * Returns the 32 bit value from the offset specified.
 */
uint32_t amdgpu_device_rreg(struct amdgpu_device *adev,
			    uint32_t reg, uint32_t acc_flags)
{
	uint32_t ret;

	if (amdgpu_device_skip_hw_access(adev))
		return 0;

	if ((reg * 4) < adev->rmmio_size) {
		if (!(acc_flags & AMDGPU_REGS_NO_KIQ) &&
		    amdgpu_sriov_runtime(adev) &&
		    down_read_trylock(&adev->reset_domain->sem)) {
			ret = amdgpu_kiq_rreg(adev, reg, 0);
			up_read(&adev->reset_domain->sem);
		} else {
			ret = readl(((void __iomem *)adev->rmmio) + (reg * 4));
		}
	} else {
		ret = adev->pcie_rreg(adev, reg * 4);
	}

	trace_amdgpu_device_rreg(adev->pdev->device, reg, ret);

	return ret;
}

/*
 * MMIO register read with bytes helper functions
 * @offset:bytes offset from MMIO start
 */

/**
 * amdgpu_mm_rreg8 - read a memory mapped IO register
 *
 * @adev: amdgpu_device pointer
 * @offset: byte aligned register offset
 *
 * Returns the 8 bit value from the offset specified.
 */
uint8_t amdgpu_mm_rreg8(struct amdgpu_device *adev, uint32_t offset)
{
	if (amdgpu_device_skip_hw_access(adev))
		return 0;

	if (offset < adev->rmmio_size)
		return (readb(adev->rmmio + offset));
	BUG();
}


/**
 * amdgpu_device_xcc_rreg - read a memory mapped IO or indirect register with specific XCC
 *
 * @adev: amdgpu_device pointer
 * @reg: dword aligned register offset
 * @acc_flags: access flags which require special behavior
 * @xcc_id: xcc accelerated compute core id
 *
 * Returns the 32 bit value from the offset specified.
 */
uint32_t amdgpu_device_xcc_rreg(struct amdgpu_device *adev,
				uint32_t reg, uint32_t acc_flags,
				uint32_t xcc_id)
{
	uint32_t ret, rlcg_flag;

	if (amdgpu_device_skip_hw_access(adev))
		return 0;

	if ((reg * 4) < adev->rmmio_size) {
		if (amdgpu_sriov_vf(adev) &&
		    !amdgpu_sriov_runtime(adev) &&
		    adev->gfx.rlc.rlcg_reg_access_supported &&
		    amdgpu_virt_get_rlcg_reg_access_flag(adev, acc_flags,
							 GC_HWIP, false,
							 &rlcg_flag)) {
			ret = amdgpu_virt_rlcg_reg_rw(adev, reg, 0, rlcg_flag, GET_INST(GC, xcc_id));
		} else if (!(acc_flags & AMDGPU_REGS_NO_KIQ) &&
		    amdgpu_sriov_runtime(adev) &&
		    down_read_trylock(&adev->reset_domain->sem)) {
			ret = amdgpu_kiq_rreg(adev, reg, xcc_id);
			up_read(&adev->reset_domain->sem);
		} else {
			ret = readl(((void __iomem *)adev->rmmio) + (reg * 4));
		}
	} else {
		ret = adev->pcie_rreg(adev, reg * 4);
	}

	return ret;
}

/*
 * MMIO register write with bytes helper functions
 * @offset:bytes offset from MMIO start
 * @value: the value want to be written to the register
 */

/**
 * amdgpu_mm_wreg8 - read a memory mapped IO register
 *
 * @adev: amdgpu_device pointer
 * @offset: byte aligned register offset
 * @value: 8 bit value to write
 *
 * Writes the value specified to the offset specified.
 */
void amdgpu_mm_wreg8(struct amdgpu_device *adev, uint32_t offset, uint8_t value)
{
	if (amdgpu_device_skip_hw_access(adev))
		return;

	if (offset < adev->rmmio_size)
		writeb(value, adev->rmmio + offset);
	else
		BUG();
}

/**
 * amdgpu_device_wreg - write to a memory mapped IO or indirect register
 *
 * @adev: amdgpu_device pointer
 * @reg: dword aligned register offset
 * @v: 32 bit value to write to the register
 * @acc_flags: access flags which require special behavior
 *
 * Writes the value specified to the offset specified.
 */
void amdgpu_device_wreg(struct amdgpu_device *adev,
			uint32_t reg, uint32_t v,
			uint32_t acc_flags)
{
	if (amdgpu_device_skip_hw_access(adev))
		return;

	if ((reg * 4) < adev->rmmio_size) {
		if (!(acc_flags & AMDGPU_REGS_NO_KIQ) &&
		    amdgpu_sriov_runtime(adev) &&
		    down_read_trylock(&adev->reset_domain->sem)) {
			amdgpu_kiq_wreg(adev, reg, v, 0);
			up_read(&adev->reset_domain->sem);
		} else {
			writel(v, ((void __iomem *)adev->rmmio) + (reg * 4));
		}
	} else {
		adev->pcie_wreg(adev, reg * 4, v);
	}

	trace_amdgpu_device_wreg(adev->pdev->device, reg, v);
}

/**
 * amdgpu_mm_wreg_mmio_rlc -  write register either with direct/indirect mmio or with RLC path if in range
 *
 * @adev: amdgpu_device pointer
 * @reg: mmio/rlc register
 * @v: value to write
 * @xcc_id: xcc accelerated compute core id
 *
 * this function is invoked only for the debugfs register access
 */
void amdgpu_mm_wreg_mmio_rlc(struct amdgpu_device *adev,
			     uint32_t reg, uint32_t v,
			     uint32_t xcc_id)
{
	if (amdgpu_device_skip_hw_access(adev))
		return;

	if (amdgpu_sriov_fullaccess(adev) &&
	    adev->gfx.rlc.funcs &&
	    adev->gfx.rlc.funcs->is_rlcg_access_range) {
		if (adev->gfx.rlc.funcs->is_rlcg_access_range(adev, reg))
			return amdgpu_sriov_wreg(adev, reg, v, 0, 0, xcc_id);
	} else if ((reg * 4) >= adev->rmmio_size) {
		adev->pcie_wreg(adev, reg * 4, v);
	} else {
		writel(v, ((void __iomem *)adev->rmmio) + (reg * 4));
	}
}

/**
 * amdgpu_device_xcc_wreg - write to a memory mapped IO or indirect register with specific XCC
 *
 * @adev: amdgpu_device pointer
 * @reg: dword aligned register offset
 * @v: 32 bit value to write to the register
 * @acc_flags: access flags which require special behavior
 * @xcc_id: xcc accelerated compute core id
 *
 * Writes the value specified to the offset specified.
 */
void amdgpu_device_xcc_wreg(struct amdgpu_device *adev,
			uint32_t reg, uint32_t v,
			uint32_t acc_flags, uint32_t xcc_id)
{
	uint32_t rlcg_flag;

	if (amdgpu_device_skip_hw_access(adev))
		return;

	if ((reg * 4) < adev->rmmio_size) {
		if (amdgpu_sriov_vf(adev) &&
		    !amdgpu_sriov_runtime(adev) &&
		    adev->gfx.rlc.rlcg_reg_access_supported &&
		    amdgpu_virt_get_rlcg_reg_access_flag(adev, acc_flags,
							 GC_HWIP, true,
							 &rlcg_flag)) {
			amdgpu_virt_rlcg_reg_rw(adev, reg, v, rlcg_flag, GET_INST(GC, xcc_id));
		} else if (!(acc_flags & AMDGPU_REGS_NO_KIQ) &&
		    amdgpu_sriov_runtime(adev) &&
		    down_read_trylock(&adev->reset_domain->sem)) {
			amdgpu_kiq_wreg(adev, reg, v, xcc_id);
			up_read(&adev->reset_domain->sem);
		} else {
			writel(v, ((void __iomem *)adev->rmmio) + (reg * 4));
		}
	} else {
		adev->pcie_wreg(adev, reg * 4, v);
	}
}

/**
 * amdgpu_device_indirect_rreg - read an indirect register
 *
 * @adev: amdgpu_device pointer
 * @reg_addr: indirect register address to read from
 *
 * Returns the value of indirect register @reg_addr
 */
u32 amdgpu_device_indirect_rreg(struct amdgpu_device *adev,
				u32 reg_addr)
{
	unsigned long flags, pcie_index, pcie_data;
	void __iomem *pcie_index_offset;
	void __iomem *pcie_data_offset;
	u32 r;

	pcie_index = adev->nbio.funcs->get_pcie_index_offset(adev);
	pcie_data = adev->nbio.funcs->get_pcie_data_offset(adev);

	spin_lock_irqsave(&adev->pcie_idx_lock, flags);
	pcie_index_offset = (void __iomem *)adev->rmmio + pcie_index * 4;
	pcie_data_offset = (void __iomem *)adev->rmmio + pcie_data * 4;

	writel(reg_addr, pcie_index_offset);
	readl(pcie_index_offset);
	r = readl(pcie_data_offset);
	spin_unlock_irqrestore(&adev->pcie_idx_lock, flags);

	return r;
}

u32 amdgpu_device_indirect_rreg_ext(struct amdgpu_device *adev,
				    u64 reg_addr)
{
	unsigned long flags, pcie_index, pcie_index_hi, pcie_data;
	u32 r;
	void __iomem *pcie_index_offset;
	void __iomem *pcie_index_hi_offset;
	void __iomem *pcie_data_offset;

	if (unlikely(!adev->nbio.funcs)) {
		pcie_index = AMDGPU_PCIE_INDEX_FALLBACK;
		pcie_data = AMDGPU_PCIE_DATA_FALLBACK;
	} else {
		pcie_index = adev->nbio.funcs->get_pcie_index_offset(adev);
		pcie_data = adev->nbio.funcs->get_pcie_data_offset(adev);
	}

	if (reg_addr >> 32) {
		if (unlikely(!adev->nbio.funcs))
			pcie_index_hi = AMDGPU_PCIE_INDEX_HI_FALLBACK;
		else
			pcie_index_hi = adev->nbio.funcs->get_pcie_index_hi_offset(adev);
	} else {
		pcie_index_hi = 0;
	}

	spin_lock_irqsave(&adev->pcie_idx_lock, flags);
	pcie_index_offset = (void __iomem *)adev->rmmio + pcie_index * 4;
	pcie_data_offset = (void __iomem *)adev->rmmio + pcie_data * 4;
	if (pcie_index_hi != 0)
		pcie_index_hi_offset = (void __iomem *)adev->rmmio +
				pcie_index_hi * 4;

	writel(reg_addr, pcie_index_offset);
	readl(pcie_index_offset);
	if (pcie_index_hi != 0) {
		writel((reg_addr >> 32) & 0xff, pcie_index_hi_offset);
		readl(pcie_index_hi_offset);
	}
	r = readl(pcie_data_offset);

	/* clear the high bits */
	if (pcie_index_hi != 0) {
		writel(0, pcie_index_hi_offset);
		readl(pcie_index_hi_offset);
	}

	spin_unlock_irqrestore(&adev->pcie_idx_lock, flags);

	return r;
}

/**
 * amdgpu_device_indirect_rreg64 - read a 64bits indirect register
 *
 * @adev: amdgpu_device pointer
 * @reg_addr: indirect register address to read from
 *
 * Returns the value of indirect register @reg_addr
 */
u64 amdgpu_device_indirect_rreg64(struct amdgpu_device *adev,
				  u32 reg_addr)
{
	unsigned long flags, pcie_index, pcie_data;
	void __iomem *pcie_index_offset;
	void __iomem *pcie_data_offset;
	u64 r;

	pcie_index = adev->nbio.funcs->get_pcie_index_offset(adev);
	pcie_data = adev->nbio.funcs->get_pcie_data_offset(adev);

	spin_lock_irqsave(&adev->pcie_idx_lock, flags);
	pcie_index_offset = (void __iomem *)adev->rmmio + pcie_index * 4;
	pcie_data_offset = (void __iomem *)adev->rmmio + pcie_data * 4;

	/* read low 32 bits */
	writel(reg_addr, pcie_index_offset);
	readl(pcie_index_offset);
	r = readl(pcie_data_offset);
	/* read high 32 bits */
	writel(reg_addr + 4, pcie_index_offset);
	readl(pcie_index_offset);
	r |= ((u64)readl(pcie_data_offset) << 32);
	spin_unlock_irqrestore(&adev->pcie_idx_lock, flags);

	return r;
}

u64 amdgpu_device_indirect_rreg64_ext(struct amdgpu_device *adev,
				  u64 reg_addr)
{
	unsigned long flags, pcie_index, pcie_data;
	unsigned long pcie_index_hi = 0;
	void __iomem *pcie_index_offset;
	void __iomem *pcie_index_hi_offset;
	void __iomem *pcie_data_offset;
	u64 r;

	pcie_index = adev->nbio.funcs->get_pcie_index_offset(adev);
	pcie_data = adev->nbio.funcs->get_pcie_data_offset(adev);
	if ((reg_addr >> 32) && (adev->nbio.funcs->get_pcie_index_hi_offset))
		pcie_index_hi = adev->nbio.funcs->get_pcie_index_hi_offset(adev);

	spin_lock_irqsave(&adev->pcie_idx_lock, flags);
	pcie_index_offset = (void __iomem *)adev->rmmio + pcie_index * 4;
	pcie_data_offset = (void __iomem *)adev->rmmio + pcie_data * 4;
	if (pcie_index_hi != 0)
		pcie_index_hi_offset = (void __iomem *)adev->rmmio +
			pcie_index_hi * 4;

	/* read low 32 bits */
	writel(reg_addr, pcie_index_offset);
	readl(pcie_index_offset);
	if (pcie_index_hi != 0) {
		writel((reg_addr >> 32) & 0xff, pcie_index_hi_offset);
		readl(pcie_index_hi_offset);
	}
	r = readl(pcie_data_offset);
	/* read high 32 bits */
	writel(reg_addr + 4, pcie_index_offset);
	readl(pcie_index_offset);
	if (pcie_index_hi != 0) {
		writel((reg_addr >> 32) & 0xff, pcie_index_hi_offset);
		readl(pcie_index_hi_offset);
	}
	r |= ((u64)readl(pcie_data_offset) << 32);

	/* clear the high bits */
	if (pcie_index_hi != 0) {
		writel(0, pcie_index_hi_offset);
		readl(pcie_index_hi_offset);
	}

	spin_unlock_irqrestore(&adev->pcie_idx_lock, flags);

	return r;
}

/**
 * amdgpu_device_indirect_wreg - write an indirect register address
 *
 * @adev: amdgpu_device pointer
 * @reg_addr: indirect register offset
 * @reg_data: indirect register data
 *
 */
void amdgpu_device_indirect_wreg(struct amdgpu_device *adev,
				 u32 reg_addr, u32 reg_data)
{
	unsigned long flags, pcie_index, pcie_data;
	void __iomem *pcie_index_offset;
	void __iomem *pcie_data_offset;

	pcie_index = adev->nbio.funcs->get_pcie_index_offset(adev);
	pcie_data = adev->nbio.funcs->get_pcie_data_offset(adev);

	spin_lock_irqsave(&adev->pcie_idx_lock, flags);
	pcie_index_offset = (void __iomem *)adev->rmmio + pcie_index * 4;
	pcie_data_offset = (void __iomem *)adev->rmmio + pcie_data * 4;

	writel(reg_addr, pcie_index_offset);
	readl(pcie_index_offset);
	writel(reg_data, pcie_data_offset);
	readl(pcie_data_offset);
	spin_unlock_irqrestore(&adev->pcie_idx_lock, flags);
}

void amdgpu_device_indirect_wreg_ext(struct amdgpu_device *adev,
				     u64 reg_addr, u32 reg_data)
{
	unsigned long flags, pcie_index, pcie_index_hi, pcie_data;
	void __iomem *pcie_index_offset;
	void __iomem *pcie_index_hi_offset;
	void __iomem *pcie_data_offset;

	pcie_index = adev->nbio.funcs->get_pcie_index_offset(adev);
	pcie_data = adev->nbio.funcs->get_pcie_data_offset(adev);
	if ((reg_addr >> 32) && (adev->nbio.funcs->get_pcie_index_hi_offset))
		pcie_index_hi = adev->nbio.funcs->get_pcie_index_hi_offset(adev);
	else
		pcie_index_hi = 0;

	spin_lock_irqsave(&adev->pcie_idx_lock, flags);
	pcie_index_offset = (void __iomem *)adev->rmmio + pcie_index * 4;
	pcie_data_offset = (void __iomem *)adev->rmmio + pcie_data * 4;
	if (pcie_index_hi != 0)
		pcie_index_hi_offset = (void __iomem *)adev->rmmio +
				pcie_index_hi * 4;

	writel(reg_addr, pcie_index_offset);
	readl(pcie_index_offset);
	if (pcie_index_hi != 0) {
		writel((reg_addr >> 32) & 0xff, pcie_index_hi_offset);
		readl(pcie_index_hi_offset);
	}
	writel(reg_data, pcie_data_offset);
	readl(pcie_data_offset);

	/* clear the high bits */
	if (pcie_index_hi != 0) {
		writel(0, pcie_index_hi_offset);
		readl(pcie_index_hi_offset);
	}

	spin_unlock_irqrestore(&adev->pcie_idx_lock, flags);
}

/**
 * amdgpu_device_indirect_wreg64 - write a 64bits indirect register address
 *
 * @adev: amdgpu_device pointer
 * @reg_addr: indirect register offset
 * @reg_data: indirect register data
 *
 */
void amdgpu_device_indirect_wreg64(struct amdgpu_device *adev,
				   u32 reg_addr, u64 reg_data)
{
	unsigned long flags, pcie_index, pcie_data;
	void __iomem *pcie_index_offset;
	void __iomem *pcie_data_offset;

	pcie_index = adev->nbio.funcs->get_pcie_index_offset(adev);
	pcie_data = adev->nbio.funcs->get_pcie_data_offset(adev);

	spin_lock_irqsave(&adev->pcie_idx_lock, flags);
	pcie_index_offset = (void __iomem *)adev->rmmio + pcie_index * 4;
	pcie_data_offset = (void __iomem *)adev->rmmio + pcie_data * 4;

	/* write low 32 bits */
	writel(reg_addr, pcie_index_offset);
	readl(pcie_index_offset);
	writel((u32)(reg_data & 0xffffffffULL), pcie_data_offset);
	readl(pcie_data_offset);
	/* write high 32 bits */
	writel(reg_addr + 4, pcie_index_offset);
	readl(pcie_index_offset);
	writel((u32)(reg_data >> 32), pcie_data_offset);
	readl(pcie_data_offset);
	spin_unlock_irqrestore(&adev->pcie_idx_lock, flags);
}

void amdgpu_device_indirect_wreg64_ext(struct amdgpu_device *adev,
				   u64 reg_addr, u64 reg_data)
{
	unsigned long flags, pcie_index, pcie_data;
	unsigned long pcie_index_hi = 0;
	void __iomem *pcie_index_offset;
	void __iomem *pcie_index_hi_offset;
	void __iomem *pcie_data_offset;

	pcie_index = adev->nbio.funcs->get_pcie_index_offset(adev);
	pcie_data = adev->nbio.funcs->get_pcie_data_offset(adev);
	if ((reg_addr >> 32) && (adev->nbio.funcs->get_pcie_index_hi_offset))
		pcie_index_hi = adev->nbio.funcs->get_pcie_index_hi_offset(adev);

	spin_lock_irqsave(&adev->pcie_idx_lock, flags);
	pcie_index_offset = (void __iomem *)adev->rmmio + pcie_index * 4;
	pcie_data_offset = (void __iomem *)adev->rmmio + pcie_data * 4;
	if (pcie_index_hi != 0)
		pcie_index_hi_offset = (void __iomem *)adev->rmmio +
				pcie_index_hi * 4;

	/* write low 32 bits */
	writel(reg_addr, pcie_index_offset);
	readl(pcie_index_offset);
	if (pcie_index_hi != 0) {
		writel((reg_addr >> 32) & 0xff, pcie_index_hi_offset);
		readl(pcie_index_hi_offset);
	}
	writel((u32)(reg_data & 0xffffffffULL), pcie_data_offset);
	readl(pcie_data_offset);
	/* write high 32 bits */
	writel(reg_addr + 4, pcie_index_offset);
	readl(pcie_index_offset);
	if (pcie_index_hi != 0) {
		writel((reg_addr >> 32) & 0xff, pcie_index_hi_offset);
		readl(pcie_index_hi_offset);
	}
	writel((u32)(reg_data >> 32), pcie_data_offset);
	readl(pcie_data_offset);

	/* clear the high bits */
	if (pcie_index_hi != 0) {
		writel(0, pcie_index_hi_offset);
		readl(pcie_index_hi_offset);
	}

	spin_unlock_irqrestore(&adev->pcie_idx_lock, flags);
}

/**
 * amdgpu_device_get_rev_id - query device rev_id
 *
 * @adev: amdgpu_device pointer
 *
 * Return device rev_id
 */
u32 amdgpu_device_get_rev_id(struct amdgpu_device *adev)
{
	return adev->nbio.funcs->get_rev_id(adev);
}

/**
 * amdgpu_invalid_rreg - dummy reg read function
 *
 * @adev: amdgpu_device pointer
 * @reg: offset of register
 *
 * Dummy register read function.  Used for register blocks
 * that certain asics don't have (all asics).
 * Returns the value in the register.
 */
static uint32_t amdgpu_invalid_rreg(struct amdgpu_device *adev, uint32_t reg)
{
	dev_err(adev->dev, "Invalid callback to read register 0x%04X\n", reg);
	BUG();
	return 0;
}

static uint32_t amdgpu_invalid_rreg_ext(struct amdgpu_device *adev, uint64_t reg)
{
	dev_err(adev->dev, "Invalid callback to read register 0x%llX\n", reg);
	BUG();
	return 0;
}

/**
 * amdgpu_invalid_wreg - dummy reg write function
 *
 * @adev: amdgpu_device pointer
 * @reg: offset of register
 * @v: value to write to the register
 *
 * Dummy register read function.  Used for register blocks
 * that certain asics don't have (all asics).
 */
static void amdgpu_invalid_wreg(struct amdgpu_device *adev, uint32_t reg, uint32_t v)
{
	dev_err(adev->dev,
		"Invalid callback to write register 0x%04X with 0x%08X\n", reg,
		v);
	BUG();
}

static void amdgpu_invalid_wreg_ext(struct amdgpu_device *adev, uint64_t reg, uint32_t v)
{
	dev_err(adev->dev,
		"Invalid callback to write register 0x%llX with 0x%08X\n", reg,
		v);
	BUG();
}

/**
 * amdgpu_invalid_rreg64 - dummy 64 bit reg read function
 *
 * @adev: amdgpu_device pointer
 * @reg: offset of register
 *
 * Dummy register read function.  Used for register blocks
 * that certain asics don't have (all asics).
 * Returns the value in the register.
 */
static uint64_t amdgpu_invalid_rreg64(struct amdgpu_device *adev, uint32_t reg)
{
	dev_err(adev->dev, "Invalid callback to read 64 bit register 0x%04X\n",
		reg);
	BUG();
	return 0;
}

static uint64_t amdgpu_invalid_rreg64_ext(struct amdgpu_device *adev, uint64_t reg)
{
	dev_err(adev->dev, "Invalid callback to read register 0x%llX\n", reg);
	BUG();
	return 0;
}

/**
 * amdgpu_invalid_wreg64 - dummy reg write function
 *
 * @adev: amdgpu_device pointer
 * @reg: offset of register
 * @v: value to write to the register
 *
 * Dummy register read function.  Used for register blocks
 * that certain asics don't have (all asics).
 */
static void amdgpu_invalid_wreg64(struct amdgpu_device *adev, uint32_t reg, uint64_t v)
{
	dev_err(adev->dev,
		"Invalid callback to write 64 bit register 0x%04X with 0x%08llX\n",
		reg, v);
	BUG();
}

static void amdgpu_invalid_wreg64_ext(struct amdgpu_device *adev, uint64_t reg, uint64_t v)
{
	dev_err(adev->dev,
		"Invalid callback to write 64 bit register 0x%llX with 0x%08llX\n",
		reg, v);
	BUG();
}

/**
 * amdgpu_block_invalid_rreg - dummy reg read function
 *
 * @adev: amdgpu_device pointer
 * @block: offset of instance
 * @reg: offset of register
 *
 * Dummy register read function.  Used for register blocks
 * that certain asics don't have (all asics).
 * Returns the value in the register.
 */
static uint32_t amdgpu_block_invalid_rreg(struct amdgpu_device *adev,
					  uint32_t block, uint32_t reg)
{
	dev_err(adev->dev,
		"Invalid callback to read register 0x%04X in block 0x%04X\n",
		reg, block);
	BUG();
	return 0;
}

/**
 * amdgpu_block_invalid_wreg - dummy reg write function
 *
 * @adev: amdgpu_device pointer
 * @block: offset of instance
 * @reg: offset of register
 * @v: value to write to the register
 *
 * Dummy register read function.  Used for register blocks
 * that certain asics don't have (all asics).
 */
static void amdgpu_block_invalid_wreg(struct amdgpu_device *adev,
				      uint32_t block,
				      uint32_t reg, uint32_t v)
{
	dev_err(adev->dev,
		"Invalid block callback to write register 0x%04X in block 0x%04X with 0x%08X\n",
		reg, block, v);
	BUG();
}

static uint32_t amdgpu_device_get_vbios_flags(struct amdgpu_device *adev)
{
	if (hweight32(adev->aid_mask) && (adev->flags & AMD_IS_APU))
		return AMDGPU_VBIOS_SKIP;

	if (hweight32(adev->aid_mask) && amdgpu_passthrough(adev))
		return AMDGPU_VBIOS_OPTIONAL;

	return 0;
}

/**
 * amdgpu_device_asic_init - Wrapper for atom asic_init
 *
 * @adev: amdgpu_device pointer
 *
 * Does any asic specific work and then calls atom asic init.
 */
static int amdgpu_device_asic_init(struct amdgpu_device *adev)
{
	uint32_t flags;
	bool optional;
	int ret;

	amdgpu_asic_pre_asic_init(adev);
	flags = amdgpu_device_get_vbios_flags(adev);
	optional = !!(flags & (AMDGPU_VBIOS_OPTIONAL | AMDGPU_VBIOS_SKIP));

	if (amdgpu_ip_version(adev, GC_HWIP, 0) == IP_VERSION(9, 4, 3) ||
	    amdgpu_ip_version(adev, GC_HWIP, 0) == IP_VERSION(9, 4, 4) ||
	    amdgpu_ip_version(adev, GC_HWIP, 0) == IP_VERSION(9, 5, 0) ||
	    amdgpu_ip_version(adev, GC_HWIP, 0) >= IP_VERSION(11, 0, 0)) {
		amdgpu_psp_wait_for_bootloader(adev);
		if (optional && !adev->bios)
			return 0;

		ret = amdgpu_atomfirmware_asic_init(adev, true);
		return ret;
	} else {
		if (optional && !adev->bios)
			return 0;

		return amdgpu_atom_asic_init(adev->mode_info.atom_context);
	}

	return 0;
}

/**
 * amdgpu_device_mem_scratch_init - allocate the VRAM scratch page
 *
 * @adev: amdgpu_device pointer
 *
 * Allocates a scratch page of VRAM for use by various things in the
 * driver.
 */
static int amdgpu_device_mem_scratch_init(struct amdgpu_device *adev)
{
	return amdgpu_bo_create_kernel(adev, AMDGPU_GPU_PAGE_SIZE, PAGE_SIZE,
				       AMDGPU_GEM_DOMAIN_VRAM |
				       AMDGPU_GEM_DOMAIN_GTT,
				       &adev->mem_scratch.robj,
				       &adev->mem_scratch.gpu_addr,
				       (void **)&adev->mem_scratch.ptr);
}

/**
 * amdgpu_device_mem_scratch_fini - Free the VRAM scratch page
 *
 * @adev: amdgpu_device pointer
 *
 * Frees the VRAM scratch page.
 */
static void amdgpu_device_mem_scratch_fini(struct amdgpu_device *adev)
{
	amdgpu_bo_free_kernel(&adev->mem_scratch.robj, NULL, NULL);
}

/**
 * amdgpu_device_program_register_sequence - program an array of registers.
 *
 * @adev: amdgpu_device pointer
 * @registers: pointer to the register array
 * @array_size: size of the register array
 *
 * Programs an array or registers with and or masks.
 * This is a helper for setting golden registers.
 */
void amdgpu_device_program_register_sequence(struct amdgpu_device *adev,
					     const u32 *registers,
					     const u32 array_size)
{
	u32 tmp, reg, and_mask, or_mask;
	int i;

	if (array_size % 3)
		return;

	for (i = 0; i < array_size; i += 3) {
		reg = registers[i + 0];
		and_mask = registers[i + 1];
		or_mask = registers[i + 2];

		if (and_mask == 0xffffffff) {
			tmp = or_mask;
		} else {
			tmp = RREG32(reg);
			tmp &= ~and_mask;
			if (adev->family >= AMDGPU_FAMILY_AI)
				tmp |= (or_mask & and_mask);
			else
				tmp |= or_mask;
		}
		WREG32(reg, tmp);
	}
}

/**
 * amdgpu_device_pci_config_reset - reset the GPU
 *
 * @adev: amdgpu_device pointer
 *
 * Resets the GPU using the pci config reset sequence.
 * Only applicable to asics prior to vega10.
 */
void amdgpu_device_pci_config_reset(struct amdgpu_device *adev)
{
	pci_write_config_dword(adev->pdev, 0x7c, AMDGPU_ASIC_RESET_DATA);
}

/**
 * amdgpu_device_pci_reset - reset the GPU using generic PCI means
 *
 * @adev: amdgpu_device pointer
 *
 * Resets the GPU using generic pci reset interfaces (FLR, SBR, etc.).
 */
int amdgpu_device_pci_reset(struct amdgpu_device *adev)
{
	return pci_reset_function(adev->pdev);
}

/*
 * amdgpu_device_wb_*()
 * Writeback is the method by which the GPU updates special pages in memory
 * with the status of certain GPU events (fences, ring pointers,etc.).
 */

/**
 * amdgpu_device_wb_fini - Disable Writeback and free memory
 *
 * @adev: amdgpu_device pointer
 *
 * Disables Writeback and frees the Writeback memory (all asics).
 * Used at driver shutdown.
 */
static void amdgpu_device_wb_fini(struct amdgpu_device *adev)
{
	if (adev->wb.wb_obj) {
		amdgpu_bo_free_kernel(&adev->wb.wb_obj,
				      &adev->wb.gpu_addr,
				      (void **)&adev->wb.wb);
		adev->wb.wb_obj = NULL;
	}
}

/**
 * amdgpu_device_wb_init - Init Writeback driver info and allocate memory
 *
 * @adev: amdgpu_device pointer
 *
 * Initializes writeback and allocates writeback memory (all asics).
 * Used at driver startup.
 * Returns 0 on success or an -error on failure.
 */
static int amdgpu_device_wb_init(struct amdgpu_device *adev)
{
	int r;

	if (adev->wb.wb_obj == NULL) {
		/* AMDGPU_MAX_WB * sizeof(uint32_t) * 8 = AMDGPU_MAX_WB 256bit slots */
		r = amdgpu_bo_create_kernel(adev, AMDGPU_MAX_WB * sizeof(uint32_t) * 8,
					    PAGE_SIZE, AMDGPU_GEM_DOMAIN_GTT,
					    &adev->wb.wb_obj, &adev->wb.gpu_addr,
					    (void **)&adev->wb.wb);
		if (r) {
			dev_warn(adev->dev, "(%d) create WB bo failed\n", r);
			return r;
		}

		adev->wb.num_wb = AMDGPU_MAX_WB;
		memset(&adev->wb.used, 0, sizeof(adev->wb.used));

		/* clear wb memory */
		memset((char *)adev->wb.wb, 0, AMDGPU_MAX_WB * sizeof(uint32_t) * 8);
	}

	return 0;
}

/**
 * amdgpu_device_wb_get - Allocate a wb entry
 *
 * @adev: amdgpu_device pointer
 * @wb: wb index
 *
 * Allocate a wb slot for use by the driver (all asics).
 * Returns 0 on success or -EINVAL on failure.
 */
int amdgpu_device_wb_get(struct amdgpu_device *adev, u32 *wb)
{
	unsigned long flags, offset;

	spin_lock_irqsave(&adev->wb.lock, flags);
	offset = find_first_zero_bit(adev->wb.used, adev->wb.num_wb);
	if (offset < adev->wb.num_wb) {
		__set_bit(offset, adev->wb.used);
		spin_unlock_irqrestore(&adev->wb.lock, flags);
		*wb = offset << 3; /* convert to dw offset */
		return 0;
	} else {
		spin_unlock_irqrestore(&adev->wb.lock, flags);
		return -EINVAL;
	}
}

/**
 * amdgpu_device_wb_free - Free a wb entry
 *
 * @adev: amdgpu_device pointer
 * @wb: wb index
 *
 * Free a wb slot allocated for use by the driver (all asics)
 */
void amdgpu_device_wb_free(struct amdgpu_device *adev, u32 wb)
{
	unsigned long flags;

	wb >>= 3;
	spin_lock_irqsave(&adev->wb.lock, flags);
	if (wb < adev->wb.num_wb)
		__clear_bit(wb, adev->wb.used);
	spin_unlock_irqrestore(&adev->wb.lock, flags);
}

/**
 * amdgpu_device_resize_fb_bar - try to resize FB BAR
 *
 * @adev: amdgpu_device pointer
 *
 * Try to resize FB BAR to make all VRAM CPU accessible. We try very hard not
 * to fail, but if any of the BARs is not accessible after the size we abort
 * driver loading by returning -ENODEV.
 */
int amdgpu_device_resize_fb_bar(struct amdgpu_device *adev)
{
	int rbar_size = pci_rebar_bytes_to_size(adev->gmc.real_vram_size);
	struct pci_bus *root;
	struct resource *res;
	int max_size, r;
	unsigned int i;
	u16 cmd;

	if (!IS_ENABLED(CONFIG_PHYS_ADDR_T_64BIT))
		return 0;

	/* Bypass for VF */
	if (amdgpu_sriov_vf(adev))
		return 0;

	if (!amdgpu_rebar)
		return 0;

	/* resizing on Dell G5 SE platforms causes problems with runtime pm */
	if ((amdgpu_runtime_pm != 0) &&
	    adev->pdev->vendor == PCI_VENDOR_ID_ATI &&
	    adev->pdev->device == 0x731f &&
	    adev->pdev->subsystem_vendor == PCI_VENDOR_ID_DELL)
		return 0;

	/* PCI_EXT_CAP_ID_VNDR extended capability is located at 0x100 */
	if (!pci_find_ext_capability(adev->pdev, PCI_EXT_CAP_ID_VNDR))
		dev_warn(
			adev->dev,
			"System can't access extended configuration space, please check!!\n");

	/* skip if the bios has already enabled large BAR */
	if (adev->gmc.real_vram_size &&
	    (pci_resource_len(adev->pdev, 0) >= adev->gmc.real_vram_size))
		return 0;

	/* Check if the root BUS has 64bit memory resources */
	root = adev->pdev->bus;
	while (root->parent)
		root = root->parent;

	pci_bus_for_each_resource(root, res, i) {
		if (res && res->flags & (IORESOURCE_MEM | IORESOURCE_MEM_64) &&
		    res->start > 0x100000000ull)
			break;
	}

	/* Trying to resize is pointless without a root hub window above 4GB */
	if (!res)
		return 0;

	/* Limit the BAR size to what is available */
	max_size = pci_rebar_get_max_size(adev->pdev, 0);
	if (max_size < 0)
		return 0;
	rbar_size = min(max_size, rbar_size);

	/* Disable memory decoding while we change the BAR addresses and size */
	pci_read_config_word(adev->pdev, PCI_COMMAND, &cmd);
	pci_write_config_word(adev->pdev, PCI_COMMAND,
			      cmd & ~PCI_COMMAND_MEMORY);

	/* Tear down doorbell as resizing will release BARs */
	amdgpu_doorbell_fini(adev);

	r = pci_resize_resource(adev->pdev, 0, rbar_size, 1 << 5);
	if (r == -ENOSPC)
		dev_info(adev->dev,
			 "Not enough PCI address space for a large BAR.");
	else if (r && r != -ENOTSUPP)
		dev_err(adev->dev, "Problem resizing BAR0 (%d).", r);

	/* When the doorbell or fb BAR isn't available we have no chance of
	 * using the device.
	 */
	r = amdgpu_doorbell_init(adev);
	if (r || (pci_resource_flags(adev->pdev, 0) & IORESOURCE_UNSET))
		return -ENODEV;

	pci_write_config_word(adev->pdev, PCI_COMMAND, cmd);

	return 0;
}

/*
 * GPU helpers function.
 */
/**
 * amdgpu_device_need_post - check if the hw need post or not
 *
 * @adev: amdgpu_device pointer
 *
 * Check if the asic has been initialized (all asics) at driver startup
 * or post is needed if  hw reset is performed.
 * Returns true if need or false if not.
 */
bool amdgpu_device_need_post(struct amdgpu_device *adev)
{
	uint32_t reg, flags;

	if (amdgpu_sriov_vf(adev))
		return false;

	flags = amdgpu_device_get_vbios_flags(adev);
	if (flags & AMDGPU_VBIOS_SKIP)
		return false;
	if ((flags & AMDGPU_VBIOS_OPTIONAL) && !adev->bios)
		return false;

	if (amdgpu_passthrough(adev)) {
		/* for FIJI: In whole GPU pass-through virtualization case, after VM reboot
		 * some old smc fw still need driver do vPost otherwise gpu hang, while
		 * those smc fw version above 22.15 doesn't have this flaw, so we force
		 * vpost executed for smc version below 22.15
		 */
		if (adev->asic_type == CHIP_FIJI) {
			int err;
			uint32_t fw_ver;

			err = request_firmware(&adev->pm.fw, "amdgpu/fiji_smc.bin", adev->dev);
			/* force vPost if error occurred */
			if (err)
				return true;

			fw_ver = *((uint32_t *)adev->pm.fw->data + 69);
			release_firmware(adev->pm.fw);
			if (fw_ver < 0x00160e00)
				return true;
		}
	}

	/* Don't post if we need to reset whole hive on init */
	if (adev->init_lvl->level == AMDGPU_INIT_LEVEL_MINIMAL_XGMI)
		return false;

	if (adev->has_hw_reset) {
		adev->has_hw_reset = false;
		return true;
	}

	/* bios scratch used on CIK+ */
	if (adev->asic_type >= CHIP_BONAIRE)
		return amdgpu_atombios_scratch_need_asic_init(adev);

	/* check MEM_SIZE for older asics */
	reg = amdgpu_asic_get_config_memsize(adev);

	if ((reg != 0) && (reg != 0xffffffff))
		return false;

	return true;
}

/*
 * Check whether seamless boot is supported.
 *
 * So far we only support seamless boot on DCE 3.0 or later.
 * If users report that it works on older ASICS as well, we may
 * loosen this.
 */
bool amdgpu_device_seamless_boot_supported(struct amdgpu_device *adev)
{
	switch (amdgpu_seamless) {
	case -1:
		break;
	case 1:
		return true;
	case 0:
		return false;
	default:
		dev_err(adev->dev, "Invalid value for amdgpu.seamless: %d\n",
			amdgpu_seamless);
		return false;
	}

	if (!(adev->flags & AMD_IS_APU))
		return false;

	if (adev->mman.keep_stolen_vga_memory)
		return false;

	return amdgpu_ip_version(adev, DCE_HWIP, 0) >= IP_VERSION(3, 0, 0);
}

/*
 * Intel hosts such as Rocket Lake, Alder Lake, Raptor Lake and Sapphire Rapids
 * don't support dynamic speed switching. Until we have confirmation from Intel
 * that a specific host supports it, it's safer that we keep it disabled for all.
 *
 * https://edc.intel.com/content/www/us/en/design/products/platforms/details/raptor-lake-s/13th-generation-core-processors-datasheet-volume-1-of-2/005/pci-express-support/
 * https://gitlab.freedesktop.org/drm/amd/-/issues/2663
 */
static bool amdgpu_device_pcie_dynamic_switching_supported(struct amdgpu_device *adev)
{
#if IS_ENABLED(CONFIG_X86)
	struct cpuinfo_x86 *c = &cpu_data(0);

	/* eGPU change speeds based on USB4 fabric conditions */
	if (dev_is_removable(adev->dev))
		return true;

	if (c->x86_vendor == X86_VENDOR_INTEL)
		return false;
#endif
	return true;
}

static bool amdgpu_device_aspm_support_quirk(struct amdgpu_device *adev)
{
	/* Enabling ASPM causes randoms hangs on Tahiti and Oland on Zen4.
	 * It's unclear if this is a platform-specific or GPU-specific issue.
	 * Disable ASPM on SI for the time being.
	 */
	if (adev->family == AMDGPU_FAMILY_SI)
		return true;

#if IS_ENABLED(CONFIG_X86)
	struct cpuinfo_x86 *c = &cpu_data(0);

	if (!(amdgpu_ip_version(adev, GC_HWIP, 0) == IP_VERSION(12, 0, 0) ||
		  amdgpu_ip_version(adev, GC_HWIP, 0) == IP_VERSION(12, 0, 1)))
		return false;

	if (c->x86 == 6 &&
		adev->pm.pcie_gen_mask & CAIL_PCIE_LINK_SPEED_SUPPORT_GEN5) {
		switch (c->x86_model) {
		case VFM_MODEL(INTEL_ALDERLAKE):
		case VFM_MODEL(INTEL_ALDERLAKE_L):
		case VFM_MODEL(INTEL_RAPTORLAKE):
		case VFM_MODEL(INTEL_RAPTORLAKE_P):
		case VFM_MODEL(INTEL_RAPTORLAKE_S):
			return true;
		default:
			return false;
		}
	} else {
		return false;
	}
#else
	return false;
#endif
}

/**
 * amdgpu_device_should_use_aspm - check if the device should program ASPM
 *
 * @adev: amdgpu_device pointer
 *
 * Confirm whether the module parameter and pcie bridge agree that ASPM should
 * be set for this device.
 *
 * Returns true if it should be used or false if not.
 */
bool amdgpu_device_should_use_aspm(struct amdgpu_device *adev)
{
	switch (amdgpu_aspm) {
	case -1:
		break;
	case 0:
		return false;
	case 1:
		return true;
	default:
		return false;
	}
	if (adev->flags & AMD_IS_APU)
		return false;
	if (amdgpu_device_aspm_support_quirk(adev))
		return false;
	return pcie_aspm_enabled(adev->pdev);
}

/* if we get transitioned to only one device, take VGA back */
/**
 * amdgpu_device_vga_set_decode - enable/disable vga decode
 *
 * @pdev: PCI device pointer
 * @state: enable/disable vga decode
 *
 * Enable/disable vga decode (all asics).
 * Returns VGA resource flags.
 */
static unsigned int amdgpu_device_vga_set_decode(struct pci_dev *pdev,
		bool state)
{
	struct amdgpu_device *adev = drm_to_adev(pci_get_drvdata(pdev));

	amdgpu_asic_set_vga_state(adev, state);
	if (state)
		return VGA_RSRC_LEGACY_IO | VGA_RSRC_LEGACY_MEM |
		       VGA_RSRC_NORMAL_IO | VGA_RSRC_NORMAL_MEM;
	else
		return VGA_RSRC_NORMAL_IO | VGA_RSRC_NORMAL_MEM;
}

/**
 * amdgpu_device_check_block_size - validate the vm block size
 *
 * @adev: amdgpu_device pointer
 *
 * Validates the vm block size specified via module parameter.
 * The vm block size defines number of bits in page table versus page directory,
 * a page is 4KB so we have 12 bits offset, minimum 9 bits in the
 * page table and the remaining bits are in the page directory.
 */
static void amdgpu_device_check_block_size(struct amdgpu_device *adev)
{
	/* defines number of bits in page table versus page directory,
	 * a page is 4KB so we have 12 bits offset, minimum 9 bits in the
	 * page table and the remaining bits are in the page directory
	 */
	if (amdgpu_vm_block_size == -1)
		return;

	if (amdgpu_vm_block_size < 9) {
		dev_warn(adev->dev, "VM page table size (%d) too small\n",
			 amdgpu_vm_block_size);
		amdgpu_vm_block_size = -1;
	}
}

/**
 * amdgpu_device_check_vm_size - validate the vm size
 *
 * @adev: amdgpu_device pointer
 *
 * Validates the vm size in GB specified via module parameter.
 * The VM size is the size of the GPU virtual memory space in GB.
 */
static void amdgpu_device_check_vm_size(struct amdgpu_device *adev)
{
	/* no need to check the default value */
	if (amdgpu_vm_size == -1)
		return;

	if (amdgpu_vm_size < 1) {
		dev_warn(adev->dev, "VM size (%d) too small, min is 1GB\n",
			 amdgpu_vm_size);
		amdgpu_vm_size = -1;
	}
}

static void amdgpu_device_check_smu_prv_buffer_size(struct amdgpu_device *adev)
{
	struct sysinfo si;
	bool is_os_64 = (sizeof(void *) == 8);
	uint64_t total_memory;
	uint64_t dram_size_seven_GB = 0x1B8000000;
	uint64_t dram_size_three_GB = 0xB8000000;

	if (amdgpu_smu_memory_pool_size == 0)
		return;

	if (!is_os_64) {
		dev_warn(adev->dev, "Not 64-bit OS, feature not supported\n");
		goto def_value;
	}
	si_meminfo(&si);
	total_memory = (uint64_t)si.totalram * si.mem_unit;

	if ((amdgpu_smu_memory_pool_size == 1) ||
		(amdgpu_smu_memory_pool_size == 2)) {
		if (total_memory < dram_size_three_GB)
			goto def_value1;
	} else if ((amdgpu_smu_memory_pool_size == 4) ||
		(amdgpu_smu_memory_pool_size == 8)) {
		if (total_memory < dram_size_seven_GB)
			goto def_value1;
	} else {
		dev_warn(adev->dev, "Smu memory pool size not supported\n");
		goto def_value;
	}
	adev->pm.smu_prv_buffer_size = amdgpu_smu_memory_pool_size << 28;

	return;

def_value1:
	dev_warn(adev->dev, "No enough system memory\n");
def_value:
	adev->pm.smu_prv_buffer_size = 0;
}

static int amdgpu_device_init_apu_flags(struct amdgpu_device *adev)
{
	if (!(adev->flags & AMD_IS_APU) ||
	    adev->asic_type < CHIP_RAVEN)
		return 0;

	switch (adev->asic_type) {
	case CHIP_RAVEN:
		if (adev->pdev->device == 0x15dd)
			adev->apu_flags |= AMD_APU_IS_RAVEN;
		if (adev->pdev->device == 0x15d8)
			adev->apu_flags |= AMD_APU_IS_PICASSO;
		break;
	case CHIP_RENOIR:
		if ((adev->pdev->device == 0x1636) ||
		    (adev->pdev->device == 0x164c))
			adev->apu_flags |= AMD_APU_IS_RENOIR;
		else
			adev->apu_flags |= AMD_APU_IS_GREEN_SARDINE;
		break;
	case CHIP_VANGOGH:
		adev->apu_flags |= AMD_APU_IS_VANGOGH;
		break;
	case CHIP_YELLOW_CARP:
		break;
	case CHIP_CYAN_SKILLFISH:
		if ((adev->pdev->device == 0x13FE) ||
		    (adev->pdev->device == 0x143F))
			adev->apu_flags |= AMD_APU_IS_CYAN_SKILLFISH2;
		break;
	default:
		break;
	}

	return 0;
}

/**
 * amdgpu_device_check_arguments - validate module params
 *
 * @adev: amdgpu_device pointer
 *
 * Validates certain module parameters and updates
 * the associated values used by the driver (all asics).
 */
static int amdgpu_device_check_arguments(struct amdgpu_device *adev)
{
	int i;

	if (amdgpu_sched_jobs < 4) {
		dev_warn(adev->dev, "sched jobs (%d) must be at least 4\n",
			 amdgpu_sched_jobs);
		amdgpu_sched_jobs = 4;
	} else if (!is_power_of_2(amdgpu_sched_jobs)) {
		dev_warn(adev->dev, "sched jobs (%d) must be a power of 2\n",
			 amdgpu_sched_jobs);
		amdgpu_sched_jobs = roundup_pow_of_two(amdgpu_sched_jobs);
	}

	if (amdgpu_gart_size != -1 && amdgpu_gart_size < 32) {
		/* gart size must be greater or equal to 32M */
		dev_warn(adev->dev, "gart size (%d) too small\n",
			 amdgpu_gart_size);
		amdgpu_gart_size = -1;
	}

	if (amdgpu_gtt_size != -1 && amdgpu_gtt_size < 32) {
		/* gtt size must be greater or equal to 32M */
		dev_warn(adev->dev, "gtt size (%d) too small\n",
				 amdgpu_gtt_size);
		amdgpu_gtt_size = -1;
	}

	/* valid range is between 4 and 9 inclusive */
	if (amdgpu_vm_fragment_size != -1 &&
	    (amdgpu_vm_fragment_size > 9 || amdgpu_vm_fragment_size < 4)) {
		dev_warn(adev->dev, "valid range is between 4 and 9\n");
		amdgpu_vm_fragment_size = -1;
	}

	if (amdgpu_sched_hw_submission < 2) {
		dev_warn(adev->dev, "sched hw submission jobs (%d) must be at least 2\n",
			 amdgpu_sched_hw_submission);
		amdgpu_sched_hw_submission = 2;
	} else if (!is_power_of_2(amdgpu_sched_hw_submission)) {
		dev_warn(adev->dev, "sched hw submission jobs (%d) must be a power of 2\n",
			 amdgpu_sched_hw_submission);
		amdgpu_sched_hw_submission = roundup_pow_of_two(amdgpu_sched_hw_submission);
	}

	if (amdgpu_reset_method < -1 || amdgpu_reset_method > 4) {
		dev_warn(adev->dev, "invalid option for reset method, reverting to default\n");
		amdgpu_reset_method = -1;
	}

	amdgpu_device_check_smu_prv_buffer_size(adev);

	amdgpu_device_check_vm_size(adev);

	amdgpu_device_check_block_size(adev);

	adev->firmware.load_type = amdgpu_ucode_get_load_type(adev, amdgpu_fw_load_type);

	for (i = 0; i < MAX_XCP; i++) {
		switch (amdgpu_enforce_isolation) {
		case -1:
		case 0:
		default:
			/* disable */
			adev->enforce_isolation[i] = AMDGPU_ENFORCE_ISOLATION_DISABLE;
			break;
		case 1:
			/* enable */
			adev->enforce_isolation[i] =
				AMDGPU_ENFORCE_ISOLATION_ENABLE;
			break;
		case 2:
			/* enable legacy mode */
			adev->enforce_isolation[i] =
				AMDGPU_ENFORCE_ISOLATION_ENABLE_LEGACY;
			break;
		case 3:
			/* enable only process isolation without submitting cleaner shader */
			adev->enforce_isolation[i] =
				AMDGPU_ENFORCE_ISOLATION_NO_CLEANER_SHADER;
			break;
		}
	}

	return 0;
}

/**
 * amdgpu_switcheroo_set_state - set switcheroo state
 *
 * @pdev: pci dev pointer
 * @state: vga_switcheroo state
 *
 * Callback for the switcheroo driver.  Suspends or resumes
 * the asics before or after it is powered up using ACPI methods.
 */
static void amdgpu_switcheroo_set_state(struct pci_dev *pdev,
					enum vga_switcheroo_state state)
{
	struct drm_device *dev = pci_get_drvdata(pdev);
	int r;

	if (amdgpu_device_supports_px(drm_to_adev(dev)) &&
	    state == VGA_SWITCHEROO_OFF)
		return;

	if (state == VGA_SWITCHEROO_ON) {
		pr_info("switched on\n");
		/* don't suspend or resume card normally */
		dev->switch_power_state = DRM_SWITCH_POWER_CHANGING;

		pci_set_power_state(pdev, PCI_D0);
		amdgpu_device_load_pci_state(pdev);
		r = pci_enable_device(pdev);
		if (r)
			dev_warn(&pdev->dev, "pci_enable_device failed (%d)\n",
				 r);
		amdgpu_device_resume(dev, true);

		dev->switch_power_state = DRM_SWITCH_POWER_ON;
	} else {
		dev_info(&pdev->dev, "switched off\n");
		dev->switch_power_state = DRM_SWITCH_POWER_CHANGING;
		amdgpu_device_prepare(dev);
		amdgpu_device_suspend(dev, true);
		amdgpu_device_cache_pci_state(pdev);
		/* Shut down the device */
		pci_disable_device(pdev);
		pci_set_power_state(pdev, PCI_D3cold);
		dev->switch_power_state = DRM_SWITCH_POWER_OFF;
	}
}

/**
 * amdgpu_switcheroo_can_switch - see if switcheroo state can change
 *
 * @pdev: pci dev pointer
 *
 * Callback for the switcheroo driver.  Check of the switcheroo
 * state can be changed.
 * Returns true if the state can be changed, false if not.
 */
static bool amdgpu_switcheroo_can_switch(struct pci_dev *pdev)
{
	struct drm_device *dev = pci_get_drvdata(pdev);

       /*
	* FIXME: open_count is protected by drm_global_mutex but that would lead to
	* locking inversion with the driver load path. And the access here is
	* completely racy anyway. So don't bother with locking for now.
	*/
	return atomic_read(&dev->open_count) == 0;
}

static const struct vga_switcheroo_client_ops amdgpu_switcheroo_ops = {
	.set_gpu_state = amdgpu_switcheroo_set_state,
	.reprobe = NULL,
	.can_switch = amdgpu_switcheroo_can_switch,
};

/**
 * amdgpu_device_ip_set_clockgating_state - set the CG state
 *
 * @dev: amdgpu_device pointer
 * @block_type: Type of hardware IP (SMU, GFX, UVD, etc.)
 * @state: clockgating state (gate or ungate)
 *
 * Sets the requested clockgating state for all instances of
 * the hardware IP specified.
 * Returns the error code from the last instance.
 */
int amdgpu_device_ip_set_clockgating_state(void *dev,
					   enum amd_ip_block_type block_type,
					   enum amd_clockgating_state state)
{
	struct amdgpu_device *adev = dev;
	int i, r = 0;

	for (i = 0; i < adev->num_ip_blocks; i++) {
		if (!adev->ip_blocks[i].status.valid)
			continue;
		if (adev->ip_blocks[i].version->type != block_type)
			continue;
		if (!adev->ip_blocks[i].version->funcs->set_clockgating_state)
			continue;
		r = adev->ip_blocks[i].version->funcs->set_clockgating_state(
			&adev->ip_blocks[i], state);
		if (r)
			dev_err(adev->dev,
				"set_clockgating_state of IP block <%s> failed %d\n",
				adev->ip_blocks[i].version->funcs->name, r);
	}
	return r;
}

/**
 * amdgpu_device_ip_set_powergating_state - set the PG state
 *
 * @dev: amdgpu_device pointer
 * @block_type: Type of hardware IP (SMU, GFX, UVD, etc.)
 * @state: powergating state (gate or ungate)
 *
 * Sets the requested powergating state for all instances of
 * the hardware IP specified.
 * Returns the error code from the last instance.
 */
int amdgpu_device_ip_set_powergating_state(void *dev,
					   enum amd_ip_block_type block_type,
					   enum amd_powergating_state state)
{
	struct amdgpu_device *adev = dev;
	int i, r = 0;

	for (i = 0; i < adev->num_ip_blocks; i++) {
		if (!adev->ip_blocks[i].status.valid)
			continue;
		if (adev->ip_blocks[i].version->type != block_type)
			continue;
		if (!adev->ip_blocks[i].version->funcs->set_powergating_state)
			continue;
		r = adev->ip_blocks[i].version->funcs->set_powergating_state(
			&adev->ip_blocks[i], state);
		if (r)
			dev_err(adev->dev,
				"set_powergating_state of IP block <%s> failed %d\n",
				adev->ip_blocks[i].version->funcs->name, r);
	}
	return r;
}

/**
 * amdgpu_device_ip_get_clockgating_state - get the CG state
 *
 * @adev: amdgpu_device pointer
 * @flags: clockgating feature flags
 *
 * Walks the list of IPs on the device and updates the clockgating
 * flags for each IP.
 * Updates @flags with the feature flags for each hardware IP where
 * clockgating is enabled.
 */
void amdgpu_device_ip_get_clockgating_state(struct amdgpu_device *adev,
					    u64 *flags)
{
	int i;

	for (i = 0; i < adev->num_ip_blocks; i++) {
		if (!adev->ip_blocks[i].status.valid)
			continue;
		if (adev->ip_blocks[i].version->funcs->get_clockgating_state)
			adev->ip_blocks[i].version->funcs->get_clockgating_state(
				&adev->ip_blocks[i], flags);
	}
}

/**
 * amdgpu_device_ip_wait_for_idle - wait for idle
 *
 * @adev: amdgpu_device pointer
 * @block_type: Type of hardware IP (SMU, GFX, UVD, etc.)
 *
 * Waits for the request hardware IP to be idle.
 * Returns 0 for success or a negative error code on failure.
 */
int amdgpu_device_ip_wait_for_idle(struct amdgpu_device *adev,
				   enum amd_ip_block_type block_type)
{
	int i, r;

	for (i = 0; i < adev->num_ip_blocks; i++) {
		if (!adev->ip_blocks[i].status.valid)
			continue;
		if (adev->ip_blocks[i].version->type == block_type) {
			if (adev->ip_blocks[i].version->funcs->wait_for_idle) {
				r = adev->ip_blocks[i].version->funcs->wait_for_idle(
								&adev->ip_blocks[i]);
				if (r)
					return r;
			}
			break;
		}
	}
	return 0;

}

/**
 * amdgpu_device_ip_is_hw - is the hardware IP enabled
 *
 * @adev: amdgpu_device pointer
 * @block_type: Type of hardware IP (SMU, GFX, UVD, etc.)
 *
 * Check if the hardware IP is enable or not.
 * Returns true if it the IP is enable, false if not.
 */
bool amdgpu_device_ip_is_hw(struct amdgpu_device *adev,
			    enum amd_ip_block_type block_type)
{
	int i;

	for (i = 0; i < adev->num_ip_blocks; i++) {
		if (adev->ip_blocks[i].version->type == block_type)
			return adev->ip_blocks[i].status.hw;
	}
	return false;
}

/**
 * amdgpu_device_ip_is_valid - is the hardware IP valid
 *
 * @adev: amdgpu_device pointer
 * @block_type: Type of hardware IP (SMU, GFX, UVD, etc.)
 *
 * Check if the hardware IP is valid or not.
 * Returns true if it the IP is valid, false if not.
 */
bool amdgpu_device_ip_is_valid(struct amdgpu_device *adev,
			       enum amd_ip_block_type block_type)
{
	int i;

	for (i = 0; i < adev->num_ip_blocks; i++) {
		if (adev->ip_blocks[i].version->type == block_type)
			return adev->ip_blocks[i].status.valid;
	}
	return false;

}

/**
 * amdgpu_device_ip_get_ip_block - get a hw IP pointer
 *
 * @adev: amdgpu_device pointer
 * @type: Type of hardware IP (SMU, GFX, UVD, etc.)
 *
 * Returns a pointer to the hardware IP block structure
 * if it exists for the asic, otherwise NULL.
 */
struct amdgpu_ip_block *
amdgpu_device_ip_get_ip_block(struct amdgpu_device *adev,
			      enum amd_ip_block_type type)
{
	int i;

	for (i = 0; i < adev->num_ip_blocks; i++)
		if (adev->ip_blocks[i].version->type == type)
			return &adev->ip_blocks[i];

	return NULL;
}

/**
 * amdgpu_device_ip_block_version_cmp
 *
 * @adev: amdgpu_device pointer
 * @type: enum amd_ip_block_type
 * @major: major version
 * @minor: minor version
 *
 * return 0 if equal or greater
 * return 1 if smaller or the ip_block doesn't exist
 */
int amdgpu_device_ip_block_version_cmp(struct amdgpu_device *adev,
				       enum amd_ip_block_type type,
				       u32 major, u32 minor)
{
	struct amdgpu_ip_block *ip_block = amdgpu_device_ip_get_ip_block(adev, type);

	if (ip_block && ((ip_block->version->major > major) ||
			((ip_block->version->major == major) &&
			(ip_block->version->minor >= minor))))
		return 0;

	return 1;
}

static const char *ip_block_names[] = {
	[AMD_IP_BLOCK_TYPE_COMMON] = "common",
	[AMD_IP_BLOCK_TYPE_GMC] = "gmc",
	[AMD_IP_BLOCK_TYPE_IH] = "ih",
	[AMD_IP_BLOCK_TYPE_SMC] = "smu",
	[AMD_IP_BLOCK_TYPE_PSP] = "psp",
	[AMD_IP_BLOCK_TYPE_DCE] = "dce",
	[AMD_IP_BLOCK_TYPE_GFX] = "gfx",
	[AMD_IP_BLOCK_TYPE_SDMA] = "sdma",
	[AMD_IP_BLOCK_TYPE_UVD] = "uvd",
	[AMD_IP_BLOCK_TYPE_VCE] = "vce",
	[AMD_IP_BLOCK_TYPE_ACP] = "acp",
	[AMD_IP_BLOCK_TYPE_VCN] = "vcn",
	[AMD_IP_BLOCK_TYPE_MES] = "mes",
	[AMD_IP_BLOCK_TYPE_JPEG] = "jpeg",
	[AMD_IP_BLOCK_TYPE_VPE] = "vpe",
	[AMD_IP_BLOCK_TYPE_UMSCH_MM] = "umsch_mm",
	[AMD_IP_BLOCK_TYPE_ISP] = "isp",
	[AMD_IP_BLOCK_TYPE_RAS] = "ras",
};

static const char *ip_block_name(struct amdgpu_device *adev, enum amd_ip_block_type type)
{
	int idx = (int)type;

	return idx < ARRAY_SIZE(ip_block_names) ? ip_block_names[idx] : "unknown";
}

/**
 * amdgpu_device_ip_block_add
 *
 * @adev: amdgpu_device pointer
 * @ip_block_version: pointer to the IP to add
 *
 * Adds the IP block driver information to the collection of IPs
 * on the asic.
 */
int amdgpu_device_ip_block_add(struct amdgpu_device *adev,
			       const struct amdgpu_ip_block_version *ip_block_version)
{
	if (!ip_block_version)
		return -EINVAL;

	switch (ip_block_version->type) {
	case AMD_IP_BLOCK_TYPE_VCN:
		if (adev->harvest_ip_mask & AMD_HARVEST_IP_VCN_MASK)
			return 0;
		break;
	case AMD_IP_BLOCK_TYPE_JPEG:
		if (adev->harvest_ip_mask & AMD_HARVEST_IP_JPEG_MASK)
			return 0;
		break;
	default:
		break;
	}

	dev_info(adev->dev, "detected ip block number %d <%s_v%d_%d_%d> (%s)\n",
		 adev->num_ip_blocks,
		 ip_block_name(adev, ip_block_version->type),
		 ip_block_version->major,
		 ip_block_version->minor,
		 ip_block_version->rev,
		 ip_block_version->funcs->name);

	adev->ip_blocks[adev->num_ip_blocks].adev = adev;

	adev->ip_blocks[adev->num_ip_blocks++].version = ip_block_version;

	return 0;
}

/**
 * amdgpu_device_enable_virtual_display - enable virtual display feature
 *
 * @adev: amdgpu_device pointer
 *
 * Enabled the virtual display feature if the user has enabled it via
 * the module parameter virtual_display.  This feature provides a virtual
 * display hardware on headless boards or in virtualized environments.
 * This function parses and validates the configuration string specified by
 * the user and configures the virtual display configuration (number of
 * virtual connectors, crtcs, etc.) specified.
 */
static void amdgpu_device_enable_virtual_display(struct amdgpu_device *adev)
{
	adev->enable_virtual_display = false;

	if (amdgpu_virtual_display) {
		const char *pci_address_name = pci_name(adev->pdev);
		char *pciaddstr, *pciaddstr_tmp, *pciaddname_tmp, *pciaddname;

		pciaddstr = kstrdup(amdgpu_virtual_display, GFP_KERNEL);
		pciaddstr_tmp = pciaddstr;
		while ((pciaddname_tmp = strsep(&pciaddstr_tmp, ";"))) {
			pciaddname = strsep(&pciaddname_tmp, ",");
			if (!strcmp("all", pciaddname)
			    || !strcmp(pci_address_name, pciaddname)) {
				long num_crtc;
				int res = -1;

				adev->enable_virtual_display = true;

				if (pciaddname_tmp)
					res = kstrtol(pciaddname_tmp, 10,
						      &num_crtc);

				if (!res) {
					if (num_crtc < 1)
						num_crtc = 1;
					if (num_crtc > 6)
						num_crtc = 6;
					adev->mode_info.num_crtc = num_crtc;
				} else {
					adev->mode_info.num_crtc = 1;
				}
				break;
			}
		}

		dev_info(
			adev->dev,
			"virtual display string:%s, %s:virtual_display:%d, num_crtc:%d\n",
			amdgpu_virtual_display, pci_address_name,
			adev->enable_virtual_display, adev->mode_info.num_crtc);

		kfree(pciaddstr);
	}
}

void amdgpu_device_set_sriov_virtual_display(struct amdgpu_device *adev)
{
	if (amdgpu_sriov_vf(adev) && !adev->enable_virtual_display) {
		adev->mode_info.num_crtc = 1;
		adev->enable_virtual_display = true;
		dev_info(adev->dev, "virtual_display:%d, num_crtc:%d\n",
			 adev->enable_virtual_display,
			 adev->mode_info.num_crtc);
	}
}

/**
 * amdgpu_device_parse_gpu_info_fw - parse gpu info firmware
 *
 * @adev: amdgpu_device pointer
 *
 * Parses the asic configuration parameters specified in the gpu info
 * firmware and makes them available to the driver for use in configuring
 * the asic.
 * Returns 0 on success, -EINVAL on failure.
 */
static int amdgpu_device_parse_gpu_info_fw(struct amdgpu_device *adev)
{
	const char *chip_name;
	int err;
	const struct gpu_info_firmware_header_v1_0 *hdr;

	adev->firmware.gpu_info_fw = NULL;

	switch (adev->asic_type) {
	default:
		return 0;
	case CHIP_VEGA10:
		chip_name = "vega10";
		break;
	case CHIP_VEGA12:
		chip_name = "vega12";
		break;
	case CHIP_RAVEN:
		if (adev->apu_flags & AMD_APU_IS_RAVEN2)
			chip_name = "raven2";
		else if (adev->apu_flags & AMD_APU_IS_PICASSO)
			chip_name = "picasso";
		else
			chip_name = "raven";
		break;
	case CHIP_ARCTURUS:
		chip_name = "arcturus";
		break;
	case CHIP_NAVI12:
		if (adev->discovery.bin)
			return 0;
		chip_name = "navi12";
		break;
	case CHIP_CYAN_SKILLFISH:
		chip_name = "cyan_skillfish";
		break;
	}

	err = amdgpu_ucode_request(adev, &adev->firmware.gpu_info_fw,
				   AMDGPU_UCODE_OPTIONAL,
				   "amdgpu/%s_gpu_info.bin", chip_name);
	if (err) {
		dev_err(adev->dev,
			"Failed to get gpu_info firmware \"%s_gpu_info.bin\"\n",
			chip_name);
		goto out;
	}

	hdr = (const struct gpu_info_firmware_header_v1_0 *)adev->firmware.gpu_info_fw->data;
	amdgpu_ucode_print_gpu_info_hdr(&hdr->header);

	switch (hdr->version_major) {
	case 1:
	{
		const struct gpu_info_firmware_v1_0 *gpu_info_fw =
			(const struct gpu_info_firmware_v1_0 *)(adev->firmware.gpu_info_fw->data +
								le32_to_cpu(hdr->header.ucode_array_offset_bytes));

		/*
		 * Should be dropped when DAL no longer needs it.
		 */
		if (adev->asic_type == CHIP_NAVI12)
			goto parse_soc_bounding_box;

		adev->gfx.config.max_shader_engines = le32_to_cpu(gpu_info_fw->gc_num_se);
		adev->gfx.config.max_cu_per_sh = le32_to_cpu(gpu_info_fw->gc_num_cu_per_sh);
		adev->gfx.config.max_sh_per_se = le32_to_cpu(gpu_info_fw->gc_num_sh_per_se);
		adev->gfx.config.max_backends_per_se = le32_to_cpu(gpu_info_fw->gc_num_rb_per_se);
		adev->gfx.config.max_texture_channel_caches =
			le32_to_cpu(gpu_info_fw->gc_num_tccs);
		adev->gfx.config.max_gprs = le32_to_cpu(gpu_info_fw->gc_num_gprs);
		adev->gfx.config.max_gs_threads = le32_to_cpu(gpu_info_fw->gc_num_max_gs_thds);
		adev->gfx.config.gs_vgt_table_depth = le32_to_cpu(gpu_info_fw->gc_gs_table_depth);
		adev->gfx.config.gs_prim_buffer_depth = le32_to_cpu(gpu_info_fw->gc_gsprim_buff_depth);
		adev->gfx.config.double_offchip_lds_buf =
			le32_to_cpu(gpu_info_fw->gc_double_offchip_lds_buffer);
		adev->gfx.cu_info.wave_front_size = le32_to_cpu(gpu_info_fw->gc_wave_size);
		adev->gfx.cu_info.max_waves_per_simd =
			le32_to_cpu(gpu_info_fw->gc_max_waves_per_simd);
		adev->gfx.cu_info.max_scratch_slots_per_cu =
			le32_to_cpu(gpu_info_fw->gc_max_scratch_slots_per_cu);
		adev->gfx.cu_info.lds_size = le32_to_cpu(gpu_info_fw->gc_lds_size);
		if (hdr->version_minor >= 1) {
			const struct gpu_info_firmware_v1_1 *gpu_info_fw =
				(const struct gpu_info_firmware_v1_1 *)(adev->firmware.gpu_info_fw->data +
									le32_to_cpu(hdr->header.ucode_array_offset_bytes));
			adev->gfx.config.num_sc_per_sh =
				le32_to_cpu(gpu_info_fw->num_sc_per_sh);
			adev->gfx.config.num_packer_per_sc =
				le32_to_cpu(gpu_info_fw->num_packer_per_sc);
		}

parse_soc_bounding_box:
		/*
		 * soc bounding box info is not integrated in disocovery table,
		 * we always need to parse it from gpu info firmware if needed.
		 */
		if (hdr->version_minor == 2) {
			const struct gpu_info_firmware_v1_2 *gpu_info_fw =
				(const struct gpu_info_firmware_v1_2 *)(adev->firmware.gpu_info_fw->data +
									le32_to_cpu(hdr->header.ucode_array_offset_bytes));
			adev->dm.soc_bounding_box = &gpu_info_fw->soc_bounding_box;
		}
		break;
	}
	default:
		dev_err(adev->dev,
			"Unsupported gpu_info table %d\n", hdr->header.ucode_version);
		err = -EINVAL;
		goto out;
	}
out:
	return err;
}

static void amdgpu_uid_init(struct amdgpu_device *adev)
{
	/* Initialize the UID for the device */
	adev->uid_info = kzalloc(sizeof(struct amdgpu_uid), GFP_KERNEL);
	if (!adev->uid_info) {
		dev_warn(adev->dev, "Failed to allocate memory for UID\n");
		return;
	}
	adev->uid_info->adev = adev;
}

static void amdgpu_uid_fini(struct amdgpu_device *adev)
{
	/* Free the UID memory */
	kfree(adev->uid_info);
	adev->uid_info = NULL;
}

/**
 * amdgpu_device_ip_early_init - run early init for hardware IPs
 *
 * @adev: amdgpu_device pointer
 *
 * Early initialization pass for hardware IPs.  The hardware IPs that make
 * up each asic are discovered each IP's early_init callback is run.  This
 * is the first stage in initializing the asic.
 * Returns 0 on success, negative error code on failure.
 */
static int amdgpu_device_ip_early_init(struct amdgpu_device *adev)
{
	struct amdgpu_ip_block *ip_block;
	struct pci_dev *parent;
	bool total, skip_bios;
	uint32_t bios_flags;
	int i, r;

	amdgpu_device_enable_virtual_display(adev);

	if (amdgpu_sriov_vf(adev)) {
		r = amdgpu_virt_request_full_gpu(adev, true);
		if (r)
			return r;

		r = amdgpu_virt_init_critical_region(adev);
		if (r)
			return r;
	}

	switch (adev->asic_type) {
#ifdef CONFIG_DRM_AMDGPU_SI
	case CHIP_VERDE:
	case CHIP_TAHITI:
	case CHIP_PITCAIRN:
	case CHIP_OLAND:
	case CHIP_HAINAN:
		adev->family = AMDGPU_FAMILY_SI;
		r = si_set_ip_blocks(adev);
		if (r)
			return r;
		break;
#endif
#ifdef CONFIG_DRM_AMDGPU_CIK
	case CHIP_BONAIRE:
	case CHIP_HAWAII:
	case CHIP_KAVERI:
	case CHIP_KABINI:
	case CHIP_MULLINS:
		if (adev->flags & AMD_IS_APU)
			adev->family = AMDGPU_FAMILY_KV;
		else
			adev->family = AMDGPU_FAMILY_CI;

		r = cik_set_ip_blocks(adev);
		if (r)
			return r;
		break;
#endif
	case CHIP_TOPAZ:
	case CHIP_TONGA:
	case CHIP_FIJI:
	case CHIP_POLARIS10:
	case CHIP_POLARIS11:
	case CHIP_POLARIS12:
	case CHIP_VEGAM:
	case CHIP_CARRIZO:
	case CHIP_STONEY:
		if (adev->flags & AMD_IS_APU)
			adev->family = AMDGPU_FAMILY_CZ;
		else
			adev->family = AMDGPU_FAMILY_VI;

		r = vi_set_ip_blocks(adev);
		if (r)
			return r;
		break;
	default:
		r = amdgpu_discovery_set_ip_blocks(adev);
		if (r)
			return r;
		break;
	}

	/* Check for IP version 9.4.3 with A0 hardware */
	if (amdgpu_ip_version(adev, GC_HWIP, 0) == IP_VERSION(9, 4, 3) &&
	    !amdgpu_device_get_rev_id(adev)) {
		dev_err(adev->dev, "Unsupported A0 hardware\n");
		return -ENODEV;	/* device unsupported - no device error */
	}

	if (amdgpu_has_atpx() &&
	    (amdgpu_is_atpx_hybrid() ||
	     amdgpu_has_atpx_dgpu_power_cntl()) &&
	    ((adev->flags & AMD_IS_APU) == 0) &&
	    !dev_is_removable(&adev->pdev->dev))
		adev->flags |= AMD_IS_PX;

	if (!(adev->flags & AMD_IS_APU)) {
		parent = pcie_find_root_port(adev->pdev);
		adev->has_pr3 = parent ? pci_pr3_present(parent) : false;
	}

	adev->pm.pp_feature = amdgpu_pp_feature_mask;
	if (amdgpu_sriov_vf(adev) || sched_policy == KFD_SCHED_POLICY_NO_HWS)
		adev->pm.pp_feature &= ~PP_GFXOFF_MASK;
	if (amdgpu_sriov_vf(adev) && adev->asic_type == CHIP_SIENNA_CICHLID)
		adev->pm.pp_feature &= ~PP_OVERDRIVE_MASK;
	if (!amdgpu_device_pcie_dynamic_switching_supported(adev))
		adev->pm.pp_feature &= ~PP_PCIE_DPM_MASK;

	adev->virt.is_xgmi_node_migrate_enabled = false;
	if (amdgpu_sriov_vf(adev)) {
		adev->virt.is_xgmi_node_migrate_enabled =
			amdgpu_ip_version((adev), GC_HWIP, 0) == IP_VERSION(9, 4, 4);
	}

	total = true;
	for (i = 0; i < adev->num_ip_blocks; i++) {
		ip_block = &adev->ip_blocks[i];

		if ((amdgpu_ip_block_mask & (1 << i)) == 0) {
			dev_warn(adev->dev, "disabled ip block: %d <%s>\n", i,
				 adev->ip_blocks[i].version->funcs->name);
			adev->ip_blocks[i].status.valid = false;
		} else if (ip_block->version->funcs->early_init) {
			r = ip_block->version->funcs->early_init(ip_block);
			if (r == -ENOENT) {
				adev->ip_blocks[i].status.valid = false;
			} else if (r) {
				dev_err(adev->dev,
					"early_init of IP block <%s> failed %d\n",
					adev->ip_blocks[i].version->funcs->name,
					r);
				total = false;
			} else {
				adev->ip_blocks[i].status.valid = true;
			}
		} else {
			adev->ip_blocks[i].status.valid = true;
		}
		/* get the vbios after the asic_funcs are set up */
		if (adev->ip_blocks[i].version->type == AMD_IP_BLOCK_TYPE_COMMON) {
			r = amdgpu_device_parse_gpu_info_fw(adev);
			if (r)
				return r;

			bios_flags = amdgpu_device_get_vbios_flags(adev);
			skip_bios = !!(bios_flags & AMDGPU_VBIOS_SKIP);
			/* Read BIOS */
			if (!skip_bios) {
				bool optional =
					!!(bios_flags & AMDGPU_VBIOS_OPTIONAL);
				if (!amdgpu_get_bios(adev) && !optional)
					return -EINVAL;

				if (optional && !adev->bios)
					dev_info(
						adev->dev,
						"VBIOS image optional, proceeding without VBIOS image");

				if (adev->bios) {
					r = amdgpu_atombios_init(adev);
					if (r) {
						dev_err(adev->dev,
							"amdgpu_atombios_init failed\n");
						amdgpu_vf_error_put(
							adev,
							AMDGIM_ERROR_VF_ATOMBIOS_INIT_FAIL,
							0, 0);
						return r;
					}
				}
			}

			/*get pf2vf msg info at it's earliest time*/
			if (amdgpu_sriov_vf(adev))
				amdgpu_virt_init_data_exchange(adev);

		}
	}
	if (!total)
		return -ENODEV;

	if (adev->gmc.xgmi.supported)
		amdgpu_xgmi_early_init(adev);

	if (amdgpu_is_multi_aid(adev))
		amdgpu_uid_init(adev);
	ip_block = amdgpu_device_ip_get_ip_block(adev, AMD_IP_BLOCK_TYPE_GFX);
	if (ip_block->status.valid != false)
		amdgpu_amdkfd_device_probe(adev);

	adev->cg_flags &= amdgpu_cg_mask;
	adev->pg_flags &= amdgpu_pg_mask;

	return 0;
}

static int amdgpu_device_ip_hw_init_phase1(struct amdgpu_device *adev)
{
	int i, r;

	for (i = 0; i < adev->num_ip_blocks; i++) {
		if (!adev->ip_blocks[i].status.sw)
			continue;
		if (adev->ip_blocks[i].status.hw)
			continue;
		if (!amdgpu_ip_member_of_hwini(
			    adev, adev->ip_blocks[i].version->type))
			continue;
		if (adev->ip_blocks[i].version->type == AMD_IP_BLOCK_TYPE_COMMON ||
		    (amdgpu_sriov_vf(adev) && (adev->ip_blocks[i].version->type == AMD_IP_BLOCK_TYPE_PSP)) ||
		    adev->ip_blocks[i].version->type == AMD_IP_BLOCK_TYPE_IH) {
			r = adev->ip_blocks[i].version->funcs->hw_init(&adev->ip_blocks[i]);
			if (r) {
				dev_err(adev->dev,
					"hw_init of IP block <%s> failed %d\n",
					adev->ip_blocks[i].version->funcs->name,
					r);
				return r;
			}
			adev->ip_blocks[i].status.hw = true;
		}
	}

	return 0;
}

static int amdgpu_device_ip_hw_init_phase2(struct amdgpu_device *adev)
{
	int i, r;

	for (i = 0; i < adev->num_ip_blocks; i++) {
		if (!adev->ip_blocks[i].status.sw)
			continue;
		if (adev->ip_blocks[i].status.hw)
			continue;
		if (!amdgpu_ip_member_of_hwini(
			    adev, adev->ip_blocks[i].version->type))
			continue;
		r = adev->ip_blocks[i].version->funcs->hw_init(&adev->ip_blocks[i]);
		if (r) {
			dev_err(adev->dev,
				"hw_init of IP block <%s> failed %d\n",
				adev->ip_blocks[i].version->funcs->name, r);
			return r;
		}
		adev->ip_blocks[i].status.hw = true;
	}

	return 0;
}

static int amdgpu_device_fw_loading(struct amdgpu_device *adev)
{
	int r = 0;
	int i;
	uint32_t smu_version;

	if (adev->asic_type >= CHIP_VEGA10) {
		for (i = 0; i < adev->num_ip_blocks; i++) {
			if (adev->ip_blocks[i].version->type != AMD_IP_BLOCK_TYPE_PSP)
				continue;

			if (!amdgpu_ip_member_of_hwini(adev,
						       AMD_IP_BLOCK_TYPE_PSP))
				break;

			if (!adev->ip_blocks[i].status.sw)
				continue;

			/* no need to do the fw loading again if already done*/
			if (adev->ip_blocks[i].status.hw == true)
				break;

			if (amdgpu_in_reset(adev) || adev->in_suspend) {
				r = amdgpu_ip_block_resume(&adev->ip_blocks[i]);
				if (r)
					return r;
			} else {
				r = adev->ip_blocks[i].version->funcs->hw_init(&adev->ip_blocks[i]);
				if (r) {
					dev_err(adev->dev,
						"hw_init of IP block <%s> failed %d\n",
						adev->ip_blocks[i]
							.version->funcs->name,
						r);
					return r;
				}
				adev->ip_blocks[i].status.hw = true;
			}
			break;
		}
	}

	if (!amdgpu_sriov_vf(adev) || adev->asic_type == CHIP_TONGA)
		r = amdgpu_pm_load_smu_firmware(adev, &smu_version);

	return r;
}

static int amdgpu_device_init_schedulers(struct amdgpu_device *adev)
{
	struct drm_sched_init_args args = {
		.ops = &amdgpu_sched_ops,
		.num_rqs = DRM_SCHED_PRIORITY_COUNT,
		.timeout_wq = adev->reset_domain->wq,
		.dev = adev->dev,
	};
	long timeout;
	int r, i;

	for (i = 0; i < AMDGPU_MAX_RINGS; ++i) {
		struct amdgpu_ring *ring = adev->rings[i];

		/* No need to setup the GPU scheduler for rings that don't need it */
		if (!ring || ring->no_scheduler)
			continue;

		switch (ring->funcs->type) {
		case AMDGPU_RING_TYPE_GFX:
			timeout = adev->gfx_timeout;
			break;
		case AMDGPU_RING_TYPE_COMPUTE:
			timeout = adev->compute_timeout;
			break;
		case AMDGPU_RING_TYPE_SDMA:
			timeout = adev->sdma_timeout;
			break;
		default:
			timeout = adev->video_timeout;
			break;
		}

		args.timeout = timeout;
		args.credit_limit = ring->num_hw_submission;
		args.score = ring->sched_score;
		args.name = ring->name;

		r = drm_sched_init(&ring->sched, &args);
		if (r) {
			dev_err(adev->dev,
				"Failed to create scheduler on ring %s.\n",
				ring->name);
			return r;
		}
		r = amdgpu_uvd_entity_init(adev, ring);
		if (r) {
			dev_err(adev->dev,
				"Failed to create UVD scheduling entity on ring %s.\n",
				ring->name);
			return r;
		}
		r = amdgpu_vce_entity_init(adev, ring);
		if (r) {
			dev_err(adev->dev,
				"Failed to create VCE scheduling entity on ring %s.\n",
				ring->name);
			return r;
		}
	}

	if (adev->xcp_mgr)
		amdgpu_xcp_update_partition_sched_list(adev);

	return 0;
}


/**
 * amdgpu_device_ip_init - run init for hardware IPs
 *
 * @adev: amdgpu_device pointer
 *
 * Main initialization pass for hardware IPs.  The list of all the hardware
 * IPs that make up the asic is walked and the sw_init and hw_init callbacks
 * are run.  sw_init initializes the software state associated with each IP
 * and hw_init initializes the hardware associated with each IP.
 * Returns 0 on success, negative error code on failure.
 */
static int amdgpu_device_ip_init(struct amdgpu_device *adev)
{
	bool init_badpage;
	int i, r;

	r = amdgpu_ras_init(adev);
	if (r)
		return r;

	for (i = 0; i < adev->num_ip_blocks; i++) {
		if (!adev->ip_blocks[i].status.valid)
			continue;
		if (adev->ip_blocks[i].version->funcs->sw_init) {
			r = adev->ip_blocks[i].version->funcs->sw_init(&adev->ip_blocks[i]);
			if (r) {
				dev_err(adev->dev,
					"sw_init of IP block <%s> failed %d\n",
					adev->ip_blocks[i].version->funcs->name,
					r);
				goto init_failed;
			}
		}
		adev->ip_blocks[i].status.sw = true;

		if (!amdgpu_ip_member_of_hwini(
			    adev, adev->ip_blocks[i].version->type))
			continue;

		if (adev->ip_blocks[i].version->type == AMD_IP_BLOCK_TYPE_COMMON) {
			/* need to do common hw init early so everything is set up for gmc */
			r = adev->ip_blocks[i].version->funcs->hw_init(&adev->ip_blocks[i]);
			if (r) {
				dev_err(adev->dev, "hw_init %d failed %d\n", i,
					r);
				goto init_failed;
			}
			adev->ip_blocks[i].status.hw = true;
		} else if (adev->ip_blocks[i].version->type == AMD_IP_BLOCK_TYPE_GMC) {
			/* need to do gmc hw init early so we can allocate gpu mem */
			/* Try to reserve bad pages early */
			if (amdgpu_sriov_vf(adev))
				amdgpu_virt_exchange_data(adev);

			r = amdgpu_device_mem_scratch_init(adev);
			if (r) {
				dev_err(adev->dev,
					"amdgpu_mem_scratch_init failed %d\n",
					r);
				goto init_failed;
			}
			r = adev->ip_blocks[i].version->funcs->hw_init(&adev->ip_blocks[i]);
			if (r) {
				dev_err(adev->dev, "hw_init %d failed %d\n", i,
					r);
				goto init_failed;
			}
			r = amdgpu_device_wb_init(adev);
			if (r) {
				dev_err(adev->dev,
					"amdgpu_device_wb_init failed %d\n", r);
				goto init_failed;
			}
			adev->ip_blocks[i].status.hw = true;

			/* right after GMC hw init, we create CSA */
			if (adev->gfx.mcbp) {
				r = amdgpu_allocate_static_csa(adev, &adev->virt.csa_obj,
							       AMDGPU_GEM_DOMAIN_VRAM |
							       AMDGPU_GEM_DOMAIN_GTT,
							       AMDGPU_CSA_SIZE);
				if (r) {
					dev_err(adev->dev,
						"allocate CSA failed %d\n", r);
					goto init_failed;
				}
			}

			r = amdgpu_seq64_init(adev);
			if (r) {
				dev_err(adev->dev, "allocate seq64 failed %d\n",
					r);
				goto init_failed;
			}
		}
	}

	if (amdgpu_sriov_vf(adev))
		amdgpu_virt_init_data_exchange(adev);

	r = amdgpu_ib_pool_init(adev);
	if (r) {
		dev_err(adev->dev, "IB initialization failed (%d).\n", r);
		amdgpu_vf_error_put(adev, AMDGIM_ERROR_VF_IB_INIT_FAIL, 0, r);
		goto init_failed;
	}

	r = amdgpu_ucode_create_bo(adev); /* create ucode bo when sw_init complete*/
	if (r)
		goto init_failed;

	r = amdgpu_device_ip_hw_init_phase1(adev);
	if (r)
		goto init_failed;

	r = amdgpu_device_fw_loading(adev);
	if (r)
		goto init_failed;

	r = amdgpu_device_ip_hw_init_phase2(adev);
	if (r)
		goto init_failed;

	/*
	 * retired pages will be loaded from eeprom and reserved here,
	 * it should be called after amdgpu_device_ip_hw_init_phase2  since
	 * for some ASICs the RAS EEPROM code relies on SMU fully functioning
	 * for I2C communication which only true at this point.
	 *
	 * amdgpu_ras_recovery_init may fail, but the upper only cares the
	 * failure from bad gpu situation and stop amdgpu init process
	 * accordingly. For other failed cases, it will still release all
	 * the resource and print error message, rather than returning one
	 * negative value to upper level.
	 *
	 * Note: theoretically, this should be called before all vram allocations
	 * to protect retired page from abusing
	 */
	init_badpage = (adev->init_lvl->level != AMDGPU_INIT_LEVEL_MINIMAL_XGMI);
	r = amdgpu_ras_recovery_init(adev, init_badpage);
	if (r)
		goto init_failed;

	/**
	 * In case of XGMI grab extra reference for reset domain for this device
	 */
	if (adev->gmc.xgmi.num_physical_nodes > 1) {
		if (amdgpu_xgmi_add_device(adev) == 0) {
			if (!amdgpu_sriov_vf(adev)) {
				struct amdgpu_hive_info *hive = amdgpu_get_xgmi_hive(adev);

				if (WARN_ON(!hive)) {
					r = -ENOENT;
					goto init_failed;
				}

				if (!hive->reset_domain ||
				    !amdgpu_reset_get_reset_domain(hive->reset_domain)) {
					r = -ENOENT;
					amdgpu_put_xgmi_hive(hive);
					goto init_failed;
				}

				/* Drop the early temporary reset domain we created for device */
				amdgpu_reset_put_reset_domain(adev->reset_domain);
				adev->reset_domain = hive->reset_domain;
				amdgpu_put_xgmi_hive(hive);
			}
		}
	}

	r = amdgpu_device_init_schedulers(adev);
	if (r)
		goto init_failed;

	if (adev->mman.buffer_funcs_ring->sched.ready)
		amdgpu_ttm_set_buffer_funcs_status(adev, true);

	/* Don't init kfd if whole hive need to be reset during init */
	if (adev->init_lvl->level != AMDGPU_INIT_LEVEL_MINIMAL_XGMI) {
		kgd2kfd_init_zone_device(adev);
		amdgpu_amdkfd_device_init(adev);
	}

	amdgpu_fru_get_product_info(adev);

	if (!amdgpu_sriov_vf(adev) || amdgpu_sriov_ras_cper_en(adev))
		r = amdgpu_cper_init(adev);

init_failed:

	return r;
}

/**
 * amdgpu_device_fill_reset_magic - writes reset magic to gart pointer
 *
 * @adev: amdgpu_device pointer
 *
 * Writes a reset magic value to the gart pointer in VRAM.  The driver calls
 * this function before a GPU reset.  If the value is retained after a
 * GPU reset, VRAM has not been lost. Some GPU resets may destroy VRAM contents.
 */
static void amdgpu_device_fill_reset_magic(struct amdgpu_device *adev)
{
	memcpy(adev->reset_magic, adev->gart.ptr, AMDGPU_RESET_MAGIC_NUM);
}

/**
 * amdgpu_device_check_vram_lost - check if vram is valid
 *
 * @adev: amdgpu_device pointer
 *
 * Checks the reset magic value written to the gart pointer in VRAM.
 * The driver calls this after a GPU reset to see if the contents of
 * VRAM is lost or now.
 * returns true if vram is lost, false if not.
 */
static bool amdgpu_device_check_vram_lost(struct amdgpu_device *adev)
{
	if (memcmp(adev->gart.ptr, adev->reset_magic,
			AMDGPU_RESET_MAGIC_NUM))
		return true;

	if (!amdgpu_in_reset(adev))
		return false;

	/*
	 * For all ASICs with baco/mode1 reset, the VRAM is
	 * always assumed to be lost.
	 */
	switch (amdgpu_asic_reset_method(adev)) {
	case AMD_RESET_METHOD_LEGACY:
	case AMD_RESET_METHOD_LINK:
	case AMD_RESET_METHOD_BACO:
	case AMD_RESET_METHOD_MODE1:
		return true;
	default:
		return false;
	}
}

/**
 * amdgpu_device_set_cg_state - set clockgating for amdgpu device
 *
 * @adev: amdgpu_device pointer
 * @state: clockgating state (gate or ungate)
 *
 * The list of all the hardware IPs that make up the asic is walked and the
 * set_clockgating_state callbacks are run.
 * Late initialization pass enabling clockgating for hardware IPs.
 * Fini or suspend, pass disabling clockgating for hardware IPs.
 * Returns 0 on success, negative error code on failure.
 */

int amdgpu_device_set_cg_state(struct amdgpu_device *adev,
			       enum amd_clockgating_state state)
{
	int i, j, r;

	if (amdgpu_emu_mode == 1)
		return 0;

	for (j = 0; j < adev->num_ip_blocks; j++) {
		i = state == AMD_CG_STATE_GATE ? j : adev->num_ip_blocks - j - 1;
		if (!adev->ip_blocks[i].status.late_initialized)
			continue;
		/* skip CG for GFX, SDMA on S0ix */
		if (adev->in_s0ix &&
		    (adev->ip_blocks[i].version->type == AMD_IP_BLOCK_TYPE_GFX ||
		     adev->ip_blocks[i].version->type == AMD_IP_BLOCK_TYPE_SDMA))
			continue;
		/* skip CG for VCE/UVD, it's handled specially */
		if (adev->ip_blocks[i].version->type != AMD_IP_BLOCK_TYPE_UVD &&
		    adev->ip_blocks[i].version->type != AMD_IP_BLOCK_TYPE_VCE &&
		    adev->ip_blocks[i].version->type != AMD_IP_BLOCK_TYPE_VCN &&
		    adev->ip_blocks[i].version->type != AMD_IP_BLOCK_TYPE_JPEG &&
		    adev->ip_blocks[i].version->funcs->set_clockgating_state) {
			/* enable clockgating to save power */
			r = adev->ip_blocks[i].version->funcs->set_clockgating_state(&adev->ip_blocks[i],
										     state);
			if (r) {
				dev_err(adev->dev,
					"set_clockgating_state(gate) of IP block <%s> failed %d\n",
					adev->ip_blocks[i].version->funcs->name,
					r);
				return r;
			}
		}
	}

	return 0;
}

int amdgpu_device_set_pg_state(struct amdgpu_device *adev,
			       enum amd_powergating_state state)
{
	int i, j, r;

	if (amdgpu_emu_mode == 1)
		return 0;

	for (j = 0; j < adev->num_ip_blocks; j++) {
		i = state == AMD_PG_STATE_GATE ? j : adev->num_ip_blocks - j - 1;
		if (!adev->ip_blocks[i].status.late_initialized)
			continue;
		/* skip PG for GFX, SDMA on S0ix */
		if (adev->in_s0ix &&
		    (adev->ip_blocks[i].version->type == AMD_IP_BLOCK_TYPE_GFX ||
		     adev->ip_blocks[i].version->type == AMD_IP_BLOCK_TYPE_SDMA))
			continue;
		/* skip CG for VCE/UVD, it's handled specially */
		if (adev->ip_blocks[i].version->type != AMD_IP_BLOCK_TYPE_UVD &&
		    adev->ip_blocks[i].version->type != AMD_IP_BLOCK_TYPE_VCE &&
		    adev->ip_blocks[i].version->type != AMD_IP_BLOCK_TYPE_VCN &&
		    adev->ip_blocks[i].version->type != AMD_IP_BLOCK_TYPE_JPEG &&
		    adev->ip_blocks[i].version->funcs->set_powergating_state) {
			/* enable powergating to save power */
			r = adev->ip_blocks[i].version->funcs->set_powergating_state(&adev->ip_blocks[i],
											state);
			if (r) {
				dev_err(adev->dev,
					"set_powergating_state(gate) of IP block <%s> failed %d\n",
					adev->ip_blocks[i].version->funcs->name,
					r);
				return r;
			}
		}
	}
	return 0;
}

static int amdgpu_device_enable_mgpu_fan_boost(void)
{
	struct amdgpu_gpu_instance *gpu_ins;
	struct amdgpu_device *adev;
	int i, ret = 0;

	mutex_lock(&mgpu_info.mutex);

	/*
	 * MGPU fan boost feature should be enabled
	 * only when there are two or more dGPUs in
	 * the system
	 */
	if (mgpu_info.num_dgpu < 2)
		goto out;

	for (i = 0; i < mgpu_info.num_dgpu; i++) {
		gpu_ins = &(mgpu_info.gpu_ins[i]);
		adev = gpu_ins->adev;
		if (!(adev->flags & AMD_IS_APU || amdgpu_sriov_multi_vf_mode(adev)) &&
		    !gpu_ins->mgpu_fan_enabled) {
			ret = amdgpu_dpm_enable_mgpu_fan_boost(adev);
			if (ret)
				break;

			gpu_ins->mgpu_fan_enabled = 1;
		}
	}

out:
	mutex_unlock(&mgpu_info.mutex);

	return ret;
}

/**
 * amdgpu_device_ip_late_init - run late init for hardware IPs
 *
 * @adev: amdgpu_device pointer
 *
 * Late initialization pass for hardware IPs.  The list of all the hardware
 * IPs that make up the asic is walked and the late_init callbacks are run.
 * late_init covers any special initialization that an IP requires
 * after all of the have been initialized or something that needs to happen
 * late in the init process.
 * Returns 0 on success, negative error code on failure.
 */
static int amdgpu_device_ip_late_init(struct amdgpu_device *adev)
{
	struct amdgpu_gpu_instance *gpu_instance;
	int i = 0, r;

	for (i = 0; i < adev->num_ip_blocks; i++) {
		if (!adev->ip_blocks[i].status.hw)
			continue;
		if (adev->ip_blocks[i].version->funcs->late_init) {
			r = adev->ip_blocks[i].version->funcs->late_init(&adev->ip_blocks[i]);
			if (r) {
				dev_err(adev->dev,
					"late_init of IP block <%s> failed %d\n",
					adev->ip_blocks[i].version->funcs->name,
					r);
				return r;
			}
		}
		adev->ip_blocks[i].status.late_initialized = true;
	}

	r = amdgpu_ras_late_init(adev);
	if (r) {
		dev_err(adev->dev, "amdgpu_ras_late_init failed %d", r);
		return r;
	}

	if (!amdgpu_reset_in_recovery(adev))
		amdgpu_ras_set_error_query_ready(adev, true);

	amdgpu_device_set_cg_state(adev, AMD_CG_STATE_GATE);
	amdgpu_device_set_pg_state(adev, AMD_PG_STATE_GATE);

	amdgpu_device_fill_reset_magic(adev);

	r = amdgpu_device_enable_mgpu_fan_boost();
	if (r)
		dev_err(adev->dev, "enable mgpu fan boost failed (%d).\n", r);

	/* For passthrough configuration on arcturus and aldebaran, enable special handling SBR */
	if (amdgpu_passthrough(adev) &&
	    ((adev->asic_type == CHIP_ARCTURUS && adev->gmc.xgmi.num_physical_nodes > 1) ||
	     adev->asic_type == CHIP_ALDEBARAN))
		amdgpu_dpm_handle_passthrough_sbr(adev, true);

	if (adev->gmc.xgmi.num_physical_nodes > 1) {
		mutex_lock(&mgpu_info.mutex);

		/*
		 * Reset device p-state to low as this was booted with high.
		 *
		 * This should be performed only after all devices from the same
		 * hive get initialized.
		 *
		 * However, it's unknown how many device in the hive in advance.
		 * As this is counted one by one during devices initializations.
		 *
		 * So, we wait for all XGMI interlinked devices initialized.
		 * This may bring some delays as those devices may come from
		 * different hives. But that should be OK.
		 */
		if (mgpu_info.num_dgpu == adev->gmc.xgmi.num_physical_nodes) {
			for (i = 0; i < mgpu_info.num_gpu; i++) {
				gpu_instance = &(mgpu_info.gpu_ins[i]);
				if (gpu_instance->adev->flags & AMD_IS_APU)
					continue;

				r = amdgpu_xgmi_set_pstate(gpu_instance->adev,
						AMDGPU_XGMI_PSTATE_MIN);
				if (r) {
					dev_err(adev->dev,
						"pstate setting failed (%d).\n",
						r);
					break;
				}
			}
		}

		mutex_unlock(&mgpu_info.mutex);
	}

	return 0;
}

static void amdgpu_ip_block_hw_fini(struct amdgpu_ip_block *ip_block)
{
	struct amdgpu_device *adev = ip_block->adev;
	int r;

	if (!ip_block->version->funcs->hw_fini) {
		dev_err(adev->dev, "hw_fini of IP block <%s> not defined\n",
			ip_block->version->funcs->name);
	} else {
		r = ip_block->version->funcs->hw_fini(ip_block);
		/* XXX handle errors */
		if (r) {
			dev_dbg(adev->dev,
				"hw_fini of IP block <%s> failed %d\n",
				ip_block->version->funcs->name, r);
		}
	}

	ip_block->status.hw = false;
}

/**
 * amdgpu_device_smu_fini_early - smu hw_fini wrapper
 *
 * @adev: amdgpu_device pointer
 *
 * For ASICs need to disable SMC first
 */
static void amdgpu_device_smu_fini_early(struct amdgpu_device *adev)
{
	int i;

	if (amdgpu_ip_version(adev, GC_HWIP, 0) > IP_VERSION(9, 0, 0))
		return;

	for (i = 0; i < adev->num_ip_blocks; i++) {
		if (!adev->ip_blocks[i].status.hw)
			continue;
		if (adev->ip_blocks[i].version->type == AMD_IP_BLOCK_TYPE_SMC) {
			amdgpu_ip_block_hw_fini(&adev->ip_blocks[i]);
			break;
		}
	}
}

static int amdgpu_device_ip_fini_early(struct amdgpu_device *adev)
{
	int i, r;

	for (i = 0; i < adev->num_ip_blocks; i++) {
		if (!adev->ip_blocks[i].version->funcs->early_fini)
			continue;

		r = adev->ip_blocks[i].version->funcs->early_fini(&adev->ip_blocks[i]);
		if (r) {
			dev_dbg(adev->dev,
				"early_fini of IP block <%s> failed %d\n",
				adev->ip_blocks[i].version->funcs->name, r);
		}
	}

	amdgpu_device_set_pg_state(adev, AMD_PG_STATE_UNGATE);
	amdgpu_device_set_cg_state(adev, AMD_CG_STATE_UNGATE);

	amdgpu_amdkfd_suspend(adev, true);
	amdgpu_userq_suspend(adev);

	/* Workaround for ASICs need to disable SMC first */
	amdgpu_device_smu_fini_early(adev);

	for (i = adev->num_ip_blocks - 1; i >= 0; i--) {
		if (!adev->ip_blocks[i].status.hw)
			continue;

		amdgpu_ip_block_hw_fini(&adev->ip_blocks[i]);
	}

	if (amdgpu_sriov_vf(adev)) {
		if (amdgpu_virt_release_full_gpu(adev, false))
			dev_err(adev->dev,
				"failed to release exclusive mode on fini\n");
	}

	return 0;
}

/**
 * amdgpu_device_ip_fini - run fini for hardware IPs
 *
 * @adev: amdgpu_device pointer
 *
 * Main teardown pass for hardware IPs.  The list of all the hardware
 * IPs that make up the asic is walked and the hw_fini and sw_fini callbacks
 * are run.  hw_fini tears down the hardware associated with each IP
 * and sw_fini tears down any software state associated with each IP.
 * Returns 0 on success, negative error code on failure.
 */
static int amdgpu_device_ip_fini(struct amdgpu_device *adev)
{
	int i, r;

	amdgpu_cper_fini(adev);

	if (amdgpu_sriov_vf(adev) && adev->virt.ras_init_done)
		amdgpu_virt_release_ras_err_handler_data(adev);

	if (adev->gmc.xgmi.num_physical_nodes > 1)
		amdgpu_xgmi_remove_device(adev);

	amdgpu_amdkfd_device_fini_sw(adev);

	for (i = adev->num_ip_blocks - 1; i >= 0; i--) {
		if (!adev->ip_blocks[i].status.sw)
			continue;

		if (adev->ip_blocks[i].version->type == AMD_IP_BLOCK_TYPE_GMC) {
			amdgpu_ucode_free_bo(adev);
			amdgpu_free_static_csa(&adev->virt.csa_obj);
			amdgpu_device_wb_fini(adev);
			amdgpu_device_mem_scratch_fini(adev);
			amdgpu_ib_pool_fini(adev);
			amdgpu_seq64_fini(adev);
			amdgpu_doorbell_fini(adev);
		}
		if (adev->ip_blocks[i].version->funcs->sw_fini) {
			r = adev->ip_blocks[i].version->funcs->sw_fini(&adev->ip_blocks[i]);
			/* XXX handle errors */
			if (r) {
				dev_dbg(adev->dev,
					"sw_fini of IP block <%s> failed %d\n",
					adev->ip_blocks[i].version->funcs->name,
					r);
			}
		}
		adev->ip_blocks[i].status.sw = false;
		adev->ip_blocks[i].status.valid = false;
	}

	for (i = adev->num_ip_blocks - 1; i >= 0; i--) {
		if (!adev->ip_blocks[i].status.late_initialized)
			continue;
		if (adev->ip_blocks[i].version->funcs->late_fini)
			adev->ip_blocks[i].version->funcs->late_fini(&adev->ip_blocks[i]);
		adev->ip_blocks[i].status.late_initialized = false;
	}

	amdgpu_ras_fini(adev);
	amdgpu_uid_fini(adev);

	return 0;
}

/**
 * amdgpu_device_delayed_init_work_handler - work handler for IB tests
 *
 * @work: work_struct.
 */
static void amdgpu_device_delayed_init_work_handler(struct work_struct *work)
{
	struct amdgpu_device *adev =
		container_of(work, struct amdgpu_device, delayed_init_work.work);
	int r;

	r = amdgpu_ib_ring_tests(adev);
	if (r)
		dev_err(adev->dev, "ib ring test failed (%d).\n", r);
}

static void amdgpu_device_delay_enable_gfx_off(struct work_struct *work)
{
	struct amdgpu_device *adev =
		container_of(work, struct amdgpu_device, gfx.gfx_off_delay_work.work);

	WARN_ON_ONCE(adev->gfx.gfx_off_state);
	WARN_ON_ONCE(adev->gfx.gfx_off_req_count);

	if (!amdgpu_dpm_set_powergating_by_smu(adev, AMD_IP_BLOCK_TYPE_GFX, true, 0))
		adev->gfx.gfx_off_state = true;
}

/**
 * amdgpu_device_ip_suspend_phase1 - run suspend for hardware IPs (phase 1)
 *
 * @adev: amdgpu_device pointer
 *
 * Main suspend function for hardware IPs.  The list of all the hardware
 * IPs that make up the asic is walked, clockgating is disabled and the
 * suspend callbacks are run.  suspend puts the hardware and software state
 * in each IP into a state suitable for suspend.
 * Returns 0 on success, negative error code on failure.
 */
static int amdgpu_device_ip_suspend_phase1(struct amdgpu_device *adev)
{
	int i, r, rec;

	amdgpu_device_set_pg_state(adev, AMD_PG_STATE_UNGATE);
	amdgpu_device_set_cg_state(adev, AMD_CG_STATE_UNGATE);

	/*
	 * Per PMFW team's suggestion, driver needs to handle gfxoff
	 * and df cstate features disablement for gpu reset(e.g. Mode1Reset)
	 * scenario. Add the missing df cstate disablement here.
	 */
	if (amdgpu_dpm_set_df_cstate(adev, DF_CSTATE_DISALLOW))
		dev_warn(adev->dev, "Failed to disallow df cstate");

	for (i = adev->num_ip_blocks - 1; i >= 0; i--) {
		if (!adev->ip_blocks[i].status.valid)
			continue;

		/* displays are handled separately */
		if (adev->ip_blocks[i].version->type != AMD_IP_BLOCK_TYPE_DCE)
			continue;

		r = amdgpu_ip_block_suspend(&adev->ip_blocks[i]);
		if (r)
			goto unwind;
	}

	return 0;
unwind:
	rec = amdgpu_device_ip_resume_phase3(adev);
	if (rec)
		dev_err(adev->dev,
			"amdgpu_device_ip_resume_phase3 failed during unwind: %d\n",
			rec);

	amdgpu_dpm_set_df_cstate(adev, DF_CSTATE_ALLOW);

	amdgpu_device_set_pg_state(adev, AMD_PG_STATE_GATE);
	amdgpu_device_set_cg_state(adev, AMD_CG_STATE_GATE);

	return r;
}

/**
 * amdgpu_device_ip_suspend_phase2 - run suspend for hardware IPs (phase 2)
 *
 * @adev: amdgpu_device pointer
 *
 * Main suspend function for hardware IPs.  The list of all the hardware
 * IPs that make up the asic is walked, clockgating is disabled and the
 * suspend callbacks are run.  suspend puts the hardware and software state
 * in each IP into a state suitable for suspend.
 * Returns 0 on success, negative error code on failure.
 */
static int amdgpu_device_ip_suspend_phase2(struct amdgpu_device *adev)
{
	int i, r, rec;

	if (adev->in_s0ix)
		amdgpu_dpm_gfx_state_change(adev, sGpuChangeState_D3Entry);

	for (i = adev->num_ip_blocks - 1; i >= 0; i--) {
		if (!adev->ip_blocks[i].status.valid)
			continue;
		/* displays are handled in phase1 */
		if (adev->ip_blocks[i].version->type == AMD_IP_BLOCK_TYPE_DCE)
			continue;
		/* PSP lost connection when err_event_athub occurs */
		if (amdgpu_ras_intr_triggered() &&
		    adev->ip_blocks[i].version->type == AMD_IP_BLOCK_TYPE_PSP) {
			adev->ip_blocks[i].status.hw = false;
			continue;
		}

		/* skip unnecessary suspend if we do not initialize them yet */
		if (!amdgpu_ip_member_of_hwini(
			    adev, adev->ip_blocks[i].version->type))
			continue;

		/* Since we skip suspend for S0i3, we need to cancel the delayed
		 * idle work here as the suspend callback never gets called.
		 */
		if (adev->in_s0ix &&
		    adev->ip_blocks[i].version->type == AMD_IP_BLOCK_TYPE_GFX &&
		    amdgpu_ip_version(adev, GC_HWIP, 0) >= IP_VERSION(10, 0, 0))
			cancel_delayed_work_sync(&adev->gfx.idle_work);
		/* skip suspend of gfx/mes and psp for S0ix
		 * gfx is in gfxoff state, so on resume it will exit gfxoff just
		 * like at runtime. PSP is also part of the always on hardware
		 * so no need to suspend it.
		 */
		if (adev->in_s0ix &&
		    (adev->ip_blocks[i].version->type == AMD_IP_BLOCK_TYPE_PSP ||
		     adev->ip_blocks[i].version->type == AMD_IP_BLOCK_TYPE_GFX ||
		     adev->ip_blocks[i].version->type == AMD_IP_BLOCK_TYPE_MES))
			continue;

		/* SDMA 5.x+ is part of GFX power domain so it's covered by GFXOFF */
		if (adev->in_s0ix &&
		    (amdgpu_ip_version(adev, SDMA0_HWIP, 0) >=
		     IP_VERSION(5, 0, 0)) &&
		    (adev->ip_blocks[i].version->type ==
		     AMD_IP_BLOCK_TYPE_SDMA))
			continue;

		/* Once swPSP provides the IMU, RLC FW binaries to TOS during cold-boot.
		 * These are in TMR, hence are expected to be reused by PSP-TOS to reload
		 * from this location and RLC Autoload automatically also gets loaded
		 * from here based on PMFW -> PSP message during re-init sequence.
		 * Therefore, the psp suspend & resume should be skipped to avoid destroy
		 * the TMR and reload FWs again for IMU enabled APU ASICs.
		 */
		if (amdgpu_in_reset(adev) &&
		    (adev->flags & AMD_IS_APU) && adev->gfx.imu.funcs &&
		    adev->ip_blocks[i].version->type == AMD_IP_BLOCK_TYPE_PSP)
			continue;

		r = amdgpu_ip_block_suspend(&adev->ip_blocks[i]);
		if (r)
			goto unwind;

		/* handle putting the SMC in the appropriate state */
		if (!amdgpu_sriov_vf(adev)) {
			if (adev->ip_blocks[i].version->type == AMD_IP_BLOCK_TYPE_SMC) {
				r = amdgpu_dpm_set_mp1_state(adev, adev->mp1_state);
				if (r) {
					dev_err(adev->dev,
						"SMC failed to set mp1 state %d, %d\n",
						adev->mp1_state, r);
					goto unwind;
				}
			}
		}
	}

	return 0;
unwind:
	/* suspend phase 2 = resume phase 1 + resume phase 2 */
	rec = amdgpu_device_ip_resume_phase1(adev);
	if (rec) {
		dev_err(adev->dev,
			"amdgpu_device_ip_resume_phase1 failed during unwind: %d\n",
			rec);
		return r;
	}

	rec = amdgpu_device_fw_loading(adev);
	if (rec) {
		dev_err(adev->dev,
			"amdgpu_device_fw_loading failed during unwind: %d\n",
			rec);
		return r;
	}

	rec = amdgpu_device_ip_resume_phase2(adev);
	if (rec) {
		dev_err(adev->dev,
			"amdgpu_device_ip_resume_phase2 failed during unwind: %d\n",
			rec);
		return r;
	}

	return r;
}

/**
 * amdgpu_device_ip_suspend - run suspend for hardware IPs
 *
 * @adev: amdgpu_device pointer
 *
 * Main suspend function for hardware IPs.  The list of all the hardware
 * IPs that make up the asic is walked, clockgating is disabled and the
 * suspend callbacks are run.  suspend puts the hardware and software state
 * in each IP into a state suitable for suspend.
 * Returns 0 on success, negative error code on failure.
 */
static int amdgpu_device_ip_suspend(struct amdgpu_device *adev)
{
	int r;

	if (amdgpu_sriov_vf(adev)) {
		amdgpu_virt_fini_data_exchange(adev);
		amdgpu_virt_request_full_gpu(adev, false);
	}

	amdgpu_ttm_set_buffer_funcs_status(adev, false);

	r = amdgpu_device_ip_suspend_phase1(adev);
	if (r)
		return r;
	r = amdgpu_device_ip_suspend_phase2(adev);

	if (amdgpu_sriov_vf(adev))
		amdgpu_virt_release_full_gpu(adev, false);

	return r;
}

static int amdgpu_device_ip_reinit_early_sriov(struct amdgpu_device *adev)
{
	int i, r;

	static enum amd_ip_block_type ip_order[] = {
		AMD_IP_BLOCK_TYPE_COMMON,
		AMD_IP_BLOCK_TYPE_GMC,
		AMD_IP_BLOCK_TYPE_PSP,
		AMD_IP_BLOCK_TYPE_IH,
	};

	for (i = 0; i < adev->num_ip_blocks; i++) {
		int j;
		struct amdgpu_ip_block *block;

		block = &adev->ip_blocks[i];
		block->status.hw = false;

		for (j = 0; j < ARRAY_SIZE(ip_order); j++) {

			if (block->version->type != ip_order[j] ||
				!block->status.valid)
				continue;

			r = block->version->funcs->hw_init(&adev->ip_blocks[i]);
			if (r) {
				dev_err(adev->dev, "RE-INIT-early: %s failed\n",
					 block->version->funcs->name);
				return r;
			}
			block->status.hw = true;
		}
	}

	return 0;
}

static int amdgpu_device_ip_reinit_late_sriov(struct amdgpu_device *adev)
{
	struct amdgpu_ip_block *block;
	int i, r = 0;

	static enum amd_ip_block_type ip_order[] = {
		AMD_IP_BLOCK_TYPE_SMC,
		AMD_IP_BLOCK_TYPE_DCE,
		AMD_IP_BLOCK_TYPE_GFX,
		AMD_IP_BLOCK_TYPE_SDMA,
		AMD_IP_BLOCK_TYPE_MES,
		AMD_IP_BLOCK_TYPE_UVD,
		AMD_IP_BLOCK_TYPE_VCE,
		AMD_IP_BLOCK_TYPE_VCN,
		AMD_IP_BLOCK_TYPE_JPEG
	};

	for (i = 0; i < ARRAY_SIZE(ip_order); i++) {
		block = amdgpu_device_ip_get_ip_block(adev, ip_order[i]);

		if (!block)
			continue;

		if (block->status.valid && !block->status.hw) {
			if (block->version->type == AMD_IP_BLOCK_TYPE_SMC) {
				r = amdgpu_ip_block_resume(block);
			} else {
				r = block->version->funcs->hw_init(block);
			}

			if (r) {
				dev_err(adev->dev, "RE-INIT-late: %s failed\n",
					 block->version->funcs->name);
				break;
			}
			block->status.hw = true;
		}
	}

	return r;
}

/**
 * amdgpu_device_ip_resume_phase1 - run resume for hardware IPs
 *
 * @adev: amdgpu_device pointer
 *
 * First resume function for hardware IPs.  The list of all the hardware
 * IPs that make up the asic is walked and the resume callbacks are run for
 * COMMON, GMC, and IH.  resume puts the hardware into a functional state
 * after a suspend and updates the software state as necessary.  This
 * function is also used for restoring the GPU after a GPU reset.
 * Returns 0 on success, negative error code on failure.
 */
static int amdgpu_device_ip_resume_phase1(struct amdgpu_device *adev)
{
	int i, r;

	for (i = 0; i < adev->num_ip_blocks; i++) {
		if (!adev->ip_blocks[i].status.valid || adev->ip_blocks[i].status.hw)
			continue;
		if (adev->ip_blocks[i].version->type == AMD_IP_BLOCK_TYPE_COMMON ||
		    adev->ip_blocks[i].version->type == AMD_IP_BLOCK_TYPE_GMC ||
		    adev->ip_blocks[i].version->type == AMD_IP_BLOCK_TYPE_IH ||
		    (adev->ip_blocks[i].version->type == AMD_IP_BLOCK_TYPE_PSP && amdgpu_sriov_vf(adev))) {

			r = amdgpu_ip_block_resume(&adev->ip_blocks[i]);
			if (r)
				return r;
		}
	}

	return 0;
}

/**
 * amdgpu_device_ip_resume_phase2 - run resume for hardware IPs
 *
 * @adev: amdgpu_device pointer
 *
 * Second resume function for hardware IPs.  The list of all the hardware
 * IPs that make up the asic is walked and the resume callbacks are run for
 * all blocks except COMMON, GMC, and IH.  resume puts the hardware into a
 * functional state after a suspend and updates the software state as
 * necessary.  This function is also used for restoring the GPU after a GPU
 * reset.
 * Returns 0 on success, negative error code on failure.
 */
static int amdgpu_device_ip_resume_phase2(struct amdgpu_device *adev)
{
	int i, r;

	for (i = 0; i < adev->num_ip_blocks; i++) {
		if (!adev->ip_blocks[i].status.valid || adev->ip_blocks[i].status.hw)
			continue;
		if (adev->ip_blocks[i].version->type == AMD_IP_BLOCK_TYPE_COMMON ||
		    adev->ip_blocks[i].version->type == AMD_IP_BLOCK_TYPE_GMC ||
		    adev->ip_blocks[i].version->type == AMD_IP_BLOCK_TYPE_IH ||
		    adev->ip_blocks[i].version->type == AMD_IP_BLOCK_TYPE_DCE ||
		    adev->ip_blocks[i].version->type == AMD_IP_BLOCK_TYPE_PSP)
			continue;
		r = amdgpu_ip_block_resume(&adev->ip_blocks[i]);
		if (r)
			return r;
	}

	return 0;
}

/**
 * amdgpu_device_ip_resume_phase3 - run resume for hardware IPs
 *
 * @adev: amdgpu_device pointer
 *
 * Third resume function for hardware IPs.  The list of all the hardware
 * IPs that make up the asic is walked and the resume callbacks are run for
 * all DCE.  resume puts the hardware into a functional state after a suspend
 * and updates the software state as necessary.  This function is also used
 * for restoring the GPU after a GPU reset.
 *
 * Returns 0 on success, negative error code on failure.
 */
static int amdgpu_device_ip_resume_phase3(struct amdgpu_device *adev)
{
	int i, r;

	for (i = 0; i < adev->num_ip_blocks; i++) {
		if (!adev->ip_blocks[i].status.valid || adev->ip_blocks[i].status.hw)
			continue;
		if (adev->ip_blocks[i].version->type == AMD_IP_BLOCK_TYPE_DCE) {
			r = amdgpu_ip_block_resume(&adev->ip_blocks[i]);
			if (r)
				return r;
		}
	}

	return 0;
}

/**
 * amdgpu_device_ip_resume - run resume for hardware IPs
 *
 * @adev: amdgpu_device pointer
 *
 * Main resume function for hardware IPs.  The hardware IPs
 * are split into two resume functions because they are
 * also used in recovering from a GPU reset and some additional
 * steps need to be take between them.  In this case (S3/S4) they are
 * run sequentially.
 * Returns 0 on success, negative error code on failure.
 */
static int amdgpu_device_ip_resume(struct amdgpu_device *adev)
{
	int r;

	r = amdgpu_device_ip_resume_phase1(adev);
	if (r)
		return r;

	r = amdgpu_device_fw_loading(adev);
	if (r)
		return r;

	r = amdgpu_device_ip_resume_phase2(adev);

	if (adev->mman.buffer_funcs_ring->sched.ready)
		amdgpu_ttm_set_buffer_funcs_status(adev, true);

	if (r)
		return r;

	amdgpu_fence_driver_hw_init(adev);

	r = amdgpu_device_ip_resume_phase3(adev);

	return r;
}

/**
 * amdgpu_device_detect_sriov_bios - determine if the board supports SR-IOV
 *
 * @adev: amdgpu_device pointer
 *
 * Query the VBIOS data tables to determine if the board supports SR-IOV.
 */
static void amdgpu_device_detect_sriov_bios(struct amdgpu_device *adev)
{
	if (amdgpu_sriov_vf(adev)) {
		if (adev->is_atom_fw) {
			if (amdgpu_atomfirmware_gpu_virtualization_supported(adev))
				adev->virt.caps |= AMDGPU_SRIOV_CAPS_SRIOV_VBIOS;
		} else {
			if (amdgpu_atombios_has_gpu_virtualization_table(adev))
				adev->virt.caps |= AMDGPU_SRIOV_CAPS_SRIOV_VBIOS;
		}

		if (!(adev->virt.caps & AMDGPU_SRIOV_CAPS_SRIOV_VBIOS))
			amdgpu_vf_error_put(adev, AMDGIM_ERROR_VF_NO_VBIOS, 0, 0);
	}
}

/**
 * amdgpu_device_asic_has_dc_support - determine if DC supports the asic
 *
 * @pdev : pci device context
 * @asic_type: AMD asic type
 *
 * Check if there is DC (new modesetting infrastructre) support for an asic.
 * returns true if DC has support, false if not.
 */
bool amdgpu_device_asic_has_dc_support(struct pci_dev *pdev,
				       enum amd_asic_type asic_type)
{
	switch (asic_type) {
#ifdef CONFIG_DRM_AMDGPU_SI
	case CHIP_HAINAN:
#endif
	case CHIP_TOPAZ:
		/* chips with no display hardware */
		return false;
#if defined(CONFIG_DRM_AMD_DC)
	case CHIP_TAHITI:
	case CHIP_PITCAIRN:
	case CHIP_VERDE:
	case CHIP_OLAND:
		/*
		 * We have systems in the wild with these ASICs that require
		 * LVDS and VGA support which is not supported with DC.
		 *
		 * Fallback to the non-DC driver here by default so as not to
		 * cause regressions.
		 */
#if defined(CONFIG_DRM_AMD_DC_SI)
		return amdgpu_dc > 0;
#else
		return false;
#endif
	case CHIP_KAVERI:
	case CHIP_KABINI:
	case CHIP_MULLINS:
		/*
		 * We have systems in the wild with these ASICs that require
		 * VGA support which is not supported with DC.
		 *
		 * Fallback to the non-DC driver here by default so as not to
		 * cause regressions.
		 */
		return amdgpu_dc > 0;
	default:
		return amdgpu_dc != 0;
#else
	default:
		if (amdgpu_dc > 0)
			dev_info_once(
				&pdev->dev,
				"Display Core has been requested via kernel parameter but isn't supported by ASIC, ignoring\n");
		return false;
#endif
	}
}

/**
 * amdgpu_device_has_dc_support - check if dc is supported
 *
 * @adev: amdgpu_device pointer
 *
 * Returns true for supported, false for not supported
 */
bool amdgpu_device_has_dc_support(struct amdgpu_device *adev)
{
	if (adev->enable_virtual_display ||
	    (adev->harvest_ip_mask & AMD_HARVEST_IP_DMU_MASK))
		return false;

	return amdgpu_device_asic_has_dc_support(adev->pdev, adev->asic_type);
}

static void amdgpu_device_xgmi_reset_func(struct work_struct *__work)
{
	struct amdgpu_device *adev =
		container_of(__work, struct amdgpu_device, xgmi_reset_work);
	struct amdgpu_hive_info *hive = amdgpu_get_xgmi_hive(adev);

	/* It's a bug to not have a hive within this function */
	if (WARN_ON(!hive))
		return;

	/*
	 * Use task barrier to synchronize all xgmi reset works across the
	 * hive. task_barrier_enter and task_barrier_exit will block
	 * until all the threads running the xgmi reset works reach
	 * those points. task_barrier_full will do both blocks.
	 */
	if (amdgpu_asic_reset_method(adev) == AMD_RESET_METHOD_BACO) {

		task_barrier_enter(&hive->tb);
		adev->asic_reset_res = amdgpu_device_baco_enter(adev);

		if (adev->asic_reset_res)
			goto fail;

		task_barrier_exit(&hive->tb);
		adev->asic_reset_res = amdgpu_device_baco_exit(adev);

		if (adev->asic_reset_res)
			goto fail;

		amdgpu_ras_reset_error_count(adev, AMDGPU_RAS_BLOCK__MMHUB);
	} else {

		task_barrier_full(&hive->tb);
		adev->asic_reset_res =  amdgpu_asic_reset(adev);
	}

fail:
	if (adev->asic_reset_res)
		dev_warn(adev->dev,
			 "ASIC reset failed with error, %d for drm dev, %s",
			 adev->asic_reset_res, adev_to_drm(adev)->unique);
	amdgpu_put_xgmi_hive(hive);
}

static int amdgpu_device_get_job_timeout_settings(struct amdgpu_device *adev)
{
	char *input = amdgpu_lockup_timeout;
	char *timeout_setting = NULL;
	int index = 0;
	long timeout;
	int ret = 0;

	/* By default timeout for all queues is 2 sec */
	adev->gfx_timeout = adev->compute_timeout = adev->sdma_timeout =
		adev->video_timeout = msecs_to_jiffies(2000);

	if (!strnlen(input, AMDGPU_MAX_TIMEOUT_PARAM_LENGTH))
		return 0;

	while ((timeout_setting = strsep(&input, ",")) &&
	       strnlen(timeout_setting, AMDGPU_MAX_TIMEOUT_PARAM_LENGTH)) {
		ret = kstrtol(timeout_setting, 0, &timeout);
		if (ret)
			return ret;

		if (timeout == 0) {
			index++;
			continue;
		} else if (timeout < 0) {
			timeout = MAX_SCHEDULE_TIMEOUT;
			dev_warn(adev->dev, "lockup timeout disabled");
			add_taint(TAINT_SOFTLOCKUP, LOCKDEP_STILL_OK);
		} else {
			timeout = msecs_to_jiffies(timeout);
		}

		switch (index++) {
		case 0:
			adev->gfx_timeout = timeout;
			break;
		case 1:
			adev->compute_timeout = timeout;
			break;
		case 2:
			adev->sdma_timeout = timeout;
			break;
		case 3:
			adev->video_timeout = timeout;
			break;
		default:
			break;
		}
	}

	/* When only one value specified apply it to all queues. */
	if (index == 1)
		adev->gfx_timeout = adev->compute_timeout = adev->sdma_timeout =
			adev->video_timeout = timeout;

	return ret;
}

/**
 * amdgpu_device_check_iommu_direct_map - check if RAM direct mapped to GPU
 *
 * @adev: amdgpu_device pointer
 *
 * RAM direct mapped to GPU if IOMMU is not enabled or is pass through mode
 */
static void amdgpu_device_check_iommu_direct_map(struct amdgpu_device *adev)
{
	struct iommu_domain *domain;

	domain = iommu_get_domain_for_dev(adev->dev);
	if (!domain || domain->type == IOMMU_DOMAIN_IDENTITY)
		adev->ram_is_direct_mapped = true;
}

#if defined(CONFIG_HSA_AMD_P2P)
/**
 * amdgpu_device_check_iommu_remap - Check if DMA remapping is enabled.
 *
 * @adev: amdgpu_device pointer
 *
 * return if IOMMU remapping bar address
 */
static bool amdgpu_device_check_iommu_remap(struct amdgpu_device *adev)
{
	struct iommu_domain *domain;

	domain = iommu_get_domain_for_dev(adev->dev);
	if (domain && (domain->type == IOMMU_DOMAIN_DMA ||
		domain->type ==	IOMMU_DOMAIN_DMA_FQ))
		return true;

	return false;
}
#endif

static void amdgpu_device_set_mcbp(struct amdgpu_device *adev)
{
	if (amdgpu_mcbp == 1)
		adev->gfx.mcbp = true;
	else if (amdgpu_mcbp == 0)
		adev->gfx.mcbp = false;

	if (amdgpu_sriov_vf(adev))
		adev->gfx.mcbp = true;

	if (adev->gfx.mcbp)
		dev_info(adev->dev, "MCBP is enabled\n");
}

static int amdgpu_device_sys_interface_init(struct amdgpu_device *adev)
{
	int r;

	r = amdgpu_atombios_sysfs_init(adev);
	if (r)
		drm_err(&adev->ddev,
			"registering atombios sysfs failed (%d).\n", r);

	r = amdgpu_pm_sysfs_init(adev);
	if (r)
		dev_err(adev->dev, "registering pm sysfs failed (%d).\n", r);

	r = amdgpu_ucode_sysfs_init(adev);
	if (r) {
		adev->ucode_sysfs_en = false;
		dev_err(adev->dev, "Creating firmware sysfs failed (%d).\n", r);
	} else
		adev->ucode_sysfs_en = true;

	r = amdgpu_device_attr_sysfs_init(adev);
	if (r)
		dev_err(adev->dev, "Could not create amdgpu device attr\n");

	r = devm_device_add_group(adev->dev, &amdgpu_board_attrs_group);
	if (r)
		dev_err(adev->dev,
			"Could not create amdgpu board attributes\n");

	amdgpu_fru_sysfs_init(adev);
	amdgpu_reg_state_sysfs_init(adev);
	amdgpu_xcp_sysfs_init(adev);

	return r;
}

static void amdgpu_device_sys_interface_fini(struct amdgpu_device *adev)
{
	if (adev->pm.sysfs_initialized)
		amdgpu_pm_sysfs_fini(adev);
	if (adev->ucode_sysfs_en)
		amdgpu_ucode_sysfs_fini(adev);
	amdgpu_device_attr_sysfs_fini(adev);
	amdgpu_fru_sysfs_fini(adev);

	amdgpu_reg_state_sysfs_fini(adev);
	amdgpu_xcp_sysfs_fini(adev);
}

/**
 * amdgpu_device_init - initialize the driver
 *
 * @adev: amdgpu_device pointer
 * @flags: driver flags
 *
 * Initializes the driver info and hw (all asics).
 * Returns 0 for success or an error on failure.
 * Called at driver startup.
 */
int amdgpu_device_init(struct amdgpu_device *adev,
		       uint32_t flags)
{
	struct pci_dev *pdev = adev->pdev;
	int r, i;
	bool px = false;
	u32 max_MBps;
	int tmp;

	adev->shutdown = false;
	adev->flags = flags;

	if (amdgpu_force_asic_type >= 0 && amdgpu_force_asic_type < CHIP_LAST)
		adev->asic_type = amdgpu_force_asic_type;
	else
		adev->asic_type = flags & AMD_ASIC_MASK;

	adev->usec_timeout = AMDGPU_MAX_USEC_TIMEOUT;
	if (amdgpu_emu_mode == 1)
		adev->usec_timeout *= 10;
	adev->gmc.gart_size = 512 * 1024 * 1024;
	adev->accel_working = false;
	adev->num_rings = 0;
	RCU_INIT_POINTER(adev->gang_submit, dma_fence_get_stub());
	adev->mman.buffer_funcs = NULL;
	adev->mman.buffer_funcs_ring = NULL;
	adev->vm_manager.vm_pte_funcs = NULL;
	adev->vm_manager.vm_pte_num_scheds = 0;
	adev->gmc.gmc_funcs = NULL;
	adev->harvest_ip_mask = 0x0;
	adev->fence_context = dma_fence_context_alloc(AMDGPU_MAX_RINGS);
	bitmap_zero(adev->gfx.pipe_reserve_bitmap, AMDGPU_MAX_COMPUTE_QUEUES);

	adev->smc_rreg = &amdgpu_invalid_rreg;
	adev->smc_wreg = &amdgpu_invalid_wreg;
	adev->pcie_rreg = &amdgpu_invalid_rreg;
	adev->pcie_wreg = &amdgpu_invalid_wreg;
	adev->pcie_rreg_ext = &amdgpu_invalid_rreg_ext;
	adev->pcie_wreg_ext = &amdgpu_invalid_wreg_ext;
	adev->pciep_rreg = &amdgpu_invalid_rreg;
	adev->pciep_wreg = &amdgpu_invalid_wreg;
	adev->pcie_rreg64 = &amdgpu_invalid_rreg64;
	adev->pcie_wreg64 = &amdgpu_invalid_wreg64;
	adev->pcie_rreg64_ext = &amdgpu_invalid_rreg64_ext;
	adev->pcie_wreg64_ext = &amdgpu_invalid_wreg64_ext;
	adev->uvd_ctx_rreg = &amdgpu_invalid_rreg;
	adev->uvd_ctx_wreg = &amdgpu_invalid_wreg;
	adev->didt_rreg = &amdgpu_invalid_rreg;
	adev->didt_wreg = &amdgpu_invalid_wreg;
	adev->gc_cac_rreg = &amdgpu_invalid_rreg;
	adev->gc_cac_wreg = &amdgpu_invalid_wreg;
	adev->audio_endpt_rreg = &amdgpu_block_invalid_rreg;
	adev->audio_endpt_wreg = &amdgpu_block_invalid_wreg;

	dev_info(
		adev->dev,
		"initializing kernel modesetting (%s 0x%04X:0x%04X 0x%04X:0x%04X 0x%02X).\n",
		amdgpu_asic_name[adev->asic_type], pdev->vendor, pdev->device,
		pdev->subsystem_vendor, pdev->subsystem_device, pdev->revision);

	/* mutex initialization are all done here so we
	 * can recall function without having locking issues
	 */
	mutex_init(&adev->firmware.mutex);
	mutex_init(&adev->pm.mutex);
	mutex_init(&adev->gfx.gpu_clock_mutex);
	mutex_init(&adev->srbm_mutex);
	mutex_init(&adev->gfx.pipe_reserve_mutex);
	mutex_init(&adev->gfx.gfx_off_mutex);
	mutex_init(&adev->gfx.partition_mutex);
	mutex_init(&adev->grbm_idx_mutex);
	mutex_init(&adev->mn_lock);
	mutex_init(&adev->virt.vf_errors.lock);
	hash_init(adev->mn_hash);
	mutex_init(&adev->psp.mutex);
	mutex_init(&adev->notifier_lock);
	mutex_init(&adev->pm.stable_pstate_ctx_lock);
	mutex_init(&adev->benchmark_mutex);
	mutex_init(&adev->gfx.reset_sem_mutex);
	/* Initialize the mutex for cleaner shader isolation between GFX and compute processes */
	mutex_init(&adev->enforce_isolation_mutex);
	for (i = 0; i < MAX_XCP; ++i) {
		adev->isolation[i].spearhead = dma_fence_get_stub();
		amdgpu_sync_create(&adev->isolation[i].active);
		amdgpu_sync_create(&adev->isolation[i].prev);
	}
	mutex_init(&adev->gfx.userq_sch_mutex);
	mutex_init(&adev->gfx.workload_profile_mutex);
	mutex_init(&adev->vcn.workload_profile_mutex);

	amdgpu_device_init_apu_flags(adev);

	r = amdgpu_device_check_arguments(adev);
	if (r)
		return r;

	spin_lock_init(&adev->mmio_idx_lock);
	spin_lock_init(&adev->smc_idx_lock);
	spin_lock_init(&adev->pcie_idx_lock);
	spin_lock_init(&adev->uvd_ctx_idx_lock);
	spin_lock_init(&adev->didt_idx_lock);
	spin_lock_init(&adev->gc_cac_idx_lock);
	spin_lock_init(&adev->se_cac_idx_lock);
	spin_lock_init(&adev->audio_endpt_idx_lock);
	spin_lock_init(&adev->mm_stats.lock);
	spin_lock_init(&adev->virt.rlcg_reg_lock);
	spin_lock_init(&adev->wb.lock);

	xa_init_flags(&adev->userq_xa, XA_FLAGS_LOCK_IRQ);

	INIT_LIST_HEAD(&adev->reset_list);

	INIT_LIST_HEAD(&adev->ras_list);

	INIT_LIST_HEAD(&adev->pm.od_kobj_list);

	xa_init(&adev->userq_doorbell_xa);

	INIT_DELAYED_WORK(&adev->delayed_init_work,
			  amdgpu_device_delayed_init_work_handler);
	INIT_DELAYED_WORK(&adev->gfx.gfx_off_delay_work,
			  amdgpu_device_delay_enable_gfx_off);
	/*
	 * Initialize the enforce_isolation work structures for each XCP
	 * partition.  This work handler is responsible for enforcing shader
	 * isolation on AMD GPUs.  It counts the number of emitted fences for
	 * each GFX and compute ring.  If there are any fences, it schedules
	 * the `enforce_isolation_work` to be run after a delay.  If there are
	 * no fences, it signals the Kernel Fusion Driver (KFD) to resume the
	 * runqueue.
	 */
	for (i = 0; i < MAX_XCP; i++) {
		INIT_DELAYED_WORK(&adev->gfx.enforce_isolation[i].work,
				  amdgpu_gfx_enforce_isolation_handler);
		adev->gfx.enforce_isolation[i].adev = adev;
		adev->gfx.enforce_isolation[i].xcp_id = i;
	}

	INIT_WORK(&adev->xgmi_reset_work, amdgpu_device_xgmi_reset_func);
	INIT_WORK(&adev->userq_reset_work, amdgpu_userq_reset_work);

	adev->gfx.gfx_off_req_count = 1;
	adev->gfx.gfx_off_residency = 0;
	adev->gfx.gfx_off_entrycount = 0;
	adev->pm.ac_power = power_supply_is_system_supplied() > 0;

	atomic_set(&adev->throttling_logging_enabled, 1);
	/*
	 * If throttling continues, logging will be performed every minute
	 * to avoid log flooding. "-1" is subtracted since the thermal
	 * throttling interrupt comes every second. Thus, the total logging
	 * interval is 59 seconds(retelimited printk interval) + 1(waiting
	 * for throttling interrupt) = 60 seconds.
	 */
	ratelimit_state_init(&adev->throttling_logging_rs, (60 - 1) * HZ, 1);

	ratelimit_set_flags(&adev->throttling_logging_rs, RATELIMIT_MSG_ON_RELEASE);

	/* Registers mapping */
	/* TODO: block userspace mapping of io register */
	if (adev->asic_type >= CHIP_BONAIRE) {
		adev->rmmio_base = pci_resource_start(adev->pdev, 5);
		adev->rmmio_size = pci_resource_len(adev->pdev, 5);
	} else {
		adev->rmmio_base = pci_resource_start(adev->pdev, 2);
		adev->rmmio_size = pci_resource_len(adev->pdev, 2);
	}

	for (i = 0; i < AMD_IP_BLOCK_TYPE_NUM; i++)
		atomic_set(&adev->pm.pwr_state[i], POWER_STATE_UNKNOWN);

	adev->rmmio = ioremap(adev->rmmio_base, adev->rmmio_size);
	if (!adev->rmmio)
		return -ENOMEM;

	dev_info(adev->dev, "register mmio base: 0x%08X\n",
		 (uint32_t)adev->rmmio_base);
	dev_info(adev->dev, "register mmio size: %u\n",
		 (unsigned int)adev->rmmio_size);

	/*
	 * Reset domain needs to be present early, before XGMI hive discovered
	 * (if any) and initialized to use reset sem and in_gpu reset flag
	 * early on during init and before calling to RREG32.
	 */
	adev->reset_domain = amdgpu_reset_create_reset_domain(SINGLE_DEVICE, "amdgpu-reset-dev");
	if (!adev->reset_domain)
		return -ENOMEM;

	/* detect hw virtualization here */
	amdgpu_virt_init(adev);

	amdgpu_device_get_pcie_info(adev);

	r = amdgpu_device_get_job_timeout_settings(adev);
	if (r) {
		dev_err(adev->dev, "invalid lockup_timeout parameter syntax\n");
		return r;
	}

	amdgpu_device_set_mcbp(adev);

	/*
	 * By default, use default mode where all blocks are expected to be
	 * initialized. At present a 'swinit' of blocks is required to be
	 * completed before the need for a different level is detected.
	 */
	amdgpu_set_init_level(adev, AMDGPU_INIT_LEVEL_DEFAULT);
	/* early init functions */
	r = amdgpu_device_ip_early_init(adev);
	if (r)
		return r;

	/*
	 * No need to remove conflicting FBs for non-display class devices.
	 * This prevents the sysfb from being freed accidently.
	 */
	if ((pdev->class >> 8) == PCI_CLASS_DISPLAY_VGA ||
	    (pdev->class >> 8) == PCI_CLASS_DISPLAY_OTHER) {
		/* Get rid of things like offb */
		r = aperture_remove_conflicting_pci_devices(adev->pdev, amdgpu_kms_driver.name);
		if (r)
			return r;
	}

	/* Enable TMZ based on IP_VERSION */
	amdgpu_gmc_tmz_set(adev);

	if (amdgpu_sriov_vf(adev) &&
	    amdgpu_ip_version(adev, GC_HWIP, 0) >= IP_VERSION(10, 3, 0))
		/* VF MMIO access (except mailbox range) from CPU
		 * will be blocked during sriov runtime
		 */
		adev->virt.caps |= AMDGPU_VF_MMIO_ACCESS_PROTECT;

	amdgpu_gmc_noretry_set(adev);
	/* Need to get xgmi info early to decide the reset behavior*/
	if (adev->gmc.xgmi.supported) {
		r = adev->gfxhub.funcs->get_xgmi_info(adev);
		if (r)
			return r;
	}

	/* enable PCIE atomic ops */
	if (amdgpu_sriov_vf(adev)) {
		if (adev->virt.fw_reserve.p_pf2vf)
			adev->have_atomics_support = ((struct amd_sriov_msg_pf2vf_info *)
						      adev->virt.fw_reserve.p_pf2vf)->pcie_atomic_ops_support_flags ==
				(PCI_EXP_DEVCAP2_ATOMIC_COMP32 | PCI_EXP_DEVCAP2_ATOMIC_COMP64);
	/* APUs w/ gfx9 onwards doesn't reply on PCIe atomics, rather it is a
	 * internal path natively support atomics, set have_atomics_support to true.
	 */
	} else if ((adev->flags & AMD_IS_APU) &&
		   (amdgpu_ip_version(adev, GC_HWIP, 0) >
		    IP_VERSION(9, 0, 0))) {
		adev->have_atomics_support = true;
	} else {
		adev->have_atomics_support =
			!pci_enable_atomic_ops_to_root(adev->pdev,
					  PCI_EXP_DEVCAP2_ATOMIC_COMP32 |
					  PCI_EXP_DEVCAP2_ATOMIC_COMP64);
	}

	if (!adev->have_atomics_support)
		dev_info(adev->dev, "PCIE atomic ops is not supported\n");

	/* doorbell bar mapping and doorbell index init*/
	amdgpu_doorbell_init(adev);

	if (amdgpu_emu_mode == 1) {
		/* post the asic on emulation mode */
		emu_soc_asic_init(adev);
		goto fence_driver_init;
	}

	amdgpu_reset_init(adev);

	/* detect if we are with an SRIOV vbios */
	if (adev->bios)
		amdgpu_device_detect_sriov_bios(adev);

	/* check if we need to reset the asic
	 *  E.g., driver was not cleanly unloaded previously, etc.
	 */
	if (!amdgpu_sriov_vf(adev) && amdgpu_asic_need_reset_on_init(adev)) {
		if (adev->gmc.xgmi.num_physical_nodes) {
			dev_info(adev->dev, "Pending hive reset.\n");
			amdgpu_set_init_level(adev,
					      AMDGPU_INIT_LEVEL_MINIMAL_XGMI);
		} else if (amdgpu_ip_version(adev, MP1_HWIP, 0) == IP_VERSION(13, 0, 10) &&
				   !amdgpu_device_has_display_hardware(adev)) {
					r = psp_gpu_reset(adev);
		} else {
				tmp = amdgpu_reset_method;
				/* It should do a default reset when loading or reloading the driver,
				 * regardless of the module parameter reset_method.
				 */
				amdgpu_reset_method = AMD_RESET_METHOD_NONE;
				r = amdgpu_asic_reset(adev);
				amdgpu_reset_method = tmp;
		}

		if (r) {
		  dev_err(adev->dev, "asic reset on init failed\n");
		  goto failed;
		}
	}

	/* Post card if necessary */
	if (amdgpu_device_need_post(adev)) {
		if (!adev->bios) {
			dev_err(adev->dev, "no vBIOS found\n");
			r = -EINVAL;
			goto failed;
		}
		dev_info(adev->dev, "GPU posting now...\n");
		r = amdgpu_device_asic_init(adev);
		if (r) {
			dev_err(adev->dev, "gpu post error!\n");
			goto failed;
		}
	}

	if (adev->bios) {
		if (adev->is_atom_fw) {
			/* Initialize clocks */
			r = amdgpu_atomfirmware_get_clock_info(adev);
			if (r) {
				dev_err(adev->dev, "amdgpu_atomfirmware_get_clock_info failed\n");
				amdgpu_vf_error_put(adev, AMDGIM_ERROR_VF_ATOMBIOS_GET_CLOCK_FAIL, 0, 0);
				goto failed;
			}
		} else {
			/* Initialize clocks */
			r = amdgpu_atombios_get_clock_info(adev);
			if (r) {
				dev_err(adev->dev, "amdgpu_atombios_get_clock_info failed\n");
				amdgpu_vf_error_put(adev, AMDGIM_ERROR_VF_ATOMBIOS_GET_CLOCK_FAIL, 0, 0);
				goto failed;
			}
			/* init i2c buses */
			amdgpu_i2c_init(adev);
		}
	}

fence_driver_init:
	/* Fence driver */
	r = amdgpu_fence_driver_sw_init(adev);
	if (r) {
		dev_err(adev->dev, "amdgpu_fence_driver_sw_init failed\n");
		amdgpu_vf_error_put(adev, AMDGIM_ERROR_VF_FENCE_INIT_FAIL, 0, 0);
		goto failed;
	}

	/* init the mode config */
	drm_mode_config_init(adev_to_drm(adev));

	r = amdgpu_device_ip_init(adev);
	if (r) {
		dev_err(adev->dev, "amdgpu_device_ip_init failed\n");
		amdgpu_vf_error_put(adev, AMDGIM_ERROR_VF_AMDGPU_INIT_FAIL, 0, 0);
		goto release_ras_con;
	}

	amdgpu_fence_driver_hw_init(adev);

	dev_info(adev->dev,
		"SE %d, SH per SE %d, CU per SH %d, active_cu_number %d\n",
			adev->gfx.config.max_shader_engines,
			adev->gfx.config.max_sh_per_se,
			adev->gfx.config.max_cu_per_sh,
			adev->gfx.cu_info.number);

	adev->accel_working = true;

	amdgpu_vm_check_compute_bug(adev);

	/* Initialize the buffer migration limit. */
	if (amdgpu_moverate >= 0)
		max_MBps = amdgpu_moverate;
	else
		max_MBps = 8; /* Allow 8 MB/s. */
	/* Get a log2 for easy divisions. */
	adev->mm_stats.log2_max_MBps = ilog2(max(1u, max_MBps));

	/*
	 * Register gpu instance before amdgpu_device_enable_mgpu_fan_boost.
	 * Otherwise the mgpu fan boost feature will be skipped due to the
	 * gpu instance is counted less.
	 */
	amdgpu_register_gpu_instance(adev);

	/* enable clockgating, etc. after ib tests, etc. since some blocks require
	 * explicit gating rather than handling it automatically.
	 */
	if (adev->init_lvl->level != AMDGPU_INIT_LEVEL_MINIMAL_XGMI) {
		r = amdgpu_device_ip_late_init(adev);
		if (r) {
			dev_err(adev->dev, "amdgpu_device_ip_late_init failed\n");
			amdgpu_vf_error_put(adev, AMDGIM_ERROR_VF_AMDGPU_LATE_INIT_FAIL, 0, r);
			goto release_ras_con;
		}
		/* must succeed. */
		amdgpu_ras_resume(adev);
		queue_delayed_work(system_wq, &adev->delayed_init_work,
				   msecs_to_jiffies(AMDGPU_RESUME_MS));
	}

	if (amdgpu_sriov_vf(adev)) {
		amdgpu_virt_release_full_gpu(adev, true);
		flush_delayed_work(&adev->delayed_init_work);
	}

	if (adev->init_lvl->level == AMDGPU_INIT_LEVEL_MINIMAL_XGMI)
		amdgpu_xgmi_reset_on_init(adev);
	/*
	 * Place those sysfs registering after `late_init`. As some of those
	 * operations performed in `late_init` might affect the sysfs
	 * interfaces creating.
	 */
	r = amdgpu_device_sys_interface_init(adev);

	if (IS_ENABLED(CONFIG_PERF_EVENTS))
		r = amdgpu_pmu_init(adev);
	if (r)
		dev_err(adev->dev, "amdgpu_pmu_init failed\n");

	/* Have stored pci confspace at hand for restore in sudden PCI error */
	if (amdgpu_device_cache_pci_state(adev->pdev))
		pci_restore_state(pdev);

	/* if we have > 1 VGA cards, then disable the amdgpu VGA resources */
	/* this will fail for cards that aren't VGA class devices, just
	 * ignore it
	 */
	if ((adev->pdev->class >> 8) == PCI_CLASS_DISPLAY_VGA)
		vga_client_register(adev->pdev, amdgpu_device_vga_set_decode);

	px = amdgpu_device_supports_px(adev);

	if (px || (!dev_is_removable(&adev->pdev->dev) &&
				apple_gmux_detect(NULL, NULL)))
		vga_switcheroo_register_client(adev->pdev,
					       &amdgpu_switcheroo_ops, px);

	if (px)
		vga_switcheroo_init_domain_pm_ops(adev->dev, &adev->vga_pm_domain);

	amdgpu_device_check_iommu_direct_map(adev);

	adev->pm_nb.notifier_call = amdgpu_device_pm_notifier;
	r = register_pm_notifier(&adev->pm_nb);
	if (r)
		goto failed;

	return 0;

release_ras_con:
	if (amdgpu_sriov_vf(adev))
		amdgpu_virt_release_full_gpu(adev, true);

	/* failed in exclusive mode due to timeout */
	if (amdgpu_sriov_vf(adev) &&
		!amdgpu_sriov_runtime(adev) &&
		amdgpu_virt_mmio_blocked(adev) &&
		!amdgpu_virt_wait_reset(adev)) {
		dev_err(adev->dev, "VF exclusive mode timeout\n");
		/* Don't send request since VF is inactive. */
		adev->virt.caps &= ~AMDGPU_SRIOV_CAPS_RUNTIME;
		adev->virt.ops = NULL;
		r = -EAGAIN;
	}
	amdgpu_release_ras_context(adev);

failed:
	amdgpu_vf_error_trans_all(adev);

	return r;
}

static void amdgpu_device_unmap_mmio(struct amdgpu_device *adev)
{

	/* Clear all CPU mappings pointing to this device */
	unmap_mapping_range(adev->ddev.anon_inode->i_mapping, 0, 0, 1);

	/* Unmap all mapped bars - Doorbell, registers and VRAM */
	amdgpu_doorbell_fini(adev);

	iounmap(adev->rmmio);
	adev->rmmio = NULL;
	if (adev->mman.aper_base_kaddr)
		iounmap(adev->mman.aper_base_kaddr);
	adev->mman.aper_base_kaddr = NULL;

	/* Memory manager related */
	if (!adev->gmc.xgmi.connected_to_cpu && !adev->gmc.is_app_apu) {
		arch_phys_wc_del(adev->gmc.vram_mtrr);
		arch_io_free_memtype_wc(adev->gmc.aper_base, adev->gmc.aper_size);
	}
}

/**
 * amdgpu_device_fini_hw - tear down the driver
 *
 * @adev: amdgpu_device pointer
 *
 * Tear down the driver info (all asics).
 * Called at driver shutdown.
 */
void amdgpu_device_fini_hw(struct amdgpu_device *adev)
{
	dev_info(adev->dev, "amdgpu: finishing device.\n");
	flush_delayed_work(&adev->delayed_init_work);

	if (adev->mman.initialized)
		drain_workqueue(adev->mman.bdev.wq);
	adev->shutdown = true;

	unregister_pm_notifier(&adev->pm_nb);

	/* make sure IB test finished before entering exclusive mode
	 * to avoid preemption on IB test
	 */
	if (amdgpu_sriov_vf(adev)) {
		amdgpu_virt_request_full_gpu(adev, false);
		amdgpu_virt_fini_data_exchange(adev);
	}

	/* disable all interrupts */
	amdgpu_irq_disable_all(adev);
	if (adev->mode_info.mode_config_initialized) {
		if (!drm_drv_uses_atomic_modeset(adev_to_drm(adev)))
			drm_helper_force_disable_all(adev_to_drm(adev));
		else
			drm_atomic_helper_shutdown(adev_to_drm(adev));
	}
	amdgpu_fence_driver_hw_fini(adev);

	amdgpu_device_sys_interface_fini(adev);

	/* disable ras feature must before hw fini */
	amdgpu_ras_pre_fini(adev);

	amdgpu_ttm_set_buffer_funcs_status(adev, false);

	amdgpu_device_ip_fini_early(adev);

	amdgpu_irq_fini_hw(adev);

	if (adev->mman.initialized)
		ttm_device_clear_dma_mappings(&adev->mman.bdev);

	amdgpu_gart_dummy_page_fini(adev);

	if (drm_dev_is_unplugged(adev_to_drm(adev)))
		amdgpu_device_unmap_mmio(adev);

}

void amdgpu_device_fini_sw(struct amdgpu_device *adev)
{
	int i, idx;
	bool px;

	amdgpu_device_ip_fini(adev);
	amdgpu_fence_driver_sw_fini(adev);
	amdgpu_ucode_release(&adev->firmware.gpu_info_fw);
	adev->accel_working = false;
	dma_fence_put(rcu_dereference_protected(adev->gang_submit, true));
	for (i = 0; i < MAX_XCP; ++i) {
		dma_fence_put(adev->isolation[i].spearhead);
		amdgpu_sync_free(&adev->isolation[i].active);
		amdgpu_sync_free(&adev->isolation[i].prev);
	}

	amdgpu_reset_fini(adev);

	/* free i2c buses */
	amdgpu_i2c_fini(adev);

	if (adev->bios) {
		if (amdgpu_emu_mode != 1)
			amdgpu_atombios_fini(adev);
		amdgpu_bios_release(adev);
	}

	kfree(adev->fru_info);
	adev->fru_info = NULL;

	kfree(adev->xcp_mgr);
	adev->xcp_mgr = NULL;

	px = amdgpu_device_supports_px(adev);

	if (px || (!dev_is_removable(&adev->pdev->dev) &&
				apple_gmux_detect(NULL, NULL)))
		vga_switcheroo_unregister_client(adev->pdev);

	if (px)
		vga_switcheroo_fini_domain_pm_ops(adev->dev);

	if ((adev->pdev->class >> 8) == PCI_CLASS_DISPLAY_VGA)
		vga_client_unregister(adev->pdev);

	if (drm_dev_enter(adev_to_drm(adev), &idx)) {

		iounmap(adev->rmmio);
		adev->rmmio = NULL;
		drm_dev_exit(idx);
	}

	if (IS_ENABLED(CONFIG_PERF_EVENTS))
		amdgpu_pmu_fini(adev);
	if (adev->discovery.bin)
		amdgpu_discovery_fini(adev);

	amdgpu_reset_put_reset_domain(adev->reset_domain);
	adev->reset_domain = NULL;

	kfree(adev->pci_state);
	kfree(adev->pcie_reset_ctx.swds_pcistate);
	kfree(adev->pcie_reset_ctx.swus_pcistate);
}

/**
 * amdgpu_device_evict_resources - evict device resources
 * @adev: amdgpu device object
 *
 * Evicts all ttm device resources(vram BOs, gart table) from the lru list
 * of the vram memory type. Mainly used for evicting device resources
 * at suspend time.
 *
 */
static int amdgpu_device_evict_resources(struct amdgpu_device *adev)
{
	int ret;

	/* No need to evict vram on APUs unless going to S4 */
	if (!adev->in_s4 && (adev->flags & AMD_IS_APU))
		return 0;

	/* No need to evict when going to S5 through S4 callbacks */
	if (system_state == SYSTEM_POWER_OFF)
		return 0;

	ret = amdgpu_ttm_evict_resources(adev, TTM_PL_VRAM);
	if (ret) {
		dev_warn(adev->dev, "evicting device resources failed\n");
		return ret;
	}

	if (adev->in_s4) {
		ret = ttm_device_prepare_hibernation(&adev->mman.bdev);
		if (ret)
			dev_err(adev->dev, "prepare hibernation failed, %d\n", ret);
	}
	return ret;
}

/*
 * Suspend & resume.
 */
/**
 * amdgpu_device_pm_notifier - Notification block for Suspend/Hibernate events
 * @nb: notifier block
 * @mode: suspend mode
 * @data: data
 *
 * This function is called when the system is about to suspend or hibernate.
 * It is used to set the appropriate flags so that eviction can be optimized
 * in the pm prepare callback.
 */
static int amdgpu_device_pm_notifier(struct notifier_block *nb, unsigned long mode,
				     void *data)
{
	struct amdgpu_device *adev = container_of(nb, struct amdgpu_device, pm_nb);

	switch (mode) {
	case PM_HIBERNATION_PREPARE:
		adev->in_s4 = true;
		break;
	case PM_POST_HIBERNATION:
		adev->in_s4 = false;
		break;
	}

	return NOTIFY_DONE;
}

/**
 * amdgpu_device_prepare - prepare for device suspend
 *
 * @dev: drm dev pointer
 *
 * Prepare to put the hw in the suspend state (all asics).
 * Returns 0 for success or an error on failure.
 * Called at driver suspend.
 */
int amdgpu_device_prepare(struct drm_device *dev)
{
	struct amdgpu_device *adev = drm_to_adev(dev);
	int i, r;

	if (dev->switch_power_state == DRM_SWITCH_POWER_OFF)
		return 0;

	/* Evict the majority of BOs before starting suspend sequence */
	r = amdgpu_device_evict_resources(adev);
	if (r)
		return r;

	flush_delayed_work(&adev->gfx.gfx_off_delay_work);

	for (i = 0; i < adev->num_ip_blocks; i++) {
		if (!adev->ip_blocks[i].status.valid)
			continue;
		if (!adev->ip_blocks[i].version->funcs->prepare_suspend)
			continue;
		r = adev->ip_blocks[i].version->funcs->prepare_suspend(&adev->ip_blocks[i]);
		if (r)
			return r;
	}

	return 0;
}

/**
 * amdgpu_device_complete - complete power state transition
 *
 * @dev: drm dev pointer
 *
 * Undo the changes from amdgpu_device_prepare. This will be
 * called on all resume transitions, including those that failed.
 */
void amdgpu_device_complete(struct drm_device *dev)
{
	struct amdgpu_device *adev = drm_to_adev(dev);
	int i;

	for (i = 0; i < adev->num_ip_blocks; i++) {
		if (!adev->ip_blocks[i].status.valid)
			continue;
		if (!adev->ip_blocks[i].version->funcs->complete)
			continue;
		adev->ip_blocks[i].version->funcs->complete(&adev->ip_blocks[i]);
	}
}

/**
 * amdgpu_device_suspend - initiate device suspend
 *
 * @dev: drm dev pointer
 * @notify_clients: notify in-kernel DRM clients
 *
 * Puts the hw in the suspend state (all asics).
 * Returns 0 for success or an error on failure.
 * Called at driver suspend.
 */
int amdgpu_device_suspend(struct drm_device *dev, bool notify_clients)
{
	struct amdgpu_device *adev = drm_to_adev(dev);
	int r, rec;

	if (dev->switch_power_state == DRM_SWITCH_POWER_OFF)
		return 0;

	adev->in_suspend = true;

	if (amdgpu_sriov_vf(adev)) {
		if (!adev->in_runpm)
			amdgpu_amdkfd_suspend_process(adev);
		amdgpu_virt_fini_data_exchange(adev);
		r = amdgpu_virt_request_full_gpu(adev, false);
		if (r)
			return r;
	}

	r = amdgpu_acpi_smart_shift_update(adev, AMDGPU_SS_DEV_D3);
	if (r)
		goto unwind_sriov;

	if (notify_clients)
		drm_client_dev_suspend(adev_to_drm(adev));

	cancel_delayed_work_sync(&adev->delayed_init_work);

	amdgpu_ras_suspend(adev);

	r = amdgpu_device_ip_suspend_phase1(adev);
	if (r)
		goto unwind_smartshift;

	amdgpu_amdkfd_suspend(adev, !amdgpu_sriov_vf(adev) && !adev->in_runpm);
	r = amdgpu_userq_suspend(adev);
	if (r)
		goto unwind_ip_phase1;

	r = amdgpu_device_evict_resources(adev);
	if (r)
		goto unwind_userq;

	amdgpu_ttm_set_buffer_funcs_status(adev, false);

	amdgpu_fence_driver_hw_fini(adev);

	r = amdgpu_device_ip_suspend_phase2(adev);
	if (r)
		goto unwind_evict;

	if (amdgpu_sriov_vf(adev))
		amdgpu_virt_release_full_gpu(adev, false);

	return 0;
<<<<<<< HEAD
=======

unwind_evict:
	if (adev->mman.buffer_funcs_ring->sched.ready)
		amdgpu_ttm_set_buffer_funcs_status(adev, true);
	amdgpu_fence_driver_hw_init(adev);

unwind_userq:
	rec = amdgpu_userq_resume(adev);
	if (rec) {
		dev_warn(adev->dev, "failed to re-initialize user queues: %d\n", rec);
		return r;
	}
	rec = amdgpu_amdkfd_resume(adev, !amdgpu_sriov_vf(adev) && !adev->in_runpm);
	if (rec) {
		dev_warn(adev->dev, "failed to re-initialize kfd: %d\n", rec);
		return r;
	}

unwind_ip_phase1:
	/* suspend phase 1 = resume phase 3 */
	rec = amdgpu_device_ip_resume_phase3(adev);
	if (rec) {
		dev_warn(adev->dev, "failed to re-initialize IPs phase1: %d\n", rec);
		return r;
	}

unwind_smartshift:
	rec = amdgpu_acpi_smart_shift_update(adev, AMDGPU_SS_DEV_D0);
	if (rec) {
		dev_warn(adev->dev, "failed to re-update smart shift: %d\n", rec);
		return r;
	}

	if (notify_clients)
		drm_client_dev_resume(adev_to_drm(adev));

	amdgpu_ras_resume(adev);

unwind_sriov:
	if (amdgpu_sriov_vf(adev)) {
		rec = amdgpu_virt_request_full_gpu(adev, true);
		if (rec) {
			dev_warn(adev->dev, "failed to reinitialize sriov: %d\n", rec);
			return r;
		}
	}

	adev->in_suspend = adev->in_s0ix = adev->in_s3 = false;

	return r;
>>>>>>> 2a084f4a
}

static inline int amdgpu_virt_resume(struct amdgpu_device *adev)
{
	int r;
	unsigned int prev_physical_node_id = adev->gmc.xgmi.physical_node_id;

	/* During VM resume, QEMU programming of VF MSIX table (register GFXMSIX_VECT0_ADDR_LO)
	 * may not work. The access could be blocked by nBIF protection as VF isn't in
	 * exclusive access mode. Exclusive access is enabled now, disable/enable MSIX
	 * so that QEMU reprograms MSIX table.
	 */
	amdgpu_restore_msix(adev);

	r = adev->gfxhub.funcs->get_xgmi_info(adev);
	if (r)
		return r;

	dev_info(adev->dev, "xgmi node, old id %d, new id %d\n",
		prev_physical_node_id, adev->gmc.xgmi.physical_node_id);

	adev->vm_manager.vram_base_offset = adev->gfxhub.funcs->get_mc_fb_offset(adev);
	adev->vm_manager.vram_base_offset +=
		adev->gmc.xgmi.physical_node_id * adev->gmc.xgmi.node_segment_size;

	return 0;
}

/**
 * amdgpu_device_resume - initiate device resume
 *
 * @dev: drm dev pointer
 * @notify_clients: notify in-kernel DRM clients
 *
 * Bring the hw back to operating state (all asics).
 * Returns 0 for success or an error on failure.
 * Called at driver resume.
 */
int amdgpu_device_resume(struct drm_device *dev, bool notify_clients)
{
	struct amdgpu_device *adev = drm_to_adev(dev);
	int r = 0;

	if (amdgpu_sriov_vf(adev)) {
		r = amdgpu_virt_request_full_gpu(adev, true);
		if (r)
			return r;
	}

	if (amdgpu_virt_xgmi_migrate_enabled(adev)) {
		r = amdgpu_virt_resume(adev);
		if (r)
			goto exit;
	}

	if (dev->switch_power_state == DRM_SWITCH_POWER_OFF)
		return 0;

	if (adev->in_s0ix)
		amdgpu_dpm_gfx_state_change(adev, sGpuChangeState_D0Entry);

	/* post card */
	if (amdgpu_device_need_post(adev)) {
		r = amdgpu_device_asic_init(adev);
		if (r)
			dev_err(adev->dev, "amdgpu asic init failed\n");
	}

	r = amdgpu_device_ip_resume(adev);

	if (r) {
		dev_err(adev->dev, "amdgpu_device_ip_resume failed (%d).\n", r);
		goto exit;
	}

	r = amdgpu_amdkfd_resume(adev, !amdgpu_sriov_vf(adev) && !adev->in_runpm);
	if (r)
		goto exit;

	r = amdgpu_userq_resume(adev);
	if (r)
		goto exit;

	r = amdgpu_device_ip_late_init(adev);
	if (r)
		goto exit;

	queue_delayed_work(system_wq, &adev->delayed_init_work,
			   msecs_to_jiffies(AMDGPU_RESUME_MS));
exit:
	if (amdgpu_sriov_vf(adev)) {
		amdgpu_virt_init_data_exchange(adev);
		amdgpu_virt_release_full_gpu(adev, true);

		if (!r && !adev->in_runpm)
			r = amdgpu_amdkfd_resume_process(adev);
	}

	if (r)
		return r;

	/* Make sure IB tests flushed */
	flush_delayed_work(&adev->delayed_init_work);

	if (notify_clients)
		drm_client_dev_resume(adev_to_drm(adev));

	amdgpu_ras_resume(adev);

	if (adev->mode_info.num_crtc) {
		/*
		 * Most of the connector probing functions try to acquire runtime pm
		 * refs to ensure that the GPU is powered on when connector polling is
		 * performed. Since we're calling this from a runtime PM callback,
		 * trying to acquire rpm refs will cause us to deadlock.
		 *
		 * Since we're guaranteed to be holding the rpm lock, it's safe to
		 * temporarily disable the rpm helpers so this doesn't deadlock us.
		 */
#ifdef CONFIG_PM
		dev->dev->power.disable_depth++;
#endif
		if (!adev->dc_enabled)
			drm_helper_hpd_irq_event(dev);
		else
			drm_kms_helper_hotplug_event(dev);
#ifdef CONFIG_PM
		dev->dev->power.disable_depth--;
#endif
	}

	amdgpu_vram_mgr_clear_reset_blocks(adev);
	adev->in_suspend = false;

	if (amdgpu_acpi_smart_shift_update(adev, AMDGPU_SS_DEV_D0))
		dev_warn(adev->dev, "smart shift update failed\n");

	return 0;
}

/**
 * amdgpu_device_ip_check_soft_reset - did soft reset succeed
 *
 * @adev: amdgpu_device pointer
 *
 * The list of all the hardware IPs that make up the asic is walked and
 * the check_soft_reset callbacks are run.  check_soft_reset determines
 * if the asic is still hung or not.
 * Returns true if any of the IPs are still in a hung state, false if not.
 */
static bool amdgpu_device_ip_check_soft_reset(struct amdgpu_device *adev)
{
	int i;
	bool asic_hang = false;

	if (amdgpu_sriov_vf(adev))
		return true;

	if (amdgpu_asic_need_full_reset(adev))
		return true;

	for (i = 0; i < adev->num_ip_blocks; i++) {
		if (!adev->ip_blocks[i].status.valid)
			continue;
		if (adev->ip_blocks[i].version->funcs->check_soft_reset)
			adev->ip_blocks[i].status.hang =
				adev->ip_blocks[i].version->funcs->check_soft_reset(
					&adev->ip_blocks[i]);
		if (adev->ip_blocks[i].status.hang) {
			dev_info(adev->dev, "IP block:%s is hung!\n", adev->ip_blocks[i].version->funcs->name);
			asic_hang = true;
		}
	}
	return asic_hang;
}

/**
 * amdgpu_device_ip_pre_soft_reset - prepare for soft reset
 *
 * @adev: amdgpu_device pointer
 *
 * The list of all the hardware IPs that make up the asic is walked and the
 * pre_soft_reset callbacks are run if the block is hung.  pre_soft_reset
 * handles any IP specific hardware or software state changes that are
 * necessary for a soft reset to succeed.
 * Returns 0 on success, negative error code on failure.
 */
static int amdgpu_device_ip_pre_soft_reset(struct amdgpu_device *adev)
{
	int i, r = 0;

	for (i = 0; i < adev->num_ip_blocks; i++) {
		if (!adev->ip_blocks[i].status.valid)
			continue;
		if (adev->ip_blocks[i].status.hang &&
		    adev->ip_blocks[i].version->funcs->pre_soft_reset) {
			r = adev->ip_blocks[i].version->funcs->pre_soft_reset(&adev->ip_blocks[i]);
			if (r)
				return r;
		}
	}

	return 0;
}

/**
 * amdgpu_device_ip_need_full_reset - check if a full asic reset is needed
 *
 * @adev: amdgpu_device pointer
 *
 * Some hardware IPs cannot be soft reset.  If they are hung, a full gpu
 * reset is necessary to recover.
 * Returns true if a full asic reset is required, false if not.
 */
static bool amdgpu_device_ip_need_full_reset(struct amdgpu_device *adev)
{
	int i;

	if (amdgpu_asic_need_full_reset(adev))
		return true;

	for (i = 0; i < adev->num_ip_blocks; i++) {
		if (!adev->ip_blocks[i].status.valid)
			continue;
		if ((adev->ip_blocks[i].version->type == AMD_IP_BLOCK_TYPE_GMC) ||
		    (adev->ip_blocks[i].version->type == AMD_IP_BLOCK_TYPE_SMC) ||
		    (adev->ip_blocks[i].version->type == AMD_IP_BLOCK_TYPE_ACP) ||
		    (adev->ip_blocks[i].version->type == AMD_IP_BLOCK_TYPE_DCE) ||
		     adev->ip_blocks[i].version->type == AMD_IP_BLOCK_TYPE_PSP) {
			if (adev->ip_blocks[i].status.hang) {
				dev_info(adev->dev, "Some block need full reset!\n");
				return true;
			}
		}
	}
	return false;
}

/**
 * amdgpu_device_ip_soft_reset - do a soft reset
 *
 * @adev: amdgpu_device pointer
 *
 * The list of all the hardware IPs that make up the asic is walked and the
 * soft_reset callbacks are run if the block is hung.  soft_reset handles any
 * IP specific hardware or software state changes that are necessary to soft
 * reset the IP.
 * Returns 0 on success, negative error code on failure.
 */
static int amdgpu_device_ip_soft_reset(struct amdgpu_device *adev)
{
	int i, r = 0;

	for (i = 0; i < adev->num_ip_blocks; i++) {
		if (!adev->ip_blocks[i].status.valid)
			continue;
		if (adev->ip_blocks[i].status.hang &&
		    adev->ip_blocks[i].version->funcs->soft_reset) {
			r = adev->ip_blocks[i].version->funcs->soft_reset(&adev->ip_blocks[i]);
			if (r)
				return r;
		}
	}

	return 0;
}

/**
 * amdgpu_device_ip_post_soft_reset - clean up from soft reset
 *
 * @adev: amdgpu_device pointer
 *
 * The list of all the hardware IPs that make up the asic is walked and the
 * post_soft_reset callbacks are run if the asic was hung.  post_soft_reset
 * handles any IP specific hardware or software state changes that are
 * necessary after the IP has been soft reset.
 * Returns 0 on success, negative error code on failure.
 */
static int amdgpu_device_ip_post_soft_reset(struct amdgpu_device *adev)
{
	int i, r = 0;

	for (i = 0; i < adev->num_ip_blocks; i++) {
		if (!adev->ip_blocks[i].status.valid)
			continue;
		if (adev->ip_blocks[i].status.hang &&
		    adev->ip_blocks[i].version->funcs->post_soft_reset)
			r = adev->ip_blocks[i].version->funcs->post_soft_reset(&adev->ip_blocks[i]);
		if (r)
			return r;
	}

	return 0;
}

/**
 * amdgpu_device_reset_sriov - reset ASIC for SR-IOV vf
 *
 * @adev: amdgpu_device pointer
 * @reset_context: amdgpu reset context pointer
 *
 * do VF FLR and reinitialize Asic
 * return 0 means succeeded otherwise failed
 */
static int amdgpu_device_reset_sriov(struct amdgpu_device *adev,
				     struct amdgpu_reset_context *reset_context)
{
	int r;
	struct amdgpu_hive_info *hive = NULL;

	if (test_bit(AMDGPU_HOST_FLR, &reset_context->flags)) {
		if (!amdgpu_ras_get_fed_status(adev))
			amdgpu_virt_ready_to_reset(adev);
		amdgpu_virt_wait_reset(adev);
		clear_bit(AMDGPU_HOST_FLR, &reset_context->flags);
		r = amdgpu_virt_request_full_gpu(adev, true);
	} else {
		r = amdgpu_virt_reset_gpu(adev);
	}
	if (r)
		return r;

	amdgpu_ras_clear_err_state(adev);
	amdgpu_irq_gpu_reset_resume_helper(adev);

	/* some sw clean up VF needs to do before recover */
	amdgpu_virt_post_reset(adev);

	/* Resume IP prior to SMC */
	r = amdgpu_device_ip_reinit_early_sriov(adev);
	if (r)
		return r;

	amdgpu_virt_init_data_exchange(adev);

	r = amdgpu_device_fw_loading(adev);
	if (r)
		return r;

	/* now we are okay to resume SMC/CP/SDMA */
	r = amdgpu_device_ip_reinit_late_sriov(adev);
	if (r)
		return r;

	hive = amdgpu_get_xgmi_hive(adev);
	/* Update PSP FW topology after reset */
	if (hive && adev->gmc.xgmi.num_physical_nodes > 1)
		r = amdgpu_xgmi_update_topology(hive, adev);
	if (hive)
		amdgpu_put_xgmi_hive(hive);
	if (r)
		return r;

	r = amdgpu_ib_ring_tests(adev);
	if (r)
		return r;

	if (adev->virt.gim_feature & AMDGIM_FEATURE_GIM_FLR_VRAMLOST)
		amdgpu_inc_vram_lost(adev);

	/* need to be called during full access so we can't do it later like
	 * bare-metal does.
	 */
	amdgpu_amdkfd_post_reset(adev);
	amdgpu_virt_release_full_gpu(adev, true);

	/* Aldebaran and gfx_11_0_3 support ras in SRIOV, so need resume ras during reset */
	if (amdgpu_ip_version(adev, GC_HWIP, 0) == IP_VERSION(9, 4, 2) ||
	    amdgpu_ip_version(adev, GC_HWIP, 0) == IP_VERSION(9, 4, 3) ||
	    amdgpu_ip_version(adev, GC_HWIP, 0) == IP_VERSION(9, 4, 4) ||
	    amdgpu_ip_version(adev, GC_HWIP, 0) == IP_VERSION(9, 5, 0) ||
	    amdgpu_ip_version(adev, GC_HWIP, 0) == IP_VERSION(11, 0, 3))
		amdgpu_ras_resume(adev);

	amdgpu_virt_ras_telemetry_post_reset(adev);

	return 0;
}

/**
 * amdgpu_device_has_job_running - check if there is any unfinished job
 *
 * @adev: amdgpu_device pointer
 *
 * check if there is any job running on the device when guest driver receives
 * FLR notification from host driver. If there are still jobs running, then
 * the guest driver will not respond the FLR reset. Instead, let the job hit
 * the timeout and guest driver then issue the reset request.
 */
bool amdgpu_device_has_job_running(struct amdgpu_device *adev)
{
	int i;

	for (i = 0; i < AMDGPU_MAX_RINGS; ++i) {
		struct amdgpu_ring *ring = adev->rings[i];

		if (!amdgpu_ring_sched_ready(ring))
			continue;

		if (amdgpu_fence_count_emitted(ring))
			return true;
	}
	return false;
}

/**
 * amdgpu_device_should_recover_gpu - check if we should try GPU recovery
 *
 * @adev: amdgpu_device pointer
 *
 * Check amdgpu_gpu_recovery and SRIOV status to see if we should try to recover
 * a hung GPU.
 */
bool amdgpu_device_should_recover_gpu(struct amdgpu_device *adev)
{

	if (amdgpu_gpu_recovery == 0)
		goto disabled;

	/* Skip soft reset check in fatal error mode */
	if (!amdgpu_ras_is_poison_mode_supported(adev))
		return true;

	if (amdgpu_sriov_vf(adev))
		return true;

	if (amdgpu_gpu_recovery == -1) {
		switch (adev->asic_type) {
#ifdef CONFIG_DRM_AMDGPU_SI
		case CHIP_VERDE:
		case CHIP_TAHITI:
		case CHIP_PITCAIRN:
		case CHIP_OLAND:
		case CHIP_HAINAN:
#endif
#ifdef CONFIG_DRM_AMDGPU_CIK
		case CHIP_KAVERI:
		case CHIP_KABINI:
		case CHIP_MULLINS:
#endif
		case CHIP_CARRIZO:
		case CHIP_STONEY:
		case CHIP_CYAN_SKILLFISH:
			goto disabled;
		default:
			break;
		}
	}

	return true;

disabled:
		dev_info(adev->dev, "GPU recovery disabled.\n");
		return false;
}

int amdgpu_device_mode1_reset(struct amdgpu_device *adev)
{
	u32 i;
	int ret = 0;

	if (adev->bios)
		amdgpu_atombios_scratch_regs_engine_hung(adev, true);

	dev_info(adev->dev, "GPU mode1 reset\n");

	/* Cache the state before bus master disable. The saved config space
	 * values are used in other cases like restore after mode-2 reset.
	 */
	amdgpu_device_cache_pci_state(adev->pdev);

	/* disable BM */
	pci_clear_master(adev->pdev);

	if (amdgpu_dpm_is_mode1_reset_supported(adev)) {
		dev_info(adev->dev, "GPU smu mode1 reset\n");
		ret = amdgpu_dpm_mode1_reset(adev);
	} else {
		dev_info(adev->dev, "GPU psp mode1 reset\n");
		ret = psp_gpu_reset(adev);
	}

	if (ret)
		goto mode1_reset_failed;

	amdgpu_device_load_pci_state(adev->pdev);
	ret = amdgpu_psp_wait_for_bootloader(adev);
	if (ret)
		goto mode1_reset_failed;

	/* wait for asic to come out of reset */
	for (i = 0; i < adev->usec_timeout; i++) {
		u32 memsize = adev->nbio.funcs->get_memsize(adev);

		if (memsize != 0xffffffff)
			break;
		udelay(1);
	}

	if (i >= adev->usec_timeout) {
		ret = -ETIMEDOUT;
		goto mode1_reset_failed;
	}

	if (adev->bios)
		amdgpu_atombios_scratch_regs_engine_hung(adev, false);

	return 0;

mode1_reset_failed:
	dev_err(adev->dev, "GPU mode1 reset failed\n");
	return ret;
}

int amdgpu_device_link_reset(struct amdgpu_device *adev)
{
	int ret = 0;

	dev_info(adev->dev, "GPU link reset\n");

	if (!amdgpu_reset_in_dpc(adev))
		ret = amdgpu_dpm_link_reset(adev);

	if (ret)
		goto link_reset_failed;

	ret = amdgpu_psp_wait_for_bootloader(adev);
	if (ret)
		goto link_reset_failed;

	return 0;

link_reset_failed:
	dev_err(adev->dev, "GPU link reset failed\n");
	return ret;
}

int amdgpu_device_pre_asic_reset(struct amdgpu_device *adev,
				 struct amdgpu_reset_context *reset_context)
{
	int i, r = 0;
	struct amdgpu_job *job = NULL;
	struct amdgpu_device *tmp_adev = reset_context->reset_req_dev;
	bool need_full_reset =
		test_bit(AMDGPU_NEED_FULL_RESET, &reset_context->flags);

	if (reset_context->reset_req_dev == adev)
		job = reset_context->job;

	if (amdgpu_sriov_vf(adev))
		amdgpu_virt_pre_reset(adev);

	amdgpu_fence_driver_isr_toggle(adev, true);

	/* block all schedulers and reset given job's ring */
	for (i = 0; i < AMDGPU_MAX_RINGS; ++i) {
		struct amdgpu_ring *ring = adev->rings[i];

		if (!amdgpu_ring_sched_ready(ring))
			continue;

		/* after all hw jobs are reset, hw fence is meaningless, so force_completion */
		amdgpu_fence_driver_force_completion(ring);
	}

	amdgpu_fence_driver_isr_toggle(adev, false);

	if (job && job->vm)
		drm_sched_increase_karma(&job->base);

	r = amdgpu_reset_prepare_hwcontext(adev, reset_context);
	/* If reset handler not implemented, continue; otherwise return */
	if (r == -EOPNOTSUPP)
		r = 0;
	else
		return r;

	/* Don't suspend on bare metal if we are not going to HW reset the ASIC */
	if (!amdgpu_sriov_vf(adev)) {

		if (!need_full_reset)
			need_full_reset = amdgpu_device_ip_need_full_reset(adev);

		if (!need_full_reset && amdgpu_gpu_recovery &&
		    amdgpu_device_ip_check_soft_reset(adev)) {
			amdgpu_device_ip_pre_soft_reset(adev);
			r = amdgpu_device_ip_soft_reset(adev);
			amdgpu_device_ip_post_soft_reset(adev);
			if (r || amdgpu_device_ip_check_soft_reset(adev)) {
				dev_info(adev->dev, "soft reset failed, will fallback to full reset!\n");
				need_full_reset = true;
			}
		}

		if (!test_bit(AMDGPU_SKIP_COREDUMP, &reset_context->flags)) {
			dev_info(tmp_adev->dev, "Dumping IP State\n");
			/* Trigger ip dump before we reset the asic */
			for (i = 0; i < tmp_adev->num_ip_blocks; i++)
				if (tmp_adev->ip_blocks[i].version->funcs->dump_ip_state)
					tmp_adev->ip_blocks[i].version->funcs
						->dump_ip_state((void *)&tmp_adev->ip_blocks[i]);
			dev_info(tmp_adev->dev, "Dumping IP State Completed\n");
		}

		if (need_full_reset)
			r = amdgpu_device_ip_suspend(adev);
		if (need_full_reset)
			set_bit(AMDGPU_NEED_FULL_RESET, &reset_context->flags);
		else
			clear_bit(AMDGPU_NEED_FULL_RESET,
				  &reset_context->flags);
	}

	return r;
}

int amdgpu_device_reinit_after_reset(struct amdgpu_reset_context *reset_context)
{
	struct list_head *device_list_handle;
	bool full_reset, vram_lost = false;
	struct amdgpu_device *tmp_adev;
	int r, init_level;

	device_list_handle = reset_context->reset_device_list;

	if (!device_list_handle)
		return -EINVAL;

	full_reset = test_bit(AMDGPU_NEED_FULL_RESET, &reset_context->flags);

	/**
	 * If it's reset on init, it's default init level, otherwise keep level
	 * as recovery level.
	 */
	if (reset_context->method == AMD_RESET_METHOD_ON_INIT)
			init_level = AMDGPU_INIT_LEVEL_DEFAULT;
	else
			init_level = AMDGPU_INIT_LEVEL_RESET_RECOVERY;

	r = 0;
	list_for_each_entry(tmp_adev, device_list_handle, reset_list) {
		amdgpu_set_init_level(tmp_adev, init_level);
		if (full_reset) {
			/* post card */
			amdgpu_reset_set_dpc_status(tmp_adev, false);
			amdgpu_ras_clear_err_state(tmp_adev);
			r = amdgpu_device_asic_init(tmp_adev);
			if (r) {
				dev_warn(tmp_adev->dev, "asic atom init failed!");
			} else {
				dev_info(tmp_adev->dev, "GPU reset succeeded, trying to resume\n");

				r = amdgpu_device_ip_resume_phase1(tmp_adev);
				if (r)
					goto out;

				vram_lost = amdgpu_device_check_vram_lost(tmp_adev);

				if (!test_bit(AMDGPU_SKIP_COREDUMP, &reset_context->flags))
					amdgpu_coredump(tmp_adev, false, vram_lost, reset_context->job);

				if (vram_lost) {
					dev_info(
						tmp_adev->dev,
						"VRAM is lost due to GPU reset!\n");
					amdgpu_inc_vram_lost(tmp_adev);
				}

				r = amdgpu_device_fw_loading(tmp_adev);
				if (r)
					return r;

				r = amdgpu_xcp_restore_partition_mode(
					tmp_adev->xcp_mgr);
				if (r)
					goto out;

				r = amdgpu_device_ip_resume_phase2(tmp_adev);
				if (r)
					goto out;

				if (tmp_adev->mman.buffer_funcs_ring->sched.ready)
					amdgpu_ttm_set_buffer_funcs_status(tmp_adev, true);

				r = amdgpu_device_ip_resume_phase3(tmp_adev);
				if (r)
					goto out;

				if (vram_lost)
					amdgpu_device_fill_reset_magic(tmp_adev);

				/*
				 * Add this ASIC as tracked as reset was already
				 * complete successfully.
				 */
				amdgpu_register_gpu_instance(tmp_adev);

				if (!reset_context->hive &&
				    tmp_adev->gmc.xgmi.num_physical_nodes > 1)
					amdgpu_xgmi_add_device(tmp_adev);

				r = amdgpu_device_ip_late_init(tmp_adev);
				if (r)
					goto out;

				r = amdgpu_userq_post_reset(tmp_adev, vram_lost);
				if (r)
					goto out;

				drm_client_dev_resume(adev_to_drm(tmp_adev));

				/*
				 * The GPU enters bad state once faulty pages
				 * by ECC has reached the threshold, and ras
				 * recovery is scheduled next. So add one check
				 * here to break recovery if it indeed exceeds
				 * bad page threshold, and remind user to
				 * retire this GPU or setting one bigger
				 * bad_page_threshold value to fix this once
				 * probing driver again.
				 */
				if (!amdgpu_ras_is_rma(tmp_adev)) {
					/* must succeed. */
					amdgpu_ras_resume(tmp_adev);
				} else {
					r = -EINVAL;
					goto out;
				}

				/* Update PSP FW topology after reset */
				if (reset_context->hive &&
				    tmp_adev->gmc.xgmi.num_physical_nodes > 1)
					r = amdgpu_xgmi_update_topology(
						reset_context->hive, tmp_adev);
			}
		}

out:
		if (!r) {
			/* IP init is complete now, set level as default */
			amdgpu_set_init_level(tmp_adev,
					      AMDGPU_INIT_LEVEL_DEFAULT);
			amdgpu_irq_gpu_reset_resume_helper(tmp_adev);
			r = amdgpu_ib_ring_tests(tmp_adev);
			if (r) {
				dev_err(tmp_adev->dev, "ib ring test failed (%d).\n", r);
				r = -EAGAIN;
				goto end;
			}
		}

		if (r)
			tmp_adev->asic_reset_res = r;
	}

end:
	return r;
}

int amdgpu_do_asic_reset(struct list_head *device_list_handle,
			 struct amdgpu_reset_context *reset_context)
{
	struct amdgpu_device *tmp_adev = NULL;
	bool need_full_reset, skip_hw_reset;
	int r = 0;

	/* Try reset handler method first */
	tmp_adev = list_first_entry(device_list_handle, struct amdgpu_device,
				    reset_list);

	reset_context->reset_device_list = device_list_handle;
	r = amdgpu_reset_perform_reset(tmp_adev, reset_context);
	/* If reset handler not implemented, continue; otherwise return */
	if (r == -EOPNOTSUPP)
		r = 0;
	else
		return r;

	/* Reset handler not implemented, use the default method */
	need_full_reset =
		test_bit(AMDGPU_NEED_FULL_RESET, &reset_context->flags);
	skip_hw_reset = test_bit(AMDGPU_SKIP_HW_RESET, &reset_context->flags);

	/*
	 * ASIC reset has to be done on all XGMI hive nodes ASAP
	 * to allow proper links negotiation in FW (within 1 sec)
	 */
	if (!skip_hw_reset && need_full_reset) {
		list_for_each_entry(tmp_adev, device_list_handle, reset_list) {
			/* For XGMI run all resets in parallel to speed up the process */
			if (tmp_adev->gmc.xgmi.num_physical_nodes > 1) {
				if (!queue_work(system_unbound_wq,
						&tmp_adev->xgmi_reset_work))
					r = -EALREADY;
			} else
				r = amdgpu_asic_reset(tmp_adev);

			if (r) {
				dev_err(tmp_adev->dev,
					"ASIC reset failed with error, %d for drm dev, %s",
					r, adev_to_drm(tmp_adev)->unique);
				goto out;
			}
		}

		/* For XGMI wait for all resets to complete before proceed */
		if (!r) {
			list_for_each_entry(tmp_adev, device_list_handle,
					    reset_list) {
				if (tmp_adev->gmc.xgmi.num_physical_nodes > 1) {
					flush_work(&tmp_adev->xgmi_reset_work);
					r = tmp_adev->asic_reset_res;
					if (r)
						break;
				}
			}
		}
	}

	if (!r && amdgpu_ras_intr_triggered()) {
		list_for_each_entry(tmp_adev, device_list_handle, reset_list) {
			amdgpu_ras_reset_error_count(tmp_adev,
						     AMDGPU_RAS_BLOCK__MMHUB);
		}

		amdgpu_ras_intr_cleared();
	}

	r = amdgpu_device_reinit_after_reset(reset_context);
	if (r == -EAGAIN)
		set_bit(AMDGPU_NEED_FULL_RESET, &reset_context->flags);
	else
		clear_bit(AMDGPU_NEED_FULL_RESET, &reset_context->flags);

out:
	return r;
}

static void amdgpu_device_set_mp1_state(struct amdgpu_device *adev)
{

	switch (amdgpu_asic_reset_method(adev)) {
	case AMD_RESET_METHOD_MODE1:
	case AMD_RESET_METHOD_LINK:
		adev->mp1_state = PP_MP1_STATE_SHUTDOWN;
		break;
	case AMD_RESET_METHOD_MODE2:
		adev->mp1_state = PP_MP1_STATE_RESET;
		break;
	default:
		adev->mp1_state = PP_MP1_STATE_NONE;
		break;
	}
}

static void amdgpu_device_unset_mp1_state(struct amdgpu_device *adev)
{
	amdgpu_vf_error_trans_all(adev);
	adev->mp1_state = PP_MP1_STATE_NONE;
}

static void amdgpu_device_resume_display_audio(struct amdgpu_device *adev)
{
	struct pci_dev *p = NULL;

	p = pci_get_domain_bus_and_slot(pci_domain_nr(adev->pdev->bus),
			adev->pdev->bus->number, 1);
	if (p) {
		pm_runtime_enable(&(p->dev));
		pm_runtime_resume(&(p->dev));
	}

	pci_dev_put(p);
}

static int amdgpu_device_suspend_display_audio(struct amdgpu_device *adev)
{
	enum amd_reset_method reset_method;
	struct pci_dev *p = NULL;
	u64 expires;

	/*
	 * For now, only BACO and mode1 reset are confirmed
	 * to suffer the audio issue without proper suspended.
	 */
	reset_method = amdgpu_asic_reset_method(adev);
	if ((reset_method != AMD_RESET_METHOD_BACO) &&
	     (reset_method != AMD_RESET_METHOD_MODE1))
		return -EINVAL;

	p = pci_get_domain_bus_and_slot(pci_domain_nr(adev->pdev->bus),
			adev->pdev->bus->number, 1);
	if (!p)
		return -ENODEV;

	expires = pm_runtime_autosuspend_expiration(&(p->dev));
	if (!expires)
		/*
		 * If we cannot get the audio device autosuspend delay,
		 * a fixed 4S interval will be used. Considering 3S is
		 * the audio controller default autosuspend delay setting.
		 * 4S used here is guaranteed to cover that.
		 */
		expires = ktime_get_mono_fast_ns() + NSEC_PER_SEC * 4ULL;

	while (!pm_runtime_status_suspended(&(p->dev))) {
		if (!pm_runtime_suspend(&(p->dev)))
			break;

		if (expires < ktime_get_mono_fast_ns()) {
			dev_warn(adev->dev, "failed to suspend display audio\n");
			pci_dev_put(p);
			/* TODO: abort the succeeding gpu reset? */
			return -ETIMEDOUT;
		}
	}

	pm_runtime_disable(&(p->dev));

	pci_dev_put(p);
	return 0;
}

static inline void amdgpu_device_stop_pending_resets(struct amdgpu_device *adev)
{
	struct amdgpu_ras *con = amdgpu_ras_get_context(adev);

#if defined(CONFIG_DEBUG_FS)
	if (!amdgpu_sriov_vf(adev))
		cancel_work(&adev->reset_work);
#endif
	cancel_work(&adev->userq_reset_work);

	if (adev->kfd.dev)
		cancel_work(&adev->kfd.reset_work);

	if (amdgpu_sriov_vf(adev))
		cancel_work(&adev->virt.flr_work);

	if (con && adev->ras_enabled)
		cancel_work(&con->recovery_work);

}

static int amdgpu_device_health_check(struct list_head *device_list_handle)
{
	struct amdgpu_device *tmp_adev;
	int ret = 0;

	list_for_each_entry(tmp_adev, device_list_handle, reset_list) {
		ret |= amdgpu_device_bus_status_check(tmp_adev);
	}

	return ret;
}

static void amdgpu_device_recovery_prepare(struct amdgpu_device *adev,
					  struct list_head *device_list,
					  struct amdgpu_hive_info *hive)
{
	struct amdgpu_device *tmp_adev = NULL;

	/*
	 * Build list of devices to reset.
	 * In case we are in XGMI hive mode, resort the device list
	 * to put adev in the 1st position.
	 */
	if (!amdgpu_sriov_vf(adev) && (adev->gmc.xgmi.num_physical_nodes > 1) && hive) {
		list_for_each_entry(tmp_adev, &hive->device_list, gmc.xgmi.head) {
			list_add_tail(&tmp_adev->reset_list, device_list);
			if (adev->shutdown)
				tmp_adev->shutdown = true;
			if (amdgpu_reset_in_dpc(adev))
				tmp_adev->pcie_reset_ctx.in_link_reset = true;
		}
		if (!list_is_first(&adev->reset_list, device_list))
			list_rotate_to_front(&adev->reset_list, device_list);
	} else {
		list_add_tail(&adev->reset_list, device_list);
	}
}

static void amdgpu_device_recovery_get_reset_lock(struct amdgpu_device *adev,
						  struct list_head *device_list)
{
	struct amdgpu_device *tmp_adev = NULL;

	if (list_empty(device_list))
		return;
	tmp_adev =
		list_first_entry(device_list, struct amdgpu_device, reset_list);
	amdgpu_device_lock_reset_domain(tmp_adev->reset_domain);
}

static void amdgpu_device_recovery_put_reset_lock(struct amdgpu_device *adev,
						  struct list_head *device_list)
{
	struct amdgpu_device *tmp_adev = NULL;

	if (list_empty(device_list))
		return;
	tmp_adev =
		list_first_entry(device_list, struct amdgpu_device, reset_list);
	amdgpu_device_unlock_reset_domain(tmp_adev->reset_domain);
}

static void amdgpu_device_halt_activities(struct amdgpu_device *adev,
					  struct amdgpu_job *job,
					  struct amdgpu_reset_context *reset_context,
					  struct list_head *device_list,
					  struct amdgpu_hive_info *hive,
					  bool need_emergency_restart)
{
	struct amdgpu_device *tmp_adev = NULL;
	int i;

	/* block all schedulers and reset given job's ring */
	list_for_each_entry(tmp_adev, device_list, reset_list) {
		amdgpu_device_set_mp1_state(tmp_adev);

		/*
		 * Try to put the audio codec into suspend state
		 * before gpu reset started.
		 *
		 * Due to the power domain of the graphics device
		 * is shared with AZ power domain. Without this,
		 * we may change the audio hardware from behind
		 * the audio driver's back. That will trigger
		 * some audio codec errors.
		 */
		if (!amdgpu_device_suspend_display_audio(tmp_adev))
			tmp_adev->pcie_reset_ctx.audio_suspended = true;

		amdgpu_ras_set_error_query_ready(tmp_adev, false);

		cancel_delayed_work_sync(&tmp_adev->delayed_init_work);

		amdgpu_amdkfd_pre_reset(tmp_adev, reset_context);

		/*
		 * Mark these ASICs to be reset as untracked first
		 * And add them back after reset completed
		 */
		amdgpu_unregister_gpu_instance(tmp_adev);

		drm_client_dev_suspend(adev_to_drm(tmp_adev));

		/* disable ras on ALL IPs */
		if (!need_emergency_restart && !amdgpu_reset_in_dpc(adev) &&
		    amdgpu_device_ip_need_full_reset(tmp_adev))
			amdgpu_ras_suspend(tmp_adev);

		amdgpu_userq_pre_reset(tmp_adev);

		for (i = 0; i < AMDGPU_MAX_RINGS; ++i) {
			struct amdgpu_ring *ring = tmp_adev->rings[i];

			if (!amdgpu_ring_sched_ready(ring))
				continue;

			drm_sched_stop(&ring->sched, job ? &job->base : NULL);

			if (need_emergency_restart)
				amdgpu_job_stop_all_jobs_on_sched(&ring->sched);
		}
		atomic_inc(&tmp_adev->gpu_reset_counter);
	}
}

static int amdgpu_device_asic_reset(struct amdgpu_device *adev,
			      struct list_head *device_list,
			      struct amdgpu_reset_context *reset_context)
{
	struct amdgpu_device *tmp_adev = NULL;
	int retry_limit = AMDGPU_MAX_RETRY_LIMIT;
	int r = 0;

retry:	/* Rest of adevs pre asic reset from XGMI hive. */
	list_for_each_entry(tmp_adev, device_list, reset_list) {
		r = amdgpu_device_pre_asic_reset(tmp_adev, reset_context);
		/*TODO Should we stop ?*/
		if (r) {
			dev_err(tmp_adev->dev, "GPU pre asic reset failed with err, %d for drm dev, %s ",
				  r, adev_to_drm(tmp_adev)->unique);
			tmp_adev->asic_reset_res = r;
		}
	}

	/* Actual ASIC resets if needed.*/
	/* Host driver will handle XGMI hive reset for SRIOV */
	if (amdgpu_sriov_vf(adev)) {

		/* Bail out of reset early */
		if (amdgpu_ras_is_rma(adev))
			return -ENODEV;

		if (amdgpu_ras_get_fed_status(adev) || amdgpu_virt_rcvd_ras_interrupt(adev)) {
			dev_dbg(adev->dev, "Detected RAS error, wait for FLR completion\n");
			amdgpu_ras_set_fed(adev, true);
			set_bit(AMDGPU_HOST_FLR, &reset_context->flags);
		}

		r = amdgpu_device_reset_sriov(adev, reset_context);
		if (AMDGPU_RETRY_SRIOV_RESET(r) && (retry_limit--) > 0) {
			amdgpu_virt_release_full_gpu(adev, true);
			goto retry;
		}
		if (r)
			adev->asic_reset_res = r;
	} else {
		r = amdgpu_do_asic_reset(device_list, reset_context);
		if (r && r == -EAGAIN)
			goto retry;
	}

	list_for_each_entry(tmp_adev, device_list, reset_list) {
		/*
		 * Drop any pending non scheduler resets queued before reset is done.
		 * Any reset scheduled after this point would be valid. Scheduler resets
		 * were already dropped during drm_sched_stop and no new ones can come
		 * in before drm_sched_start.
		 */
		amdgpu_device_stop_pending_resets(tmp_adev);
	}

	return r;
}

static int amdgpu_device_sched_resume(struct list_head *device_list,
			      struct amdgpu_reset_context *reset_context,
			      bool   job_signaled)
{
	struct amdgpu_device *tmp_adev = NULL;
	int i, r = 0;

	/* Post ASIC reset for all devs .*/
	list_for_each_entry(tmp_adev, device_list, reset_list) {

		for (i = 0; i < AMDGPU_MAX_RINGS; ++i) {
			struct amdgpu_ring *ring = tmp_adev->rings[i];

			if (!amdgpu_ring_sched_ready(ring))
				continue;

			drm_sched_start(&ring->sched, 0);
		}

		if (!drm_drv_uses_atomic_modeset(adev_to_drm(tmp_adev)) && !job_signaled)
			drm_helper_resume_force_mode(adev_to_drm(tmp_adev));

		if (tmp_adev->asic_reset_res) {
			/* bad news, how to tell it to userspace ?
			 * for ras error, we should report GPU bad status instead of
			 * reset failure
			 */
			if (reset_context->src != AMDGPU_RESET_SRC_RAS ||
			    !amdgpu_ras_eeprom_check_err_threshold(tmp_adev))
				dev_info(
					tmp_adev->dev,
					"GPU reset(%d) failed with error %d \n",
					atomic_read(
						&tmp_adev->gpu_reset_counter),
					tmp_adev->asic_reset_res);
			amdgpu_vf_error_put(tmp_adev,
					    AMDGIM_ERROR_VF_GPU_RESET_FAIL, 0,
					    tmp_adev->asic_reset_res);
			if (!r)
				r = tmp_adev->asic_reset_res;
			tmp_adev->asic_reset_res = 0;
		} else {
			dev_info(tmp_adev->dev, "GPU reset(%d) succeeded!\n",
				 atomic_read(&tmp_adev->gpu_reset_counter));
			if (amdgpu_acpi_smart_shift_update(tmp_adev,
							   AMDGPU_SS_DEV_D0))
				dev_warn(tmp_adev->dev,
					 "smart shift update failed\n");
		}
	}

	return r;
}

static void amdgpu_device_gpu_resume(struct amdgpu_device *adev,
			      struct list_head *device_list,
			      bool   need_emergency_restart)
{
	struct amdgpu_device *tmp_adev = NULL;

	list_for_each_entry(tmp_adev, device_list, reset_list) {
		/* unlock kfd: SRIOV would do it separately */
		if (!need_emergency_restart && !amdgpu_sriov_vf(tmp_adev))
			amdgpu_amdkfd_post_reset(tmp_adev);

		/* kfd_post_reset will do nothing if kfd device is not initialized,
		 * need to bring up kfd here if it's not be initialized before
		 */
		if (!adev->kfd.init_complete)
			amdgpu_amdkfd_device_init(adev);

		if (tmp_adev->pcie_reset_ctx.audio_suspended)
			amdgpu_device_resume_display_audio(tmp_adev);

		amdgpu_device_unset_mp1_state(tmp_adev);

		amdgpu_ras_set_error_query_ready(tmp_adev, true);

	}
}


/**
 * amdgpu_device_gpu_recover - reset the asic and recover scheduler
 *
 * @adev: amdgpu_device pointer
 * @job: which job trigger hang
 * @reset_context: amdgpu reset context pointer
 *
 * Attempt to reset the GPU if it has hung (all asics).
 * Attempt to do soft-reset or full-reset and reinitialize Asic
 * Returns 0 for success or an error on failure.
 */

int amdgpu_device_gpu_recover(struct amdgpu_device *adev,
			      struct amdgpu_job *job,
			      struct amdgpu_reset_context *reset_context)
{
	struct list_head device_list;
	bool job_signaled = false;
	struct amdgpu_hive_info *hive = NULL;
	int r = 0;
	bool need_emergency_restart = false;

	/*
	 * If it reaches here because of hang/timeout and a RAS error is
	 * detected at the same time, let RAS recovery take care of it.
	 */
	if (amdgpu_ras_is_err_state(adev, AMDGPU_RAS_BLOCK__ANY) &&
	    !amdgpu_sriov_vf(adev) &&
	    reset_context->src != AMDGPU_RESET_SRC_RAS) {
		dev_dbg(adev->dev,
			"Gpu recovery from source: %d yielding to RAS error recovery handling",
			reset_context->src);
		return 0;
	}

	/*
	 * Special case: RAS triggered and full reset isn't supported
	 */
	need_emergency_restart = amdgpu_ras_need_emergency_restart(adev);

	/*
	 * Flush RAM to disk so that after reboot
	 * the user can read log and see why the system rebooted.
	 */
	if (need_emergency_restart && amdgpu_ras_get_context(adev) &&
		amdgpu_ras_get_context(adev)->reboot) {
		dev_warn(adev->dev, "Emergency reboot.");

		ksys_sync_helper();
		emergency_restart();
	}

	dev_info(adev->dev, "GPU %s begin!. Source:  %d\n",
		 need_emergency_restart ? "jobs stop" : "reset",
		 reset_context->src);

	if (!amdgpu_sriov_vf(adev))
		hive = amdgpu_get_xgmi_hive(adev);
	if (hive)
		mutex_lock(&hive->hive_lock);

	reset_context->job = job;
	reset_context->hive = hive;
	INIT_LIST_HEAD(&device_list);

	amdgpu_device_recovery_prepare(adev, &device_list, hive);

	if (!amdgpu_sriov_vf(adev)) {
		r = amdgpu_device_health_check(&device_list);
		if (r)
			goto end_reset;
	}

	/* Cannot be called after locking reset domain */
	amdgpu_ras_pre_reset(adev, &device_list);

	/* We need to lock reset domain only once both for XGMI and single device */
	amdgpu_device_recovery_get_reset_lock(adev, &device_list);

	amdgpu_device_halt_activities(adev, job, reset_context, &device_list,
				      hive, need_emergency_restart);
	if (need_emergency_restart)
		goto skip_sched_resume;
	/*
	 * Must check guilty signal here since after this point all old
	 * HW fences are force signaled.
	 *
	 * job->base holds a reference to parent fence
	 */
	if (job && dma_fence_is_signaled(&job->hw_fence->base)) {
		job_signaled = true;
		dev_info(adev->dev, "Guilty job already signaled, skipping HW reset");
		goto skip_hw_reset;
	}

	r = amdgpu_device_asic_reset(adev, &device_list, reset_context);
	if (r)
		goto reset_unlock;
skip_hw_reset:
	r = amdgpu_device_sched_resume(&device_list, reset_context, job_signaled);
	if (r)
		goto reset_unlock;
skip_sched_resume:
	amdgpu_device_gpu_resume(adev, &device_list, need_emergency_restart);
reset_unlock:
	amdgpu_device_recovery_put_reset_lock(adev, &device_list);
	amdgpu_ras_post_reset(adev, &device_list);
end_reset:
	if (hive) {
		mutex_unlock(&hive->hive_lock);
		amdgpu_put_xgmi_hive(hive);
	}

	if (r)
		dev_info(adev->dev, "GPU reset end with ret = %d\n", r);

	atomic_set(&adev->reset_domain->reset_res, r);

	if (!r) {
		struct amdgpu_task_info *ti = NULL;

		if (job)
			ti = amdgpu_vm_get_task_info_pasid(adev, job->pasid);

		drm_dev_wedged_event(adev_to_drm(adev), DRM_WEDGE_RECOVERY_NONE,
				     ti ? &ti->task : NULL);

		amdgpu_vm_put_task_info(ti);
	}

	return r;
}

/**
 * amdgpu_device_partner_bandwidth - find the bandwidth of appropriate partner
 *
 * @adev: amdgpu_device pointer
 * @speed: pointer to the speed of the link
 * @width: pointer to the width of the link
 *
 * Evaluate the hierarchy to find the speed and bandwidth capabilities of the
 * first physical partner to an AMD dGPU.
 * This will exclude any virtual switches and links.
 */
static void amdgpu_device_partner_bandwidth(struct amdgpu_device *adev,
					    enum pci_bus_speed *speed,
					    enum pcie_link_width *width)
{
	struct pci_dev *parent = adev->pdev;

	if (!speed || !width)
		return;

	*speed = PCI_SPEED_UNKNOWN;
	*width = PCIE_LNK_WIDTH_UNKNOWN;

	if (amdgpu_device_pcie_dynamic_switching_supported(adev)) {
		while ((parent = pci_upstream_bridge(parent))) {
			/* skip upstream/downstream switches internal to dGPU*/
			if (parent->vendor == PCI_VENDOR_ID_ATI)
				continue;
			*speed = pcie_get_speed_cap(parent);
			*width = pcie_get_width_cap(parent);
			break;
		}
	} else {
		/* use the current speeds rather than max if switching is not supported */
		pcie_bandwidth_available(adev->pdev, NULL, speed, width);
	}
}

/**
 * amdgpu_device_gpu_bandwidth - find the bandwidth of the GPU
 *
 * @adev: amdgpu_device pointer
 * @speed: pointer to the speed of the link
 * @width: pointer to the width of the link
 *
 * Evaluate the hierarchy to find the speed and bandwidth capabilities of the
 * AMD dGPU which may be a virtual upstream bridge.
 */
static void amdgpu_device_gpu_bandwidth(struct amdgpu_device *adev,
					enum pci_bus_speed *speed,
					enum pcie_link_width *width)
{
	struct pci_dev *parent = adev->pdev;

	if (!speed || !width)
		return;

	parent = pci_upstream_bridge(parent);
	if (parent && parent->vendor == PCI_VENDOR_ID_ATI) {
		/* use the upstream/downstream switches internal to dGPU */
		*speed = pcie_get_speed_cap(parent);
		*width = pcie_get_width_cap(parent);
		while ((parent = pci_upstream_bridge(parent))) {
			if (parent->vendor == PCI_VENDOR_ID_ATI) {
				/* use the upstream/downstream switches internal to dGPU */
				*speed = pcie_get_speed_cap(parent);
				*width = pcie_get_width_cap(parent);
			}
		}
	} else {
		/* use the device itself */
		*speed = pcie_get_speed_cap(adev->pdev);
		*width = pcie_get_width_cap(adev->pdev);
	}
}

/**
 * amdgpu_device_get_pcie_info - fence pcie info about the PCIE slot
 *
 * @adev: amdgpu_device pointer
 *
 * Fetches and stores in the driver the PCIE capabilities (gen speed
 * and lanes) of the slot the device is in. Handles APUs and
 * virtualized environments where PCIE config space may not be available.
 */
static void amdgpu_device_get_pcie_info(struct amdgpu_device *adev)
{
	enum pci_bus_speed speed_cap, platform_speed_cap;
	enum pcie_link_width platform_link_width, link_width;

	if (amdgpu_pcie_gen_cap)
		adev->pm.pcie_gen_mask = amdgpu_pcie_gen_cap;

	if (amdgpu_pcie_lane_cap)
		adev->pm.pcie_mlw_mask = amdgpu_pcie_lane_cap;

	/* covers APUs as well */
	if (pci_is_root_bus(adev->pdev->bus) && !amdgpu_passthrough(adev)) {
		if (adev->pm.pcie_gen_mask == 0)
			adev->pm.pcie_gen_mask = AMDGPU_DEFAULT_PCIE_GEN_MASK;
		if (adev->pm.pcie_mlw_mask == 0)
			adev->pm.pcie_mlw_mask = AMDGPU_DEFAULT_PCIE_MLW_MASK;
		return;
	}

	if (adev->pm.pcie_gen_mask && adev->pm.pcie_mlw_mask)
		return;

	amdgpu_device_partner_bandwidth(adev, &platform_speed_cap,
					&platform_link_width);
	amdgpu_device_gpu_bandwidth(adev, &speed_cap, &link_width);

	if (adev->pm.pcie_gen_mask == 0) {
		/* asic caps */
		if (speed_cap == PCI_SPEED_UNKNOWN) {
			adev->pm.pcie_gen_mask |= (CAIL_ASIC_PCIE_LINK_SPEED_SUPPORT_GEN1 |
						  CAIL_ASIC_PCIE_LINK_SPEED_SUPPORT_GEN2 |
						  CAIL_ASIC_PCIE_LINK_SPEED_SUPPORT_GEN3);
		} else {
			if (speed_cap == PCIE_SPEED_32_0GT)
				adev->pm.pcie_gen_mask |= (CAIL_ASIC_PCIE_LINK_SPEED_SUPPORT_GEN1 |
							  CAIL_ASIC_PCIE_LINK_SPEED_SUPPORT_GEN2 |
							  CAIL_ASIC_PCIE_LINK_SPEED_SUPPORT_GEN3 |
							  CAIL_ASIC_PCIE_LINK_SPEED_SUPPORT_GEN4 |
							  CAIL_ASIC_PCIE_LINK_SPEED_SUPPORT_GEN5);
			else if (speed_cap == PCIE_SPEED_16_0GT)
				adev->pm.pcie_gen_mask |= (CAIL_ASIC_PCIE_LINK_SPEED_SUPPORT_GEN1 |
							  CAIL_ASIC_PCIE_LINK_SPEED_SUPPORT_GEN2 |
							  CAIL_ASIC_PCIE_LINK_SPEED_SUPPORT_GEN3 |
							  CAIL_ASIC_PCIE_LINK_SPEED_SUPPORT_GEN4);
			else if (speed_cap == PCIE_SPEED_8_0GT)
				adev->pm.pcie_gen_mask |= (CAIL_ASIC_PCIE_LINK_SPEED_SUPPORT_GEN1 |
							  CAIL_ASIC_PCIE_LINK_SPEED_SUPPORT_GEN2 |
							  CAIL_ASIC_PCIE_LINK_SPEED_SUPPORT_GEN3);
			else if (speed_cap == PCIE_SPEED_5_0GT)
				adev->pm.pcie_gen_mask |= (CAIL_ASIC_PCIE_LINK_SPEED_SUPPORT_GEN1 |
							  CAIL_ASIC_PCIE_LINK_SPEED_SUPPORT_GEN2);
			else
				adev->pm.pcie_gen_mask |= CAIL_ASIC_PCIE_LINK_SPEED_SUPPORT_GEN1;
		}
		/* platform caps */
		if (platform_speed_cap == PCI_SPEED_UNKNOWN) {
			adev->pm.pcie_gen_mask |= (CAIL_PCIE_LINK_SPEED_SUPPORT_GEN1 |
						   CAIL_PCIE_LINK_SPEED_SUPPORT_GEN2);
		} else {
			if (platform_speed_cap == PCIE_SPEED_32_0GT)
				adev->pm.pcie_gen_mask |= (CAIL_PCIE_LINK_SPEED_SUPPORT_GEN1 |
							   CAIL_PCIE_LINK_SPEED_SUPPORT_GEN2 |
							   CAIL_PCIE_LINK_SPEED_SUPPORT_GEN3 |
							   CAIL_PCIE_LINK_SPEED_SUPPORT_GEN4 |
							   CAIL_PCIE_LINK_SPEED_SUPPORT_GEN5);
			else if (platform_speed_cap == PCIE_SPEED_16_0GT)
				adev->pm.pcie_gen_mask |= (CAIL_PCIE_LINK_SPEED_SUPPORT_GEN1 |
							   CAIL_PCIE_LINK_SPEED_SUPPORT_GEN2 |
							   CAIL_PCIE_LINK_SPEED_SUPPORT_GEN3 |
							   CAIL_PCIE_LINK_SPEED_SUPPORT_GEN4);
			else if (platform_speed_cap == PCIE_SPEED_8_0GT)
				adev->pm.pcie_gen_mask |= (CAIL_PCIE_LINK_SPEED_SUPPORT_GEN1 |
							   CAIL_PCIE_LINK_SPEED_SUPPORT_GEN2 |
							   CAIL_PCIE_LINK_SPEED_SUPPORT_GEN3);
			else if (platform_speed_cap == PCIE_SPEED_5_0GT)
				adev->pm.pcie_gen_mask |= (CAIL_PCIE_LINK_SPEED_SUPPORT_GEN1 |
							   CAIL_PCIE_LINK_SPEED_SUPPORT_GEN2);
			else
				adev->pm.pcie_gen_mask |= CAIL_PCIE_LINK_SPEED_SUPPORT_GEN1;

		}
	}
	if (adev->pm.pcie_mlw_mask == 0) {
		/* asic caps */
		if (link_width == PCIE_LNK_WIDTH_UNKNOWN) {
			adev->pm.pcie_mlw_mask |= AMDGPU_DEFAULT_ASIC_PCIE_MLW_MASK;
		} else {
			switch (link_width) {
			case PCIE_LNK_X32:
				adev->pm.pcie_mlw_mask |= (CAIL_ASIC_PCIE_LINK_WIDTH_SUPPORT_X32 |
							   CAIL_ASIC_PCIE_LINK_WIDTH_SUPPORT_X16 |
							   CAIL_ASIC_PCIE_LINK_WIDTH_SUPPORT_X12 |
							   CAIL_ASIC_PCIE_LINK_WIDTH_SUPPORT_X8 |
							   CAIL_ASIC_PCIE_LINK_WIDTH_SUPPORT_X4 |
							   CAIL_ASIC_PCIE_LINK_WIDTH_SUPPORT_X2 |
							   CAIL_ASIC_PCIE_LINK_WIDTH_SUPPORT_X1);
				break;
			case PCIE_LNK_X16:
				adev->pm.pcie_mlw_mask |= (CAIL_ASIC_PCIE_LINK_WIDTH_SUPPORT_X16 |
							   CAIL_ASIC_PCIE_LINK_WIDTH_SUPPORT_X12 |
							   CAIL_ASIC_PCIE_LINK_WIDTH_SUPPORT_X8 |
							   CAIL_ASIC_PCIE_LINK_WIDTH_SUPPORT_X4 |
							   CAIL_ASIC_PCIE_LINK_WIDTH_SUPPORT_X2 |
							   CAIL_ASIC_PCIE_LINK_WIDTH_SUPPORT_X1);
				break;
			case PCIE_LNK_X12:
				adev->pm.pcie_mlw_mask |= (CAIL_ASIC_PCIE_LINK_WIDTH_SUPPORT_X12 |
							   CAIL_ASIC_PCIE_LINK_WIDTH_SUPPORT_X8 |
							   CAIL_ASIC_PCIE_LINK_WIDTH_SUPPORT_X4 |
							   CAIL_ASIC_PCIE_LINK_WIDTH_SUPPORT_X2 |
							   CAIL_ASIC_PCIE_LINK_WIDTH_SUPPORT_X1);
				break;
			case PCIE_LNK_X8:
				adev->pm.pcie_mlw_mask |= (CAIL_ASIC_PCIE_LINK_WIDTH_SUPPORT_X8 |
							   CAIL_ASIC_PCIE_LINK_WIDTH_SUPPORT_X4 |
							   CAIL_ASIC_PCIE_LINK_WIDTH_SUPPORT_X2 |
							   CAIL_ASIC_PCIE_LINK_WIDTH_SUPPORT_X1);
				break;
			case PCIE_LNK_X4:
				adev->pm.pcie_mlw_mask |= (CAIL_ASIC_PCIE_LINK_WIDTH_SUPPORT_X4 |
							   CAIL_ASIC_PCIE_LINK_WIDTH_SUPPORT_X2 |
							   CAIL_ASIC_PCIE_LINK_WIDTH_SUPPORT_X1);
				break;
			case PCIE_LNK_X2:
				adev->pm.pcie_mlw_mask |= (CAIL_ASIC_PCIE_LINK_WIDTH_SUPPORT_X2 |
							   CAIL_ASIC_PCIE_LINK_WIDTH_SUPPORT_X1);
				break;
			case PCIE_LNK_X1:
				adev->pm.pcie_mlw_mask |= CAIL_ASIC_PCIE_LINK_WIDTH_SUPPORT_X1;
				break;
			default:
				break;
			}
		}
		/* platform caps */
		if (platform_link_width == PCIE_LNK_WIDTH_UNKNOWN) {
			adev->pm.pcie_mlw_mask |= AMDGPU_DEFAULT_PCIE_MLW_MASK;
		} else {
			switch (platform_link_width) {
			case PCIE_LNK_X32:
				adev->pm.pcie_mlw_mask |= (CAIL_PCIE_LINK_WIDTH_SUPPORT_X32 |
							   CAIL_PCIE_LINK_WIDTH_SUPPORT_X16 |
							   CAIL_PCIE_LINK_WIDTH_SUPPORT_X12 |
							   CAIL_PCIE_LINK_WIDTH_SUPPORT_X8 |
							   CAIL_PCIE_LINK_WIDTH_SUPPORT_X4 |
							   CAIL_PCIE_LINK_WIDTH_SUPPORT_X2 |
							   CAIL_PCIE_LINK_WIDTH_SUPPORT_X1);
				break;
			case PCIE_LNK_X16:
				adev->pm.pcie_mlw_mask |= (CAIL_PCIE_LINK_WIDTH_SUPPORT_X16 |
							   CAIL_PCIE_LINK_WIDTH_SUPPORT_X12 |
							   CAIL_PCIE_LINK_WIDTH_SUPPORT_X8 |
							   CAIL_PCIE_LINK_WIDTH_SUPPORT_X4 |
							   CAIL_PCIE_LINK_WIDTH_SUPPORT_X2 |
							   CAIL_PCIE_LINK_WIDTH_SUPPORT_X1);
				break;
			case PCIE_LNK_X12:
				adev->pm.pcie_mlw_mask |= (CAIL_PCIE_LINK_WIDTH_SUPPORT_X12 |
							   CAIL_PCIE_LINK_WIDTH_SUPPORT_X8 |
							   CAIL_PCIE_LINK_WIDTH_SUPPORT_X4 |
							   CAIL_PCIE_LINK_WIDTH_SUPPORT_X2 |
							   CAIL_PCIE_LINK_WIDTH_SUPPORT_X1);
				break;
			case PCIE_LNK_X8:
				adev->pm.pcie_mlw_mask |= (CAIL_PCIE_LINK_WIDTH_SUPPORT_X8 |
							   CAIL_PCIE_LINK_WIDTH_SUPPORT_X4 |
							   CAIL_PCIE_LINK_WIDTH_SUPPORT_X2 |
							   CAIL_PCIE_LINK_WIDTH_SUPPORT_X1);
				break;
			case PCIE_LNK_X4:
				adev->pm.pcie_mlw_mask |= (CAIL_PCIE_LINK_WIDTH_SUPPORT_X4 |
							   CAIL_PCIE_LINK_WIDTH_SUPPORT_X2 |
							   CAIL_PCIE_LINK_WIDTH_SUPPORT_X1);
				break;
			case PCIE_LNK_X2:
				adev->pm.pcie_mlw_mask |= (CAIL_PCIE_LINK_WIDTH_SUPPORT_X2 |
							   CAIL_PCIE_LINK_WIDTH_SUPPORT_X1);
				break;
			case PCIE_LNK_X1:
				adev->pm.pcie_mlw_mask |= CAIL_PCIE_LINK_WIDTH_SUPPORT_X1;
				break;
			default:
				break;
			}
		}
	}
}

/**
 * amdgpu_device_is_peer_accessible - Check peer access through PCIe BAR
 *
 * @adev: amdgpu_device pointer
 * @peer_adev: amdgpu_device pointer for peer device trying to access @adev
 *
 * Return true if @peer_adev can access (DMA) @adev through the PCIe
 * BAR, i.e. @adev is "large BAR" and the BAR matches the DMA mask of
 * @peer_adev.
 */
bool amdgpu_device_is_peer_accessible(struct amdgpu_device *adev,
				      struct amdgpu_device *peer_adev)
{
#ifdef CONFIG_HSA_AMD_P2P
	bool p2p_access =
		!adev->gmc.xgmi.connected_to_cpu &&
		!(pci_p2pdma_distance(adev->pdev, peer_adev->dev, false) < 0);
	if (!p2p_access)
		dev_info(adev->dev, "PCIe P2P access from peer device %s is not supported by the chipset\n",
			pci_name(peer_adev->pdev));

	bool is_large_bar = adev->gmc.visible_vram_size &&
		adev->gmc.real_vram_size == adev->gmc.visible_vram_size;
	bool p2p_addressable = amdgpu_device_check_iommu_remap(peer_adev);

	if (!p2p_addressable) {
		uint64_t address_mask = peer_adev->dev->dma_mask ?
			~*peer_adev->dev->dma_mask : ~((1ULL << 32) - 1);
		resource_size_t aper_limit =
			adev->gmc.aper_base + adev->gmc.aper_size - 1;

		p2p_addressable = !(adev->gmc.aper_base & address_mask ||
				     aper_limit & address_mask);
	}
	return pcie_p2p && is_large_bar && p2p_access && p2p_addressable;
#else
	return false;
#endif
}

int amdgpu_device_baco_enter(struct amdgpu_device *adev)
{
	struct amdgpu_ras *ras = amdgpu_ras_get_context(adev);

	if (!amdgpu_device_supports_baco(adev))
		return -ENOTSUPP;

	if (ras && adev->ras_enabled &&
	    adev->nbio.funcs->enable_doorbell_interrupt)
		adev->nbio.funcs->enable_doorbell_interrupt(adev, false);

	return amdgpu_dpm_baco_enter(adev);
}

int amdgpu_device_baco_exit(struct amdgpu_device *adev)
{
	struct amdgpu_ras *ras = amdgpu_ras_get_context(adev);
	int ret = 0;

	if (!amdgpu_device_supports_baco(adev))
		return -ENOTSUPP;

	ret = amdgpu_dpm_baco_exit(adev);
	if (ret)
		return ret;

	if (ras && adev->ras_enabled &&
	    adev->nbio.funcs->enable_doorbell_interrupt)
		adev->nbio.funcs->enable_doorbell_interrupt(adev, true);

	if (amdgpu_passthrough(adev) && adev->nbio.funcs &&
	    adev->nbio.funcs->clear_doorbell_interrupt)
		adev->nbio.funcs->clear_doorbell_interrupt(adev);

	return 0;
}

/**
 * amdgpu_pci_error_detected - Called when a PCI error is detected.
 * @pdev: PCI device struct
 * @state: PCI channel state
 *
 * Description: Called when a PCI error is detected.
 *
 * Return: PCI_ERS_RESULT_NEED_RESET or PCI_ERS_RESULT_DISCONNECT.
 */
pci_ers_result_t amdgpu_pci_error_detected(struct pci_dev *pdev, pci_channel_state_t state)
{
	struct drm_device *dev = pci_get_drvdata(pdev);
	struct amdgpu_device *adev = drm_to_adev(dev);
	struct amdgpu_hive_info *hive __free(xgmi_put_hive) =
		amdgpu_get_xgmi_hive(adev);
	struct amdgpu_reset_context reset_context;
	struct list_head device_list;

	dev_info(adev->dev, "PCI error: detected callback!!\n");

	adev->pci_channel_state = state;

	switch (state) {
	case pci_channel_io_normal:
		dev_info(adev->dev, "pci_channel_io_normal: state(%d)!!\n", state);
		return PCI_ERS_RESULT_CAN_RECOVER;
	case pci_channel_io_frozen:
		/* Fatal error, prepare for slot reset */
		dev_info(adev->dev, "pci_channel_io_frozen: state(%d)!!\n", state);
		if (hive) {
			/* Hive devices should be able to support FW based
			 * link reset on other devices, if not return.
			 */
			if (!amdgpu_dpm_is_link_reset_supported(adev)) {
				dev_warn(adev->dev,
					 "No support for XGMI hive yet...\n");
				return PCI_ERS_RESULT_DISCONNECT;
			}
			/* Set dpc status only if device is part of hive
			 * Non-hive devices should be able to recover after
			 * link reset.
			 */
			amdgpu_reset_set_dpc_status(adev, true);

			mutex_lock(&hive->hive_lock);
		}
		memset(&reset_context, 0, sizeof(reset_context));
		INIT_LIST_HEAD(&device_list);

		amdgpu_device_recovery_prepare(adev, &device_list, hive);
		amdgpu_device_recovery_get_reset_lock(adev, &device_list);
		amdgpu_device_halt_activities(adev, NULL, &reset_context, &device_list,
					      hive, false);
		if (hive)
			mutex_unlock(&hive->hive_lock);
		return PCI_ERS_RESULT_NEED_RESET;
	case pci_channel_io_perm_failure:
		/* Permanent error, prepare for device removal */
		dev_info(adev->dev, "pci_channel_io_perm_failure: state(%d)!!\n", state);
		return PCI_ERS_RESULT_DISCONNECT;
	}

	return PCI_ERS_RESULT_NEED_RESET;
}

/**
 * amdgpu_pci_mmio_enabled - Enable MMIO and dump debug registers
 * @pdev: pointer to PCI device
 */
pci_ers_result_t amdgpu_pci_mmio_enabled(struct pci_dev *pdev)
{
	struct drm_device *dev = pci_get_drvdata(pdev);
	struct amdgpu_device *adev = drm_to_adev(dev);

	dev_info(adev->dev, "PCI error: mmio enabled callback!!\n");

	/* TODO - dump whatever for debugging purposes */

	/* This called only if amdgpu_pci_error_detected returns
	 * PCI_ERS_RESULT_CAN_RECOVER. Read/write to the device still
	 * works, no need to reset slot.
	 */

	return PCI_ERS_RESULT_RECOVERED;
}

/**
 * amdgpu_pci_slot_reset - Called when PCI slot has been reset.
 * @pdev: PCI device struct
 *
 * Description: This routine is called by the pci error recovery
 * code after the PCI slot has been reset, just before we
 * should resume normal operations.
 */
pci_ers_result_t amdgpu_pci_slot_reset(struct pci_dev *pdev)
{
	struct drm_device *dev = pci_get_drvdata(pdev);
	struct amdgpu_device *adev = drm_to_adev(dev);
	struct amdgpu_reset_context reset_context;
	struct amdgpu_device *tmp_adev;
	struct amdgpu_hive_info *hive;
	struct list_head device_list;
	struct pci_dev *link_dev;
	int r = 0, i, timeout;
	u32 memsize;
	u16 status;

	dev_info(adev->dev, "PCI error: slot reset callback!!\n");

	memset(&reset_context, 0, sizeof(reset_context));

	if (adev->pcie_reset_ctx.swus)
		link_dev = adev->pcie_reset_ctx.swus;
	else
		link_dev = adev->pdev;
	/* wait for asic to come out of reset, timeout = 10s */
	timeout = 10000;
	do {
		usleep_range(10000, 10500);
		r = pci_read_config_word(link_dev, PCI_VENDOR_ID, &status);
		timeout -= 10;
	} while (timeout > 0 && (status != PCI_VENDOR_ID_ATI) &&
		 (status != PCI_VENDOR_ID_AMD));

	if ((status != PCI_VENDOR_ID_ATI) && (status != PCI_VENDOR_ID_AMD)) {
		r = -ETIME;
		goto out;
	}

	amdgpu_device_load_switch_state(adev);
	/* Restore PCI confspace */
	amdgpu_device_load_pci_state(pdev);

	/* confirm  ASIC came out of reset */
	for (i = 0; i < adev->usec_timeout; i++) {
		memsize = amdgpu_asic_get_config_memsize(adev);

		if (memsize != 0xffffffff)
			break;
		udelay(1);
	}
	if (memsize == 0xffffffff) {
		r = -ETIME;
		goto out;
	}

	reset_context.method = AMD_RESET_METHOD_NONE;
	reset_context.reset_req_dev = adev;
	set_bit(AMDGPU_NEED_FULL_RESET, &reset_context.flags);
	set_bit(AMDGPU_SKIP_COREDUMP, &reset_context.flags);
	INIT_LIST_HEAD(&device_list);

	hive = amdgpu_get_xgmi_hive(adev);
	if (hive) {
		mutex_lock(&hive->hive_lock);
		reset_context.hive = hive;
		list_for_each_entry(tmp_adev, &hive->device_list, gmc.xgmi.head) {
			tmp_adev->pcie_reset_ctx.in_link_reset = true;
			list_add_tail(&tmp_adev->reset_list, &device_list);
		}
	} else {
		set_bit(AMDGPU_SKIP_HW_RESET, &reset_context.flags);
		list_add_tail(&adev->reset_list, &device_list);
	}

	r = amdgpu_device_asic_reset(adev, &device_list, &reset_context);
out:
	if (!r) {
		if (amdgpu_device_cache_pci_state(adev->pdev))
			pci_restore_state(adev->pdev);
		dev_info(adev->dev, "PCIe error recovery succeeded\n");
	} else {
		dev_err(adev->dev, "PCIe error recovery failed, err:%d\n", r);
		if (hive) {
			list_for_each_entry(tmp_adev, &device_list, reset_list)
				amdgpu_device_unset_mp1_state(tmp_adev);
		}
		amdgpu_device_recovery_put_reset_lock(adev, &device_list);
	}

	if (hive) {
		mutex_unlock(&hive->hive_lock);
		amdgpu_put_xgmi_hive(hive);
	}

	return r ? PCI_ERS_RESULT_DISCONNECT : PCI_ERS_RESULT_RECOVERED;
}

/**
 * amdgpu_pci_resume() - resume normal ops after PCI reset
 * @pdev: pointer to PCI device
 *
 * Called when the error recovery driver tells us that its
 * OK to resume normal operation.
 */
void amdgpu_pci_resume(struct pci_dev *pdev)
{
	struct drm_device *dev = pci_get_drvdata(pdev);
	struct amdgpu_device *adev = drm_to_adev(dev);
	struct list_head device_list;
	struct amdgpu_hive_info *hive = NULL;
	struct amdgpu_device *tmp_adev = NULL;

	dev_info(adev->dev, "PCI error: resume callback!!\n");

	/* Only continue execution for the case of pci_channel_io_frozen */
	if (adev->pci_channel_state != pci_channel_io_frozen)
		return;

	INIT_LIST_HEAD(&device_list);

	hive = amdgpu_get_xgmi_hive(adev);
	if (hive) {
		mutex_lock(&hive->hive_lock);
		list_for_each_entry(tmp_adev, &hive->device_list, gmc.xgmi.head) {
			tmp_adev->pcie_reset_ctx.in_link_reset = false;
			list_add_tail(&tmp_adev->reset_list, &device_list);
		}
	} else
		list_add_tail(&adev->reset_list, &device_list);

	amdgpu_device_sched_resume(&device_list, NULL, NULL);
	amdgpu_device_gpu_resume(adev, &device_list, false);
	amdgpu_device_recovery_put_reset_lock(adev, &device_list);

	if (hive) {
		mutex_unlock(&hive->hive_lock);
		amdgpu_put_xgmi_hive(hive);
	}
}

static void amdgpu_device_cache_switch_state(struct amdgpu_device *adev)
{
	struct pci_dev *swus, *swds;
	int r;

	swds = pci_upstream_bridge(adev->pdev);
	if (!swds || swds->vendor != PCI_VENDOR_ID_ATI ||
	    pci_pcie_type(swds) != PCI_EXP_TYPE_DOWNSTREAM)
		return;
	swus = pci_upstream_bridge(swds);
	if (!swus ||
	    (swus->vendor != PCI_VENDOR_ID_ATI &&
	     swus->vendor != PCI_VENDOR_ID_AMD) ||
	    pci_pcie_type(swus) != PCI_EXP_TYPE_UPSTREAM)
		return;

	/* If already saved, return */
	if (adev->pcie_reset_ctx.swus)
		return;
	/* Upstream bridge is ATI, assume it's SWUS/DS architecture */
	r = pci_save_state(swds);
	if (r)
		return;
	adev->pcie_reset_ctx.swds_pcistate = pci_store_saved_state(swds);

	r = pci_save_state(swus);
	if (r)
		return;
	adev->pcie_reset_ctx.swus_pcistate = pci_store_saved_state(swus);

	adev->pcie_reset_ctx.swus = swus;
}

static void amdgpu_device_load_switch_state(struct amdgpu_device *adev)
{
	struct pci_dev *pdev;
	int r;

	if (!adev->pcie_reset_ctx.swds_pcistate ||
	    !adev->pcie_reset_ctx.swus_pcistate)
		return;

	pdev = adev->pcie_reset_ctx.swus;
	r = pci_load_saved_state(pdev, adev->pcie_reset_ctx.swus_pcistate);
	if (!r) {
		pci_restore_state(pdev);
	} else {
		dev_warn(adev->dev, "Failed to load SWUS state, err:%d\n", r);
		return;
	}

	pdev = pci_upstream_bridge(adev->pdev);
	r = pci_load_saved_state(pdev, adev->pcie_reset_ctx.swds_pcistate);
	if (!r)
		pci_restore_state(pdev);
	else
		dev_warn(adev->dev, "Failed to load SWDS state, err:%d\n", r);
}

bool amdgpu_device_cache_pci_state(struct pci_dev *pdev)
{
	struct drm_device *dev = pci_get_drvdata(pdev);
	struct amdgpu_device *adev = drm_to_adev(dev);
	int r;

	if (amdgpu_sriov_vf(adev))
		return false;

	r = pci_save_state(pdev);
	if (!r) {
		kfree(adev->pci_state);

		adev->pci_state = pci_store_saved_state(pdev);

		if (!adev->pci_state) {
			dev_err(adev->dev, "Failed to store PCI saved state");
			return false;
		}
	} else {
		dev_warn(adev->dev, "Failed to save PCI state, err:%d\n", r);
		return false;
	}

	amdgpu_device_cache_switch_state(adev);

	return true;
}

bool amdgpu_device_load_pci_state(struct pci_dev *pdev)
{
	struct drm_device *dev = pci_get_drvdata(pdev);
	struct amdgpu_device *adev = drm_to_adev(dev);
	int r;

	if (!adev->pci_state)
		return false;

	r = pci_load_saved_state(pdev, adev->pci_state);

	if (!r) {
		pci_restore_state(pdev);
	} else {
		dev_warn(adev->dev, "Failed to load PCI state, err:%d\n", r);
		return false;
	}

	return true;
}

void amdgpu_device_flush_hdp(struct amdgpu_device *adev,
		struct amdgpu_ring *ring)
{
#ifdef CONFIG_X86_64
	if ((adev->flags & AMD_IS_APU) && !amdgpu_passthrough(adev))
		return;
#endif
	if (adev->gmc.xgmi.connected_to_cpu)
		return;

	if (ring && ring->funcs->emit_hdp_flush) {
		amdgpu_ring_emit_hdp_flush(ring);
		return;
	}

	if (!ring && amdgpu_sriov_runtime(adev)) {
		if (!amdgpu_kiq_hdp_flush(adev))
			return;
	}

	amdgpu_hdp_flush(adev, ring);
}

void amdgpu_device_invalidate_hdp(struct amdgpu_device *adev,
		struct amdgpu_ring *ring)
{
#ifdef CONFIG_X86_64
	if ((adev->flags & AMD_IS_APU) && !amdgpu_passthrough(adev))
		return;
#endif
	if (adev->gmc.xgmi.connected_to_cpu)
		return;

	amdgpu_hdp_invalidate(adev, ring);
}

int amdgpu_in_reset(struct amdgpu_device *adev)
{
	return atomic_read(&adev->reset_domain->in_gpu_reset);
}

/**
 * amdgpu_device_halt() - bring hardware to some kind of halt state
 *
 * @adev: amdgpu_device pointer
 *
 * Bring hardware to some kind of halt state so that no one can touch it
 * any more. It will help to maintain error context when error occurred.
 * Compare to a simple hang, the system will keep stable at least for SSH
 * access. Then it should be trivial to inspect the hardware state and
 * see what's going on. Implemented as following:
 *
 * 1. drm_dev_unplug() makes device inaccessible to user space(IOCTLs, etc),
 *    clears all CPU mappings to device, disallows remappings through page faults
 * 2. amdgpu_irq_disable_all() disables all interrupts
 * 3. amdgpu_fence_driver_hw_fini() signals all HW fences
 * 4. set adev->no_hw_access to avoid potential crashes after setp 5
 * 5. amdgpu_device_unmap_mmio() clears all MMIO mappings
 * 6. pci_disable_device() and pci_wait_for_pending_transaction()
 *    flush any in flight DMA operations
 */
void amdgpu_device_halt(struct amdgpu_device *adev)
{
	struct pci_dev *pdev = adev->pdev;
	struct drm_device *ddev = adev_to_drm(adev);

	amdgpu_xcp_dev_unplug(adev);
	drm_dev_unplug(ddev);

	amdgpu_irq_disable_all(adev);

	amdgpu_fence_driver_hw_fini(adev);

	adev->no_hw_access = true;

	amdgpu_device_unmap_mmio(adev);

	pci_disable_device(pdev);
	pci_wait_for_pending_transaction(pdev);
}

u32 amdgpu_device_pcie_port_rreg(struct amdgpu_device *adev,
				u32 reg)
{
	unsigned long flags, address, data;
	u32 r;

	address = adev->nbio.funcs->get_pcie_port_index_offset(adev);
	data = adev->nbio.funcs->get_pcie_port_data_offset(adev);

	spin_lock_irqsave(&adev->pcie_idx_lock, flags);
	WREG32(address, reg * 4);
	(void)RREG32(address);
	r = RREG32(data);
	spin_unlock_irqrestore(&adev->pcie_idx_lock, flags);
	return r;
}

void amdgpu_device_pcie_port_wreg(struct amdgpu_device *adev,
				u32 reg, u32 v)
{
	unsigned long flags, address, data;

	address = adev->nbio.funcs->get_pcie_port_index_offset(adev);
	data = adev->nbio.funcs->get_pcie_port_data_offset(adev);

	spin_lock_irqsave(&adev->pcie_idx_lock, flags);
	WREG32(address, reg * 4);
	(void)RREG32(address);
	WREG32(data, v);
	(void)RREG32(data);
	spin_unlock_irqrestore(&adev->pcie_idx_lock, flags);
}

/**
 * amdgpu_device_get_gang - return a reference to the current gang
 * @adev: amdgpu_device pointer
 *
 * Returns: A new reference to the current gang leader.
 */
struct dma_fence *amdgpu_device_get_gang(struct amdgpu_device *adev)
{
	struct dma_fence *fence;

	rcu_read_lock();
	fence = dma_fence_get_rcu_safe(&adev->gang_submit);
	rcu_read_unlock();
	return fence;
}

/**
 * amdgpu_device_switch_gang - switch to a new gang
 * @adev: amdgpu_device pointer
 * @gang: the gang to switch to
 *
 * Try to switch to a new gang.
 * Returns: NULL if we switched to the new gang or a reference to the current
 * gang leader.
 */
struct dma_fence *amdgpu_device_switch_gang(struct amdgpu_device *adev,
					    struct dma_fence *gang)
{
	struct dma_fence *old = NULL;

	dma_fence_get(gang);
	do {
		dma_fence_put(old);
		old = amdgpu_device_get_gang(adev);
		if (old == gang)
			break;

		if (!dma_fence_is_signaled(old)) {
			dma_fence_put(gang);
			return old;
		}

	} while (cmpxchg((struct dma_fence __force **)&adev->gang_submit,
			 old, gang) != old);

	/*
	 * Drop it once for the exchanged reference in adev and once for the
	 * thread local reference acquired in amdgpu_device_get_gang().
	 */
	dma_fence_put(old);
	dma_fence_put(old);
	return NULL;
}

/**
 * amdgpu_device_enforce_isolation - enforce HW isolation
 * @adev: the amdgpu device pointer
 * @ring: the HW ring the job is supposed to run on
 * @job: the job which is about to be pushed to the HW ring
 *
 * Makes sure that only one client at a time can use the GFX block.
 * Returns: The dependency to wait on before the job can be pushed to the HW.
 * The function is called multiple times until NULL is returned.
 */
struct dma_fence *amdgpu_device_enforce_isolation(struct amdgpu_device *adev,
						  struct amdgpu_ring *ring,
						  struct amdgpu_job *job)
{
	struct amdgpu_isolation *isolation = &adev->isolation[ring->xcp_id];
	struct drm_sched_fence *f = job->base.s_fence;
	struct dma_fence *dep;
	void *owner;
	int r;

	/*
	 * For now enforce isolation only for the GFX block since we only need
	 * the cleaner shader on those rings.
	 */
	if (ring->funcs->type != AMDGPU_RING_TYPE_GFX &&
	    ring->funcs->type != AMDGPU_RING_TYPE_COMPUTE)
		return NULL;

	/*
	 * All submissions where enforce isolation is false are handled as if
	 * they come from a single client. Use ~0l as the owner to distinct it
	 * from kernel submissions where the owner is NULL.
	 */
	owner = job->enforce_isolation ? f->owner : (void *)~0l;

	mutex_lock(&adev->enforce_isolation_mutex);

	/*
	 * The "spearhead" submission is the first one which changes the
	 * ownership to its client. We always need to wait for it to be
	 * pushed to the HW before proceeding with anything.
	 */
	if (&f->scheduled != isolation->spearhead &&
	    !dma_fence_is_signaled(isolation->spearhead)) {
		dep = isolation->spearhead;
		goto out_grab_ref;
	}

	if (isolation->owner != owner) {

		/*
		 * Wait for any gang to be assembled before switching to a
		 * different owner or otherwise we could deadlock the
		 * submissions.
		 */
		if (!job->gang_submit) {
			dep = amdgpu_device_get_gang(adev);
			if (!dma_fence_is_signaled(dep))
				goto out_return_dep;
			dma_fence_put(dep);
		}

		dma_fence_put(isolation->spearhead);
		isolation->spearhead = dma_fence_get(&f->scheduled);
		amdgpu_sync_move(&isolation->active, &isolation->prev);
		trace_amdgpu_isolation(isolation->owner, owner);
		isolation->owner = owner;
	}

	/*
	 * Specifying the ring here helps to pipeline submissions even when
	 * isolation is enabled. If that is not desired for testing NULL can be
	 * used instead of the ring to enforce a CPU round trip while switching
	 * between clients.
	 */
	dep = amdgpu_sync_peek_fence(&isolation->prev, ring);
	r = amdgpu_sync_fence(&isolation->active, &f->finished, GFP_NOWAIT);
	if (r)
		dev_warn(adev->dev, "OOM tracking isolation\n");

out_grab_ref:
	dma_fence_get(dep);
out_return_dep:
	mutex_unlock(&adev->enforce_isolation_mutex);
	return dep;
}

bool amdgpu_device_has_display_hardware(struct amdgpu_device *adev)
{
	switch (adev->asic_type) {
#ifdef CONFIG_DRM_AMDGPU_SI
	case CHIP_HAINAN:
#endif
	case CHIP_TOPAZ:
		/* chips with no display hardware */
		return false;
#ifdef CONFIG_DRM_AMDGPU_SI
	case CHIP_TAHITI:
	case CHIP_PITCAIRN:
	case CHIP_VERDE:
	case CHIP_OLAND:
#endif
#ifdef CONFIG_DRM_AMDGPU_CIK
	case CHIP_BONAIRE:
	case CHIP_HAWAII:
	case CHIP_KAVERI:
	case CHIP_KABINI:
	case CHIP_MULLINS:
#endif
	case CHIP_TONGA:
	case CHIP_FIJI:
	case CHIP_POLARIS10:
	case CHIP_POLARIS11:
	case CHIP_POLARIS12:
	case CHIP_VEGAM:
	case CHIP_CARRIZO:
	case CHIP_STONEY:
		/* chips with display hardware */
		return true;
	default:
		/* IP discovery */
		if (!amdgpu_ip_version(adev, DCE_HWIP, 0) ||
		    (adev->harvest_ip_mask & AMD_HARVEST_IP_DMU_MASK))
			return false;
		return true;
	}
}

uint32_t amdgpu_device_wait_on_rreg(struct amdgpu_device *adev,
		uint32_t inst, uint32_t reg_addr, char reg_name[],
		uint32_t expected_value, uint32_t mask)
{
	uint32_t ret = 0;
	uint32_t old_ = 0;
	uint32_t tmp_ = RREG32(reg_addr);
	uint32_t loop = adev->usec_timeout;

	while ((tmp_ & (mask)) != (expected_value)) {
		if (old_ != tmp_) {
			loop = adev->usec_timeout;
			old_ = tmp_;
		} else
			udelay(1);
		tmp_ = RREG32(reg_addr);
		loop--;
		if (!loop) {
			dev_warn(
				adev->dev,
				"Register(%d) [%s] failed to reach value 0x%08x != 0x%08xn",
				inst, reg_name, (uint32_t)expected_value,
				(uint32_t)(tmp_ & (mask)));
			ret = -ETIMEDOUT;
			break;
		}
	}
	return ret;
}

ssize_t amdgpu_get_soft_full_reset_mask(struct amdgpu_ring *ring)
{
	ssize_t size = 0;

	if (!ring || !ring->adev)
		return size;

	if (amdgpu_device_should_recover_gpu(ring->adev))
		size |= AMDGPU_RESET_TYPE_FULL;

	if (unlikely(!ring->adev->debug_disable_soft_recovery) &&
	    !amdgpu_sriov_vf(ring->adev) && ring->funcs->soft_recovery)
		size |= AMDGPU_RESET_TYPE_SOFT_RESET;

	return size;
}

ssize_t amdgpu_show_reset_mask(char *buf, uint32_t supported_reset)
{
	ssize_t size = 0;

	if (supported_reset == 0) {
		size += sysfs_emit_at(buf, size, "unsupported");
		size += sysfs_emit_at(buf, size, "\n");
		return size;

	}

	if (supported_reset & AMDGPU_RESET_TYPE_SOFT_RESET)
		size += sysfs_emit_at(buf, size, "soft ");

	if (supported_reset & AMDGPU_RESET_TYPE_PER_QUEUE)
		size += sysfs_emit_at(buf, size, "queue ");

	if (supported_reset & AMDGPU_RESET_TYPE_PER_PIPE)
		size += sysfs_emit_at(buf, size, "pipe ");

	if (supported_reset & AMDGPU_RESET_TYPE_FULL)
		size += sysfs_emit_at(buf, size, "full ");

	size += sysfs_emit_at(buf, size, "\n");
	return size;
}

void amdgpu_device_set_uid(struct amdgpu_uid *uid_info,
			   enum amdgpu_uid_type type, uint8_t inst,
			   uint64_t uid)
{
	if (!uid_info)
		return;

	if (type >= AMDGPU_UID_TYPE_MAX) {
		dev_err_once(uid_info->adev->dev, "Invalid UID type %d\n",
			     type);
		return;
	}

	if (inst >= AMDGPU_UID_INST_MAX) {
		dev_err_once(uid_info->adev->dev, "Invalid UID instance %d\n",
			     inst);
		return;
	}

	if (uid_info->uid[type][inst] != 0) {
		dev_warn_once(
			uid_info->adev->dev,
			"Overwriting existing UID %llu for type %d instance %d\n",
			uid_info->uid[type][inst], type, inst);
	}

	uid_info->uid[type][inst] = uid;
}

u64 amdgpu_device_get_uid(struct amdgpu_uid *uid_info,
			  enum amdgpu_uid_type type, uint8_t inst)
{
	if (!uid_info)
		return 0;

	if (type >= AMDGPU_UID_TYPE_MAX) {
		dev_err_once(uid_info->adev->dev, "Invalid UID type %d\n",
			     type);
		return 0;
	}

	if (inst >= AMDGPU_UID_INST_MAX) {
		dev_err_once(uid_info->adev->dev, "Invalid UID instance %d\n",
			     inst);
		return 0;
	}

	return uid_info->uid[type][inst];
}<|MERGE_RESOLUTION|>--- conflicted
+++ resolved
@@ -5324,8 +5324,6 @@
 		amdgpu_virt_release_full_gpu(adev, false);
 
 	return 0;
-<<<<<<< HEAD
-=======
 
 unwind_evict:
 	if (adev->mman.buffer_funcs_ring->sched.ready)
@@ -5376,7 +5374,6 @@
 	adev->in_suspend = adev->in_s0ix = adev->in_s3 = false;
 
 	return r;
->>>>>>> 2a084f4a
 }
 
 static inline int amdgpu_virt_resume(struct amdgpu_device *adev)
