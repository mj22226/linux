--- conflicted
+++ resolved
@@ -275,11 +275,7 @@
 	if (def != data)
 		WREG32_SOC15(NBIO, 0, regBIF_BIF256_CI256_RC3X4_USB4_PCIE_MST_CTRL_3, data);
 
-<<<<<<< HEAD
-	switch (adev->ip_versions[NBIO_HWIP][0]) {
-=======
 	switch (amdgpu_ip_version(adev, NBIO_HWIP, 0)) {
->>>>>>> 2737dee1
 	case IP_VERSION(7, 11, 0):
 	case IP_VERSION(7, 11, 1):
 	case IP_VERSION(7, 11, 2):
