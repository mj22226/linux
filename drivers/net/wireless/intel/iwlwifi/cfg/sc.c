--- conflicted
+++ resolved
@@ -105,24 +105,6 @@
 	.ltr_delay = IWL_CFG_TRANS_LTR_DELAY_2500US,
 };
 
-<<<<<<< HEAD
-const struct iwl_cfg iwl_cfg_sc = {
-	.fw_name_mac = "sc",
-	IWL_DEVICE_SC,
-};
-
-const struct iwl_cfg iwl_cfg_sc2 = {
-	.fw_name_mac = "sc2",
-	IWL_DEVICE_SC,
-};
-
-const struct iwl_cfg iwl_cfg_sc2f = {
-	.fw_name_mac = "sc2f",
-	IWL_DEVICE_SC,
-};
-
-=======
->>>>>>> 379f7682
 IWL_FW_AND_PNVM(IWL_SC_A_FM_B_FW_PRE, IWL_SC_UCODE_API_MAX);
 IWL_FW_AND_PNVM(IWL_SC_A_FM_C_FW_PRE, IWL_SC_UCODE_API_MAX);
 MODULE_FIRMWARE(IWL_SC_A_HR_A_FW_MODULE_FIRMWARE(IWL_SC_UCODE_API_MAX));
