/*
 * Copyright (c) 2017 Mellanox Technologies. All rights reserved.
 *
 * Redistribution and use in source and binary forms, with or without
 * modification, are permitted provided that the following conditions are met:
 *
 * 1. Redistributions of source code must retain the above copyright
 *    notice, this list of conditions and the following disclaimer.
 * 2. Redistributions in binary form must reproduce the above copyright
 *    notice, this list of conditions and the following disclaimer in the
 *    documentation and/or other materials provided with the distribution.
 * 3. Neither the names of the copyright holders nor the names of its
 *    contributors may be used to endorse or promote products derived from
 *    this software without specific prior written permission.
 *
 * Alternatively, this software may be distributed under the terms of the
 * GNU General Public License ("GPL") version 2 as published by the Free
 * Software Foundation.
 *
 * THIS SOFTWARE IS PROVIDED BY THE COPYRIGHT HOLDERS AND CONTRIBUTORS "AS IS"
 * AND ANY EXPRESS OR IMPLIED WARRANTIES, INCLUDING, BUT NOT LIMITED TO, THE
 * IMPLIED WARRANTIES OF MERCHANTABILITY AND FITNESS FOR A PARTICULAR PURPOSE
 * ARE DISCLAIMED. IN NO EVENT SHALL THE COPYRIGHT OWNER OR CONTRIBUTORS BE
 * LIABLE FOR ANY DIRECT, INDIRECT, INCIDENTAL, SPECIAL, EXEMPLARY, OR
 * CONSEQUENTIAL DAMAGES (INCLUDING, BUT NOT LIMITED TO, PROCUREMENT OF
 * SUBSTITUTE GOODS OR SERVICES; LOSS OF USE, DATA, OR PROFITS; OR BUSINESS
 * INTERRUPTION) HOWEVER CAUSED AND ON ANY THEORY OF LIABILITY, WHETHER IN
 * CONTRACT, STRICT LIABILITY, OR TORT (INCLUDING NEGLIGENCE OR OTHERWISE)
 * ARISING IN ANY WAY OUT OF THE USE OF THIS SOFTWARE, EVEN IF ADVISED OF THE
 * POSSIBILITY OF SUCH DAMAGE.
 */

#include <linux/module.h>
#include <linux/pid.h>
#include <linux/pid_namespace.h>
#include <linux/mutex.h>
#include <net/netlink.h>
#include <rdma/rdma_cm.h>
#include <rdma/rdma_netlink.h>

#include "core_priv.h"
#include "cma_priv.h"
#include "restrack.h"

static const struct nla_policy nldev_policy[RDMA_NLDEV_ATTR_MAX] = {
	[RDMA_NLDEV_ATTR_DEV_INDEX]     = { .type = NLA_U32 },
	[RDMA_NLDEV_ATTR_DEV_NAME]	= { .type = NLA_NUL_STRING,
					    .len = IB_DEVICE_NAME_MAX - 1},
	[RDMA_NLDEV_ATTR_PORT_INDEX]	= { .type = NLA_U32 },
	[RDMA_NLDEV_ATTR_FW_VERSION]	= { .type = NLA_NUL_STRING,
					    .len = IB_FW_VERSION_NAME_MAX - 1},
	[RDMA_NLDEV_ATTR_NODE_GUID]	= { .type = NLA_U64 },
	[RDMA_NLDEV_ATTR_SYS_IMAGE_GUID] = { .type = NLA_U64 },
	[RDMA_NLDEV_ATTR_SUBNET_PREFIX]	= { .type = NLA_U64 },
	[RDMA_NLDEV_ATTR_LID]		= { .type = NLA_U32 },
	[RDMA_NLDEV_ATTR_SM_LID]	= { .type = NLA_U32 },
	[RDMA_NLDEV_ATTR_LMC]		= { .type = NLA_U8 },
	[RDMA_NLDEV_ATTR_PORT_STATE]	= { .type = NLA_U8 },
	[RDMA_NLDEV_ATTR_PORT_PHYS_STATE] = { .type = NLA_U8 },
	[RDMA_NLDEV_ATTR_DEV_NODE_TYPE] = { .type = NLA_U8 },
	[RDMA_NLDEV_ATTR_RES_SUMMARY]	= { .type = NLA_NESTED },
	[RDMA_NLDEV_ATTR_RES_SUMMARY_ENTRY]	= { .type = NLA_NESTED },
	[RDMA_NLDEV_ATTR_RES_SUMMARY_ENTRY_NAME] = { .type = NLA_NUL_STRING,
					     .len = 16 },
	[RDMA_NLDEV_ATTR_RES_SUMMARY_ENTRY_CURR] = { .type = NLA_U64 },
	[RDMA_NLDEV_ATTR_RES_QP]		= { .type = NLA_NESTED },
	[RDMA_NLDEV_ATTR_RES_QP_ENTRY]		= { .type = NLA_NESTED },
	[RDMA_NLDEV_ATTR_RES_LQPN]		= { .type = NLA_U32 },
	[RDMA_NLDEV_ATTR_RES_RQPN]		= { .type = NLA_U32 },
	[RDMA_NLDEV_ATTR_RES_RQ_PSN]		= { .type = NLA_U32 },
	[RDMA_NLDEV_ATTR_RES_SQ_PSN]		= { .type = NLA_U32 },
	[RDMA_NLDEV_ATTR_RES_PATH_MIG_STATE] = { .type = NLA_U8 },
	[RDMA_NLDEV_ATTR_RES_TYPE]		= { .type = NLA_U8 },
	[RDMA_NLDEV_ATTR_RES_STATE]		= { .type = NLA_U8 },
	[RDMA_NLDEV_ATTR_RES_PID]		= { .type = NLA_U32 },
	[RDMA_NLDEV_ATTR_RES_KERN_NAME]		= { .type = NLA_NUL_STRING,
						    .len = TASK_COMM_LEN },
	[RDMA_NLDEV_ATTR_RES_CM_ID]		= { .type = NLA_NESTED },
	[RDMA_NLDEV_ATTR_RES_CM_ID_ENTRY]	= { .type = NLA_NESTED },
	[RDMA_NLDEV_ATTR_RES_PS]		= { .type = NLA_U32 },
	[RDMA_NLDEV_ATTR_RES_SRC_ADDR]	= {
			.len = sizeof(struct __kernel_sockaddr_storage) },
	[RDMA_NLDEV_ATTR_RES_DST_ADDR]	= {
			.len = sizeof(struct __kernel_sockaddr_storage) },
	[RDMA_NLDEV_ATTR_RES_CQ]		= { .type = NLA_NESTED },
	[RDMA_NLDEV_ATTR_RES_CQ_ENTRY]		= { .type = NLA_NESTED },
	[RDMA_NLDEV_ATTR_RES_CQE]		= { .type = NLA_U32 },
	[RDMA_NLDEV_ATTR_RES_USECNT]		= { .type = NLA_U64 },
	[RDMA_NLDEV_ATTR_RES_POLL_CTX]		= { .type = NLA_U8 },
	[RDMA_NLDEV_ATTR_RES_MR]		= { .type = NLA_NESTED },
	[RDMA_NLDEV_ATTR_RES_MR_ENTRY]		= { .type = NLA_NESTED },
	[RDMA_NLDEV_ATTR_RES_RKEY]		= { .type = NLA_U32 },
	[RDMA_NLDEV_ATTR_RES_LKEY]		= { .type = NLA_U32 },
	[RDMA_NLDEV_ATTR_RES_IOVA]		= { .type = NLA_U64 },
	[RDMA_NLDEV_ATTR_RES_MRLEN]		= { .type = NLA_U64 },
	[RDMA_NLDEV_ATTR_RES_PD]		= { .type = NLA_NESTED },
	[RDMA_NLDEV_ATTR_RES_PD_ENTRY]		= { .type = NLA_NESTED },
	[RDMA_NLDEV_ATTR_RES_LOCAL_DMA_LKEY]	= { .type = NLA_U32 },
	[RDMA_NLDEV_ATTR_RES_UNSAFE_GLOBAL_RKEY] = { .type = NLA_U32 },
	[RDMA_NLDEV_ATTR_NDEV_INDEX]		= { .type = NLA_U32 },
	[RDMA_NLDEV_ATTR_NDEV_NAME]		= { .type = NLA_NUL_STRING,
						    .len = IFNAMSIZ },
	[RDMA_NLDEV_ATTR_DRIVER]		= { .type = NLA_NESTED },
	[RDMA_NLDEV_ATTR_DRIVER_ENTRY]		= { .type = NLA_NESTED },
	[RDMA_NLDEV_ATTR_DRIVER_STRING]		= { .type = NLA_NUL_STRING,
				    .len = RDMA_NLDEV_ATTR_ENTRY_STRLEN },
	[RDMA_NLDEV_ATTR_DRIVER_PRINT_TYPE]	= { .type = NLA_U8 },
	[RDMA_NLDEV_ATTR_DRIVER_S32]		= { .type = NLA_S32 },
	[RDMA_NLDEV_ATTR_DRIVER_U32]		= { .type = NLA_U32 },
	[RDMA_NLDEV_ATTR_DRIVER_S64]		= { .type = NLA_S64 },
	[RDMA_NLDEV_ATTR_DRIVER_U64]		= { .type = NLA_U64 },
	[RDMA_NLDEV_ATTR_RES_PDN]		= { .type = NLA_U32 },
	[RDMA_NLDEV_ATTR_RES_CQN]               = { .type = NLA_U32 },
	[RDMA_NLDEV_ATTR_RES_MRN]               = { .type = NLA_U32 },
	[RDMA_NLDEV_ATTR_RES_CM_IDN]            = { .type = NLA_U32 },
	[RDMA_NLDEV_ATTR_RES_CTXN]              = { .type = NLA_U32 },
	[RDMA_NLDEV_ATTR_LINK_TYPE]		= { .type = NLA_NUL_STRING,
				    .len = RDMA_NLDEV_ATTR_ENTRY_STRLEN },
<<<<<<< HEAD
=======
	[RDMA_NLDEV_SYS_ATTR_NETNS_MODE]	= { .type = NLA_U8 },
	[RDMA_NLDEV_ATTR_DEV_PROTOCOL]		= { .type = NLA_NUL_STRING,
				    .len = RDMA_NLDEV_ATTR_ENTRY_STRLEN },
	[RDMA_NLDEV_NET_NS_FD]			= { .type = NLA_U32 },
>>>>>>> 0ecfebd2
};

static int put_driver_name_print_type(struct sk_buff *msg, const char *name,
				      enum rdma_nldev_print_type print_type)
{
	if (nla_put_string(msg, RDMA_NLDEV_ATTR_DRIVER_STRING, name))
		return -EMSGSIZE;
	if (print_type != RDMA_NLDEV_PRINT_TYPE_UNSPEC &&
	    nla_put_u8(msg, RDMA_NLDEV_ATTR_DRIVER_PRINT_TYPE, print_type))
		return -EMSGSIZE;

	return 0;
}

static int _rdma_nl_put_driver_u32(struct sk_buff *msg, const char *name,
				   enum rdma_nldev_print_type print_type,
				   u32 value)
{
	if (put_driver_name_print_type(msg, name, print_type))
		return -EMSGSIZE;
	if (nla_put_u32(msg, RDMA_NLDEV_ATTR_DRIVER_U32, value))
		return -EMSGSIZE;

	return 0;
}

static int _rdma_nl_put_driver_u64(struct sk_buff *msg, const char *name,
				   enum rdma_nldev_print_type print_type,
				   u64 value)
{
	if (put_driver_name_print_type(msg, name, print_type))
		return -EMSGSIZE;
	if (nla_put_u64_64bit(msg, RDMA_NLDEV_ATTR_DRIVER_U64, value,
			      RDMA_NLDEV_ATTR_PAD))
		return -EMSGSIZE;

	return 0;
}

int rdma_nl_put_driver_u32(struct sk_buff *msg, const char *name, u32 value)
{
	return _rdma_nl_put_driver_u32(msg, name, RDMA_NLDEV_PRINT_TYPE_UNSPEC,
				       value);
}
EXPORT_SYMBOL(rdma_nl_put_driver_u32);

int rdma_nl_put_driver_u32_hex(struct sk_buff *msg, const char *name,
			       u32 value)
{
	return _rdma_nl_put_driver_u32(msg, name, RDMA_NLDEV_PRINT_TYPE_HEX,
				       value);
}
EXPORT_SYMBOL(rdma_nl_put_driver_u32_hex);

int rdma_nl_put_driver_u64(struct sk_buff *msg, const char *name, u64 value)
{
	return _rdma_nl_put_driver_u64(msg, name, RDMA_NLDEV_PRINT_TYPE_UNSPEC,
				       value);
}
EXPORT_SYMBOL(rdma_nl_put_driver_u64);

int rdma_nl_put_driver_u64_hex(struct sk_buff *msg, const char *name, u64 value)
{
	return _rdma_nl_put_driver_u64(msg, name, RDMA_NLDEV_PRINT_TYPE_HEX,
				       value);
}
EXPORT_SYMBOL(rdma_nl_put_driver_u64_hex);

static int fill_nldev_handle(struct sk_buff *msg, struct ib_device *device)
{
	if (nla_put_u32(msg, RDMA_NLDEV_ATTR_DEV_INDEX, device->index))
		return -EMSGSIZE;
	if (nla_put_string(msg, RDMA_NLDEV_ATTR_DEV_NAME,
			   dev_name(&device->dev)))
		return -EMSGSIZE;

	return 0;
}

static int fill_dev_info(struct sk_buff *msg, struct ib_device *device)
{
	char fw[IB_FW_VERSION_NAME_MAX];
	int ret = 0;
	u8 port;

	if (fill_nldev_handle(msg, device))
		return -EMSGSIZE;

	if (nla_put_u32(msg, RDMA_NLDEV_ATTR_PORT_INDEX, rdma_end_port(device)))
		return -EMSGSIZE;

	BUILD_BUG_ON(sizeof(device->attrs.device_cap_flags) != sizeof(u64));
	if (nla_put_u64_64bit(msg, RDMA_NLDEV_ATTR_CAP_FLAGS,
			      device->attrs.device_cap_flags,
			      RDMA_NLDEV_ATTR_PAD))
		return -EMSGSIZE;

	ib_get_device_fw_str(device, fw);
	/* Device without FW has strlen(fw) = 0 */
	if (strlen(fw) && nla_put_string(msg, RDMA_NLDEV_ATTR_FW_VERSION, fw))
		return -EMSGSIZE;

	if (nla_put_u64_64bit(msg, RDMA_NLDEV_ATTR_NODE_GUID,
			      be64_to_cpu(device->node_guid),
			      RDMA_NLDEV_ATTR_PAD))
		return -EMSGSIZE;
	if (nla_put_u64_64bit(msg, RDMA_NLDEV_ATTR_SYS_IMAGE_GUID,
			      be64_to_cpu(device->attrs.sys_image_guid),
			      RDMA_NLDEV_ATTR_PAD))
		return -EMSGSIZE;
	if (nla_put_u8(msg, RDMA_NLDEV_ATTR_DEV_NODE_TYPE, device->node_type))
		return -EMSGSIZE;

	/*
	 * Link type is determined on first port and mlx4 device
	 * which can potentially have two different link type for the same
	 * IB device is considered as better to be avoided in the future,
	 */
	port = rdma_start_port(device);
	if (rdma_cap_opa_mad(device, port))
		ret = nla_put_string(msg, RDMA_NLDEV_ATTR_DEV_PROTOCOL, "opa");
	else if (rdma_protocol_ib(device, port))
		ret = nla_put_string(msg, RDMA_NLDEV_ATTR_DEV_PROTOCOL, "ib");
	else if (rdma_protocol_iwarp(device, port))
		ret = nla_put_string(msg, RDMA_NLDEV_ATTR_DEV_PROTOCOL, "iw");
	else if (rdma_protocol_roce(device, port))
		ret = nla_put_string(msg, RDMA_NLDEV_ATTR_DEV_PROTOCOL, "roce");
	else if (rdma_protocol_usnic(device, port))
		ret = nla_put_string(msg, RDMA_NLDEV_ATTR_DEV_PROTOCOL,
				     "usnic");
	return ret;
}

static int fill_port_info(struct sk_buff *msg,
			  struct ib_device *device, u32 port,
			  const struct net *net)
{
	struct net_device *netdev = NULL;
	struct ib_port_attr attr;
	int ret;
	u64 cap_flags = 0;

	if (fill_nldev_handle(msg, device))
		return -EMSGSIZE;

	if (nla_put_u32(msg, RDMA_NLDEV_ATTR_PORT_INDEX, port))
		return -EMSGSIZE;

	ret = ib_query_port(device, port, &attr);
	if (ret)
		return ret;

	if (rdma_protocol_ib(device, port)) {
		BUILD_BUG_ON((sizeof(attr.port_cap_flags) +
				sizeof(attr.port_cap_flags2)) > sizeof(u64));
		cap_flags = attr.port_cap_flags |
			((u64)attr.port_cap_flags2 << 32);
		if (nla_put_u64_64bit(msg, RDMA_NLDEV_ATTR_CAP_FLAGS,
				      cap_flags, RDMA_NLDEV_ATTR_PAD))
			return -EMSGSIZE;
		if (nla_put_u64_64bit(msg, RDMA_NLDEV_ATTR_SUBNET_PREFIX,
				      attr.subnet_prefix, RDMA_NLDEV_ATTR_PAD))
			return -EMSGSIZE;
		if (nla_put_u32(msg, RDMA_NLDEV_ATTR_LID, attr.lid))
			return -EMSGSIZE;
		if (nla_put_u32(msg, RDMA_NLDEV_ATTR_SM_LID, attr.sm_lid))
			return -EMSGSIZE;
		if (nla_put_u8(msg, RDMA_NLDEV_ATTR_LMC, attr.lmc))
			return -EMSGSIZE;
	}
	if (nla_put_u8(msg, RDMA_NLDEV_ATTR_PORT_STATE, attr.state))
		return -EMSGSIZE;
	if (nla_put_u8(msg, RDMA_NLDEV_ATTR_PORT_PHYS_STATE, attr.phys_state))
		return -EMSGSIZE;

	netdev = ib_device_get_netdev(device, port);
	if (netdev && net_eq(dev_net(netdev), net)) {
		ret = nla_put_u32(msg,
				  RDMA_NLDEV_ATTR_NDEV_INDEX, netdev->ifindex);
		if (ret)
			goto out;
		ret = nla_put_string(msg,
				     RDMA_NLDEV_ATTR_NDEV_NAME, netdev->name);
	}

out:
	if (netdev)
		dev_put(netdev);
	return ret;
}

static int fill_res_info_entry(struct sk_buff *msg,
			       const char *name, u64 curr)
{
	struct nlattr *entry_attr;

	entry_attr = nla_nest_start_noflag(msg,
					   RDMA_NLDEV_ATTR_RES_SUMMARY_ENTRY);
	if (!entry_attr)
		return -EMSGSIZE;

	if (nla_put_string(msg, RDMA_NLDEV_ATTR_RES_SUMMARY_ENTRY_NAME, name))
		goto err;
	if (nla_put_u64_64bit(msg, RDMA_NLDEV_ATTR_RES_SUMMARY_ENTRY_CURR, curr,
			      RDMA_NLDEV_ATTR_PAD))
		goto err;

	nla_nest_end(msg, entry_attr);
	return 0;

err:
	nla_nest_cancel(msg, entry_attr);
	return -EMSGSIZE;
}

static int fill_res_info(struct sk_buff *msg, struct ib_device *device)
{
	static const char * const names[RDMA_RESTRACK_MAX] = {
		[RDMA_RESTRACK_PD] = "pd",
		[RDMA_RESTRACK_CQ] = "cq",
		[RDMA_RESTRACK_QP] = "qp",
		[RDMA_RESTRACK_CM_ID] = "cm_id",
		[RDMA_RESTRACK_MR] = "mr",
		[RDMA_RESTRACK_CTX] = "ctx",
	};

	struct nlattr *table_attr;
	int ret, i, curr;

	if (fill_nldev_handle(msg, device))
		return -EMSGSIZE;

	table_attr = nla_nest_start_noflag(msg, RDMA_NLDEV_ATTR_RES_SUMMARY);
	if (!table_attr)
		return -EMSGSIZE;

	for (i = 0; i < RDMA_RESTRACK_MAX; i++) {
		if (!names[i])
			continue;
		curr = rdma_restrack_count(device, i,
					   task_active_pid_ns(current));
		ret = fill_res_info_entry(msg, names[i], curr);
		if (ret)
			goto err;
	}

	nla_nest_end(msg, table_attr);
	return 0;

err:
	nla_nest_cancel(msg, table_attr);
	return ret;
}

static int fill_res_name_pid(struct sk_buff *msg,
			     struct rdma_restrack_entry *res)
{
	/*
	 * For user resources, user is should read /proc/PID/comm to get the
	 * name of the task file.
	 */
	if (rdma_is_kernel_res(res)) {
		if (nla_put_string(msg, RDMA_NLDEV_ATTR_RES_KERN_NAME,
		    res->kern_name))
			return -EMSGSIZE;
	} else {
		if (nla_put_u32(msg, RDMA_NLDEV_ATTR_RES_PID,
		    task_pid_vnr(res->task)))
			return -EMSGSIZE;
	}
	return 0;
}

static bool fill_res_entry(struct ib_device *dev, struct sk_buff *msg,
			   struct rdma_restrack_entry *res)
{
	if (!dev->ops.fill_res_entry)
		return false;
	return dev->ops.fill_res_entry(msg, res);
}

static int fill_res_qp_entry(struct sk_buff *msg, bool has_cap_net_admin,
			     struct rdma_restrack_entry *res, uint32_t port)
{
	struct ib_qp *qp = container_of(res, struct ib_qp, res);
	struct ib_device *dev = qp->device;
	struct ib_qp_init_attr qp_init_attr;
	struct ib_qp_attr qp_attr;
	int ret;

	ret = ib_query_qp(qp, &qp_attr, 0, &qp_init_attr);
	if (ret)
		return ret;

	if (port && port != qp_attr.port_num)
		return -EAGAIN;

	/* In create_qp() port is not set yet */
	if (qp_attr.port_num &&
	    nla_put_u32(msg, RDMA_NLDEV_ATTR_PORT_INDEX, qp_attr.port_num))
		goto err;

	if (nla_put_u32(msg, RDMA_NLDEV_ATTR_RES_LQPN, qp->qp_num))
		goto err;
	if (qp->qp_type == IB_QPT_RC || qp->qp_type == IB_QPT_UC) {
		if (nla_put_u32(msg, RDMA_NLDEV_ATTR_RES_RQPN,
				qp_attr.dest_qp_num))
			goto err;
		if (nla_put_u32(msg, RDMA_NLDEV_ATTR_RES_RQ_PSN,
				qp_attr.rq_psn))
			goto err;
	}

	if (nla_put_u32(msg, RDMA_NLDEV_ATTR_RES_SQ_PSN, qp_attr.sq_psn))
		goto err;

	if (qp->qp_type == IB_QPT_RC || qp->qp_type == IB_QPT_UC ||
	    qp->qp_type == IB_QPT_XRC_INI || qp->qp_type == IB_QPT_XRC_TGT) {
		if (nla_put_u8(msg, RDMA_NLDEV_ATTR_RES_PATH_MIG_STATE,
			       qp_attr.path_mig_state))
			goto err;
	}
	if (nla_put_u8(msg, RDMA_NLDEV_ATTR_RES_TYPE, qp->qp_type))
		goto err;
	if (nla_put_u8(msg, RDMA_NLDEV_ATTR_RES_STATE, qp_attr.qp_state))
		goto err;

	if (!rdma_is_kernel_res(res) &&
	    nla_put_u32(msg, RDMA_NLDEV_ATTR_RES_PDN, qp->pd->res.id))
		goto err;

	if (fill_res_name_pid(msg, res))
		goto err;

	if (fill_res_entry(dev, msg, res))
		goto err;

	return 0;

err:	return -EMSGSIZE;
}

static int fill_res_cm_id_entry(struct sk_buff *msg, bool has_cap_net_admin,
				struct rdma_restrack_entry *res, uint32_t port)
{
	struct rdma_id_private *id_priv =
				container_of(res, struct rdma_id_private, res);
	struct ib_device *dev = id_priv->id.device;
	struct rdma_cm_id *cm_id = &id_priv->id;

	if (port && port != cm_id->port_num)
		return 0;

	if (cm_id->port_num &&
	    nla_put_u32(msg, RDMA_NLDEV_ATTR_PORT_INDEX, cm_id->port_num))
		goto err;

	if (id_priv->qp_num) {
		if (nla_put_u32(msg, RDMA_NLDEV_ATTR_RES_LQPN, id_priv->qp_num))
			goto err;
		if (nla_put_u8(msg, RDMA_NLDEV_ATTR_RES_TYPE, cm_id->qp_type))
			goto err;
	}

	if (nla_put_u32(msg, RDMA_NLDEV_ATTR_RES_PS, cm_id->ps))
		goto err;

	if (nla_put_u8(msg, RDMA_NLDEV_ATTR_RES_STATE, id_priv->state))
		goto err;

	if (cm_id->route.addr.src_addr.ss_family &&
	    nla_put(msg, RDMA_NLDEV_ATTR_RES_SRC_ADDR,
		    sizeof(cm_id->route.addr.src_addr),
		    &cm_id->route.addr.src_addr))
		goto err;
	if (cm_id->route.addr.dst_addr.ss_family &&
	    nla_put(msg, RDMA_NLDEV_ATTR_RES_DST_ADDR,
		    sizeof(cm_id->route.addr.dst_addr),
		    &cm_id->route.addr.dst_addr))
		goto err;

	if (nla_put_u32(msg, RDMA_NLDEV_ATTR_RES_CM_IDN, res->id))
		goto err;

	if (fill_res_name_pid(msg, res))
		goto err;

	if (fill_res_entry(dev, msg, res))
		goto err;

	return 0;

err: return -EMSGSIZE;
}

static int fill_res_cq_entry(struct sk_buff *msg, bool has_cap_net_admin,
			     struct rdma_restrack_entry *res, uint32_t port)
{
	struct ib_cq *cq = container_of(res, struct ib_cq, res);
	struct ib_device *dev = cq->device;

	if (nla_put_u32(msg, RDMA_NLDEV_ATTR_RES_CQE, cq->cqe))
		goto err;
	if (nla_put_u64_64bit(msg, RDMA_NLDEV_ATTR_RES_USECNT,
			      atomic_read(&cq->usecnt), RDMA_NLDEV_ATTR_PAD))
		goto err;

	/* Poll context is only valid for kernel CQs */
	if (rdma_is_kernel_res(res) &&
	    nla_put_u8(msg, RDMA_NLDEV_ATTR_RES_POLL_CTX, cq->poll_ctx))
		goto err;

	if (nla_put_u32(msg, RDMA_NLDEV_ATTR_RES_CQN, res->id))
		goto err;
	if (!rdma_is_kernel_res(res) &&
	    nla_put_u32(msg, RDMA_NLDEV_ATTR_RES_CTXN,
			cq->uobject->context->res.id))
		goto err;

	if (fill_res_name_pid(msg, res))
		goto err;

	if (fill_res_entry(dev, msg, res))
		goto err;

	return 0;

err:	return -EMSGSIZE;
}

static int fill_res_mr_entry(struct sk_buff *msg, bool has_cap_net_admin,
			     struct rdma_restrack_entry *res, uint32_t port)
{
	struct ib_mr *mr = container_of(res, struct ib_mr, res);
	struct ib_device *dev = mr->pd->device;

	if (has_cap_net_admin) {
		if (nla_put_u32(msg, RDMA_NLDEV_ATTR_RES_RKEY, mr->rkey))
			goto err;
		if (nla_put_u32(msg, RDMA_NLDEV_ATTR_RES_LKEY, mr->lkey))
			goto err;
	}

	if (nla_put_u64_64bit(msg, RDMA_NLDEV_ATTR_RES_MRLEN, mr->length,
			      RDMA_NLDEV_ATTR_PAD))
		goto err;

	if (nla_put_u32(msg, RDMA_NLDEV_ATTR_RES_MRN, res->id))
		goto err;

	if (!rdma_is_kernel_res(res) &&
	    nla_put_u32(msg, RDMA_NLDEV_ATTR_RES_PDN, mr->pd->res.id))
		goto err;

	if (fill_res_name_pid(msg, res))
		goto err;

	if (fill_res_entry(dev, msg, res))
		goto err;

	return 0;

err:	return -EMSGSIZE;
}

static int fill_res_pd_entry(struct sk_buff *msg, bool has_cap_net_admin,
			     struct rdma_restrack_entry *res, uint32_t port)
{
	struct ib_pd *pd = container_of(res, struct ib_pd, res);
	struct ib_device *dev = pd->device;

	if (has_cap_net_admin) {
		if (nla_put_u32(msg, RDMA_NLDEV_ATTR_RES_LOCAL_DMA_LKEY,
				pd->local_dma_lkey))
			goto err;
		if ((pd->flags & IB_PD_UNSAFE_GLOBAL_RKEY) &&
		    nla_put_u32(msg, RDMA_NLDEV_ATTR_RES_UNSAFE_GLOBAL_RKEY,
				pd->unsafe_global_rkey))
			goto err;
	}
	if (nla_put_u64_64bit(msg, RDMA_NLDEV_ATTR_RES_USECNT,
			      atomic_read(&pd->usecnt), RDMA_NLDEV_ATTR_PAD))
		goto err;

	if (nla_put_u32(msg, RDMA_NLDEV_ATTR_RES_PDN, res->id))
		goto err;

	if (!rdma_is_kernel_res(res) &&
	    nla_put_u32(msg, RDMA_NLDEV_ATTR_RES_CTXN,
			pd->uobject->context->res.id))
		goto err;

	if (fill_res_name_pid(msg, res))
		goto err;

	if (fill_res_entry(dev, msg, res))
		goto err;

	return 0;

err:	return -EMSGSIZE;
}

static int nldev_get_doit(struct sk_buff *skb, struct nlmsghdr *nlh,
			  struct netlink_ext_ack *extack)
{
	struct nlattr *tb[RDMA_NLDEV_ATTR_MAX];
	struct ib_device *device;
	struct sk_buff *msg;
	u32 index;
	int err;

	err = nlmsg_parse_deprecated(nlh, 0, tb, RDMA_NLDEV_ATTR_MAX - 1,
				     nldev_policy, extack);
	if (err || !tb[RDMA_NLDEV_ATTR_DEV_INDEX])
		return -EINVAL;

	index = nla_get_u32(tb[RDMA_NLDEV_ATTR_DEV_INDEX]);

	device = ib_device_get_by_index(sock_net(skb->sk), index);
	if (!device)
		return -EINVAL;

	msg = nlmsg_new(NLMSG_DEFAULT_SIZE, GFP_KERNEL);
	if (!msg) {
		err = -ENOMEM;
		goto err;
	}

	nlh = nlmsg_put(msg, NETLINK_CB(skb).portid, nlh->nlmsg_seq,
			RDMA_NL_GET_TYPE(RDMA_NL_NLDEV, RDMA_NLDEV_CMD_GET),
			0, 0);

	err = fill_dev_info(msg, device);
	if (err)
		goto err_free;

	nlmsg_end(msg, nlh);

	ib_device_put(device);
	return rdma_nl_unicast(msg, NETLINK_CB(skb).portid);

err_free:
	nlmsg_free(msg);
err:
	ib_device_put(device);
	return err;
}

static int nldev_set_doit(struct sk_buff *skb, struct nlmsghdr *nlh,
			  struct netlink_ext_ack *extack)
{
	struct nlattr *tb[RDMA_NLDEV_ATTR_MAX];
	struct ib_device *device;
	u32 index;
	int err;

	err = nlmsg_parse_deprecated(nlh, 0, tb, RDMA_NLDEV_ATTR_MAX - 1,
				     nldev_policy, extack);
	if (err || !tb[RDMA_NLDEV_ATTR_DEV_INDEX])
		return -EINVAL;

	index = nla_get_u32(tb[RDMA_NLDEV_ATTR_DEV_INDEX]);
	device = ib_device_get_by_index(sock_net(skb->sk), index);
	if (!device)
		return -EINVAL;

	if (tb[RDMA_NLDEV_ATTR_DEV_NAME]) {
		char name[IB_DEVICE_NAME_MAX] = {};

		nla_strlcpy(name, tb[RDMA_NLDEV_ATTR_DEV_NAME],
			    IB_DEVICE_NAME_MAX);
		err = ib_device_rename(device, name);
		goto done;
	}

	if (tb[RDMA_NLDEV_NET_NS_FD]) {
		u32 ns_fd;

		ns_fd = nla_get_u32(tb[RDMA_NLDEV_NET_NS_FD]);
		err = ib_device_set_netns_put(skb, device, ns_fd);
		goto put_done;
	}

<<<<<<< HEAD
	ib_device_put(device);
=======
done:
	ib_device_put(device);
put_done:
>>>>>>> 0ecfebd2
	return err;
}

static int _nldev_get_dumpit(struct ib_device *device,
			     struct sk_buff *skb,
			     struct netlink_callback *cb,
			     unsigned int idx)
{
	int start = cb->args[0];
	struct nlmsghdr *nlh;

	if (idx < start)
		return 0;

	nlh = nlmsg_put(skb, NETLINK_CB(cb->skb).portid, cb->nlh->nlmsg_seq,
			RDMA_NL_GET_TYPE(RDMA_NL_NLDEV, RDMA_NLDEV_CMD_GET),
			0, NLM_F_MULTI);

	if (fill_dev_info(skb, device)) {
		nlmsg_cancel(skb, nlh);
		goto out;
	}

	nlmsg_end(skb, nlh);

	idx++;

out:	cb->args[0] = idx;
	return skb->len;
}

static int nldev_get_dumpit(struct sk_buff *skb, struct netlink_callback *cb)
{
	/*
	 * There is no need to take lock, because
	 * we are relying on ib_core's locking.
	 */
	return ib_enum_all_devs(_nldev_get_dumpit, skb, cb);
}

static int nldev_port_get_doit(struct sk_buff *skb, struct nlmsghdr *nlh,
			       struct netlink_ext_ack *extack)
{
	struct nlattr *tb[RDMA_NLDEV_ATTR_MAX];
	struct ib_device *device;
	struct sk_buff *msg;
	u32 index;
	u32 port;
	int err;

	err = nlmsg_parse_deprecated(nlh, 0, tb, RDMA_NLDEV_ATTR_MAX - 1,
				     nldev_policy, extack);
	if (err ||
	    !tb[RDMA_NLDEV_ATTR_DEV_INDEX] ||
	    !tb[RDMA_NLDEV_ATTR_PORT_INDEX])
		return -EINVAL;

	index = nla_get_u32(tb[RDMA_NLDEV_ATTR_DEV_INDEX]);
	device = ib_device_get_by_index(sock_net(skb->sk), index);
	if (!device)
		return -EINVAL;

	port = nla_get_u32(tb[RDMA_NLDEV_ATTR_PORT_INDEX]);
	if (!rdma_is_port_valid(device, port)) {
		err = -EINVAL;
		goto err;
	}

	msg = nlmsg_new(NLMSG_DEFAULT_SIZE, GFP_KERNEL);
	if (!msg) {
		err = -ENOMEM;
		goto err;
	}

	nlh = nlmsg_put(msg, NETLINK_CB(skb).portid, nlh->nlmsg_seq,
			RDMA_NL_GET_TYPE(RDMA_NL_NLDEV, RDMA_NLDEV_CMD_GET),
			0, 0);

	err = fill_port_info(msg, device, port, sock_net(skb->sk));
	if (err)
		goto err_free;

	nlmsg_end(msg, nlh);
	ib_device_put(device);

	return rdma_nl_unicast(msg, NETLINK_CB(skb).portid);

err_free:
	nlmsg_free(msg);
err:
	ib_device_put(device);
	return err;
}

static int nldev_port_get_dumpit(struct sk_buff *skb,
				 struct netlink_callback *cb)
{
	struct nlattr *tb[RDMA_NLDEV_ATTR_MAX];
	struct ib_device *device;
	int start = cb->args[0];
	struct nlmsghdr *nlh;
	u32 idx = 0;
	u32 ifindex;
	int err;
	unsigned int p;

	err = nlmsg_parse_deprecated(cb->nlh, 0, tb, RDMA_NLDEV_ATTR_MAX - 1,
				     nldev_policy, NULL);
	if (err || !tb[RDMA_NLDEV_ATTR_DEV_INDEX])
		return -EINVAL;

	ifindex = nla_get_u32(tb[RDMA_NLDEV_ATTR_DEV_INDEX]);
	device = ib_device_get_by_index(sock_net(skb->sk), ifindex);
	if (!device)
		return -EINVAL;

	rdma_for_each_port (device, p) {
		/*
		 * The dumpit function returns all information from specific
		 * index. This specific index is taken from the netlink
		 * messages request sent by user and it is available
		 * in cb->args[0].
		 *
		 * Usually, the user doesn't fill this field and it causes
		 * to return everything.
		 *
		 */
		if (idx < start) {
			idx++;
			continue;
		}

		nlh = nlmsg_put(skb, NETLINK_CB(cb->skb).portid,
				cb->nlh->nlmsg_seq,
				RDMA_NL_GET_TYPE(RDMA_NL_NLDEV,
						 RDMA_NLDEV_CMD_PORT_GET),
				0, NLM_F_MULTI);

		if (fill_port_info(skb, device, p, sock_net(skb->sk))) {
			nlmsg_cancel(skb, nlh);
			goto out;
		}
		idx++;
		nlmsg_end(skb, nlh);
	}

out:
	ib_device_put(device);
	cb->args[0] = idx;
	return skb->len;
}

static int nldev_res_get_doit(struct sk_buff *skb, struct nlmsghdr *nlh,
			      struct netlink_ext_ack *extack)
{
	struct nlattr *tb[RDMA_NLDEV_ATTR_MAX];
	struct ib_device *device;
	struct sk_buff *msg;
	u32 index;
	int ret;

	ret = nlmsg_parse_deprecated(nlh, 0, tb, RDMA_NLDEV_ATTR_MAX - 1,
				     nldev_policy, extack);
	if (ret || !tb[RDMA_NLDEV_ATTR_DEV_INDEX])
		return -EINVAL;

	index = nla_get_u32(tb[RDMA_NLDEV_ATTR_DEV_INDEX]);
	device = ib_device_get_by_index(sock_net(skb->sk), index);
	if (!device)
		return -EINVAL;

	msg = nlmsg_new(NLMSG_DEFAULT_SIZE, GFP_KERNEL);
	if (!msg) {
		ret = -ENOMEM;
		goto err;
	}

	nlh = nlmsg_put(msg, NETLINK_CB(skb).portid, nlh->nlmsg_seq,
			RDMA_NL_GET_TYPE(RDMA_NL_NLDEV, RDMA_NLDEV_CMD_RES_GET),
			0, 0);

	ret = fill_res_info(msg, device);
	if (ret)
		goto err_free;

	nlmsg_end(msg, nlh);
	ib_device_put(device);
	return rdma_nl_unicast(msg, NETLINK_CB(skb).portid);

err_free:
	nlmsg_free(msg);
err:
	ib_device_put(device);
	return ret;
}

static int _nldev_res_get_dumpit(struct ib_device *device,
				 struct sk_buff *skb,
				 struct netlink_callback *cb,
				 unsigned int idx)
{
	int start = cb->args[0];
	struct nlmsghdr *nlh;

	if (idx < start)
		return 0;

	nlh = nlmsg_put(skb, NETLINK_CB(cb->skb).portid, cb->nlh->nlmsg_seq,
			RDMA_NL_GET_TYPE(RDMA_NL_NLDEV, RDMA_NLDEV_CMD_RES_GET),
			0, NLM_F_MULTI);

	if (fill_res_info(skb, device)) {
		nlmsg_cancel(skb, nlh);
		goto out;
	}
	nlmsg_end(skb, nlh);

	idx++;

out:
	cb->args[0] = idx;
	return skb->len;
}

static int nldev_res_get_dumpit(struct sk_buff *skb,
				struct netlink_callback *cb)
{
	return ib_enum_all_devs(_nldev_res_get_dumpit, skb, cb);
}

struct nldev_fill_res_entry {
	int (*fill_res_func)(struct sk_buff *msg, bool has_cap_net_admin,
			     struct rdma_restrack_entry *res, u32 port);
	enum rdma_nldev_attr nldev_attr;
	enum rdma_nldev_command nldev_cmd;
	u8 flags;
	u32 entry;
	u32 id;
};

enum nldev_res_flags {
	NLDEV_PER_DEV = 1 << 0,
};

static const struct nldev_fill_res_entry fill_entries[RDMA_RESTRACK_MAX] = {
	[RDMA_RESTRACK_QP] = {
		.fill_res_func = fill_res_qp_entry,
		.nldev_cmd = RDMA_NLDEV_CMD_RES_QP_GET,
		.nldev_attr = RDMA_NLDEV_ATTR_RES_QP,
		.entry = RDMA_NLDEV_ATTR_RES_QP_ENTRY,
		.id = RDMA_NLDEV_ATTR_RES_LQPN,
	},
	[RDMA_RESTRACK_CM_ID] = {
		.fill_res_func = fill_res_cm_id_entry,
		.nldev_cmd = RDMA_NLDEV_CMD_RES_CM_ID_GET,
		.nldev_attr = RDMA_NLDEV_ATTR_RES_CM_ID,
		.entry = RDMA_NLDEV_ATTR_RES_CM_ID_ENTRY,
		.id = RDMA_NLDEV_ATTR_RES_CM_IDN,
	},
	[RDMA_RESTRACK_CQ] = {
		.fill_res_func = fill_res_cq_entry,
		.nldev_cmd = RDMA_NLDEV_CMD_RES_CQ_GET,
		.nldev_attr = RDMA_NLDEV_ATTR_RES_CQ,
		.flags = NLDEV_PER_DEV,
		.entry = RDMA_NLDEV_ATTR_RES_CQ_ENTRY,
		.id = RDMA_NLDEV_ATTR_RES_CQN,
	},
	[RDMA_RESTRACK_MR] = {
		.fill_res_func = fill_res_mr_entry,
		.nldev_cmd = RDMA_NLDEV_CMD_RES_MR_GET,
		.nldev_attr = RDMA_NLDEV_ATTR_RES_MR,
		.flags = NLDEV_PER_DEV,
		.entry = RDMA_NLDEV_ATTR_RES_MR_ENTRY,
		.id = RDMA_NLDEV_ATTR_RES_MRN,
	},
	[RDMA_RESTRACK_PD] = {
		.fill_res_func = fill_res_pd_entry,
		.nldev_cmd = RDMA_NLDEV_CMD_RES_PD_GET,
		.nldev_attr = RDMA_NLDEV_ATTR_RES_PD,
		.flags = NLDEV_PER_DEV,
		.entry = RDMA_NLDEV_ATTR_RES_PD_ENTRY,
		.id = RDMA_NLDEV_ATTR_RES_PDN,
	},
};

static bool is_visible_in_pid_ns(struct rdma_restrack_entry *res)
{
	/*
	 * 1. Kern resources should be visible in init name space only
	 * 2. Present only resources visible in the current namespace
	 */
	if (rdma_is_kernel_res(res))
		return task_active_pid_ns(current) == &init_pid_ns;
	return task_active_pid_ns(current) == task_active_pid_ns(res->task);
}

static int res_get_common_doit(struct sk_buff *skb, struct nlmsghdr *nlh,
			       struct netlink_ext_ack *extack,
			       enum rdma_restrack_type res_type)
{
	const struct nldev_fill_res_entry *fe = &fill_entries[res_type];
	struct nlattr *tb[RDMA_NLDEV_ATTR_MAX];
	struct rdma_restrack_entry *res;
	struct ib_device *device;
	u32 index, id, port = 0;
	bool has_cap_net_admin;
	struct sk_buff *msg;
	int ret;

<<<<<<< HEAD
	ret = nlmsg_parse(nlh, 0, tb, RDMA_NLDEV_ATTR_MAX - 1,
			  nldev_policy, extack);
=======
	ret = nlmsg_parse_deprecated(nlh, 0, tb, RDMA_NLDEV_ATTR_MAX - 1,
				     nldev_policy, extack);
>>>>>>> 0ecfebd2
	if (ret || !tb[RDMA_NLDEV_ATTR_DEV_INDEX] || !fe->id || !tb[fe->id])
		return -EINVAL;

	index = nla_get_u32(tb[RDMA_NLDEV_ATTR_DEV_INDEX]);
<<<<<<< HEAD
	device = ib_device_get_by_index(index);
=======
	device = ib_device_get_by_index(sock_net(skb->sk), index);
>>>>>>> 0ecfebd2
	if (!device)
		return -EINVAL;

	if (tb[RDMA_NLDEV_ATTR_PORT_INDEX]) {
		port = nla_get_u32(tb[RDMA_NLDEV_ATTR_PORT_INDEX]);
		if (!rdma_is_port_valid(device, port)) {
			ret = -EINVAL;
			goto err;
		}
	}

	if ((port && fe->flags & NLDEV_PER_DEV) ||
	    (!port && ~fe->flags & NLDEV_PER_DEV)) {
		ret = -EINVAL;
		goto err;
	}

	id = nla_get_u32(tb[fe->id]);
	res = rdma_restrack_get_byid(device, res_type, id);
	if (IS_ERR(res)) {
		ret = PTR_ERR(res);
		goto err;
	}

	if (!is_visible_in_pid_ns(res)) {
		ret = -ENOENT;
		goto err_get;
	}

	msg = nlmsg_new(NLMSG_DEFAULT_SIZE, GFP_KERNEL);
	if (!msg) {
		ret = -ENOMEM;
		goto err;
	}

	nlh = nlmsg_put(msg, NETLINK_CB(skb).portid, nlh->nlmsg_seq,
			RDMA_NL_GET_TYPE(RDMA_NL_NLDEV, fe->nldev_cmd),
			0, 0);

	if (fill_nldev_handle(msg, device)) {
		ret = -EMSGSIZE;
		goto err_free;
	}

	has_cap_net_admin = netlink_capable(skb, CAP_NET_ADMIN);
	ret = fe->fill_res_func(msg, has_cap_net_admin, res, port);
	rdma_restrack_put(res);
	if (ret)
		goto err_free;

	nlmsg_end(msg, nlh);
	ib_device_put(device);
	return rdma_nl_unicast(msg, NETLINK_CB(skb).portid);

err_free:
	nlmsg_free(msg);
err_get:
	rdma_restrack_put(res);
err:
	ib_device_put(device);
	return ret;
}

static int res_get_common_dumpit(struct sk_buff *skb,
				 struct netlink_callback *cb,
				 enum rdma_restrack_type res_type)
{
	const struct nldev_fill_res_entry *fe = &fill_entries[res_type];
	struct nlattr *tb[RDMA_NLDEV_ATTR_MAX];
	struct rdma_restrack_entry *res;
	struct rdma_restrack_root *rt;
	int err, ret = 0, idx = 0;
	struct nlattr *table_attr;
	struct nlattr *entry_attr;
	struct ib_device *device;
	int start = cb->args[0];
	bool has_cap_net_admin;
	struct nlmsghdr *nlh;
	unsigned long id;
	u32 index, port = 0;
	bool filled = false;

	err = nlmsg_parse_deprecated(cb->nlh, 0, tb, RDMA_NLDEV_ATTR_MAX - 1,
				     nldev_policy, NULL);
	/*
	 * Right now, we are expecting the device index to get res information,
	 * but it is possible to extend this code to return all devices in
	 * one shot by checking the existence of RDMA_NLDEV_ATTR_DEV_INDEX.
	 * if it doesn't exist, we will iterate over all devices.
	 *
	 * But it is not needed for now.
	 */
	if (err || !tb[RDMA_NLDEV_ATTR_DEV_INDEX])
		return -EINVAL;

	index = nla_get_u32(tb[RDMA_NLDEV_ATTR_DEV_INDEX]);
	device = ib_device_get_by_index(sock_net(skb->sk), index);
	if (!device)
		return -EINVAL;

	/*
	 * If no PORT_INDEX is supplied, we will return all QPs from that device
	 */
	if (tb[RDMA_NLDEV_ATTR_PORT_INDEX]) {
		port = nla_get_u32(tb[RDMA_NLDEV_ATTR_PORT_INDEX]);
		if (!rdma_is_port_valid(device, port)) {
			ret = -EINVAL;
			goto err_index;
		}
	}

	nlh = nlmsg_put(skb, NETLINK_CB(cb->skb).portid, cb->nlh->nlmsg_seq,
			RDMA_NL_GET_TYPE(RDMA_NL_NLDEV, fe->nldev_cmd),
			0, NLM_F_MULTI);

	if (fill_nldev_handle(skb, device)) {
		ret = -EMSGSIZE;
		goto err;
	}

	table_attr = nla_nest_start_noflag(skb, fe->nldev_attr);
	if (!table_attr) {
		ret = -EMSGSIZE;
		goto err;
	}

	has_cap_net_admin = netlink_capable(cb->skb, CAP_NET_ADMIN);

	rt = &device->res[res_type];
	xa_lock(&rt->xa);
	/*
	 * FIXME: if the skip ahead is something common this loop should
	 * use xas_for_each & xas_pause to optimize, we can have a lot of
	 * objects.
	 */
	xa_for_each(&rt->xa, id, res) {
		if (!is_visible_in_pid_ns(res))
			continue;

		if (idx < start || !rdma_restrack_get(res))
			goto next;

		xa_unlock(&rt->xa);

		filled = true;

<<<<<<< HEAD
		entry_attr = nla_nest_start(skb, fe->entry);
=======
		entry_attr = nla_nest_start_noflag(skb, fe->entry);
>>>>>>> 0ecfebd2
		if (!entry_attr) {
			ret = -EMSGSIZE;
			rdma_restrack_put(res);
			goto msg_full;
		}

		ret = fe->fill_res_func(skb, has_cap_net_admin, res, port);
		rdma_restrack_put(res);

		if (ret) {
			nla_nest_cancel(skb, entry_attr);
			if (ret == -EMSGSIZE)
				goto msg_full;
			if (ret == -EAGAIN)
				goto again;
			goto res_err;
		}
		nla_nest_end(skb, entry_attr);
again:		xa_lock(&rt->xa);
next:		idx++;
	}
	xa_unlock(&rt->xa);

msg_full:
	nla_nest_end(skb, table_attr);
	nlmsg_end(skb, nlh);
	cb->args[0] = idx;

	/*
	 * No more entries to fill, cancel the message and
	 * return 0 to mark end of dumpit.
	 */
	if (!filled)
		goto err;

	ib_device_put(device);
	return skb->len;

res_err:
	nla_nest_cancel(skb, table_attr);

err:
	nlmsg_cancel(skb, nlh);

err_index:
	ib_device_put(device);
	return ret;
}

#define RES_GET_FUNCS(name, type)                                              \
	static int nldev_res_get_##name##_dumpit(struct sk_buff *skb,          \
						 struct netlink_callback *cb)  \
	{                                                                      \
		return res_get_common_dumpit(skb, cb, type);                   \
	}                                                                      \
	static int nldev_res_get_##name##_doit(struct sk_buff *skb,            \
					       struct nlmsghdr *nlh,           \
					       struct netlink_ext_ack *extack) \
	{                                                                      \
		return res_get_common_doit(skb, nlh, extack, type);            \
	}

RES_GET_FUNCS(qp, RDMA_RESTRACK_QP);
RES_GET_FUNCS(cm_id, RDMA_RESTRACK_CM_ID);
RES_GET_FUNCS(cq, RDMA_RESTRACK_CQ);
RES_GET_FUNCS(pd, RDMA_RESTRACK_PD);
RES_GET_FUNCS(mr, RDMA_RESTRACK_MR);

static LIST_HEAD(link_ops);
static DECLARE_RWSEM(link_ops_rwsem);

static const struct rdma_link_ops *link_ops_get(const char *type)
{
	const struct rdma_link_ops *ops;

	list_for_each_entry(ops, &link_ops, list) {
		if (!strcmp(ops->type, type))
			goto out;
	}
	ops = NULL;
out:
	return ops;
<<<<<<< HEAD
=======
}

void rdma_link_register(struct rdma_link_ops *ops)
{
	down_write(&link_ops_rwsem);
	if (WARN_ON_ONCE(link_ops_get(ops->type)))
		goto out;
	list_add(&ops->list, &link_ops);
out:
	up_write(&link_ops_rwsem);
}
EXPORT_SYMBOL(rdma_link_register);

void rdma_link_unregister(struct rdma_link_ops *ops)
{
	down_write(&link_ops_rwsem);
	list_del(&ops->list);
	up_write(&link_ops_rwsem);
>>>>>>> 0ecfebd2
}
EXPORT_SYMBOL(rdma_link_unregister);

<<<<<<< HEAD
void rdma_link_register(struct rdma_link_ops *ops)
{
	down_write(&link_ops_rwsem);
	if (WARN_ON_ONCE(link_ops_get(ops->type)))
		goto out;
	list_add(&ops->list, &link_ops);
out:
	up_write(&link_ops_rwsem);
=======
static int nldev_newlink(struct sk_buff *skb, struct nlmsghdr *nlh,
			  struct netlink_ext_ack *extack)
{
	struct nlattr *tb[RDMA_NLDEV_ATTR_MAX];
	char ibdev_name[IB_DEVICE_NAME_MAX];
	const struct rdma_link_ops *ops;
	char ndev_name[IFNAMSIZ];
	struct net_device *ndev;
	char type[IFNAMSIZ];
	int err;

	err = nlmsg_parse_deprecated(nlh, 0, tb, RDMA_NLDEV_ATTR_MAX - 1,
				     nldev_policy, extack);
	if (err || !tb[RDMA_NLDEV_ATTR_DEV_NAME] ||
	    !tb[RDMA_NLDEV_ATTR_LINK_TYPE] || !tb[RDMA_NLDEV_ATTR_NDEV_NAME])
		return -EINVAL;

	nla_strlcpy(ibdev_name, tb[RDMA_NLDEV_ATTR_DEV_NAME],
		    sizeof(ibdev_name));
	if (strchr(ibdev_name, '%'))
		return -EINVAL;

	nla_strlcpy(type, tb[RDMA_NLDEV_ATTR_LINK_TYPE], sizeof(type));
	nla_strlcpy(ndev_name, tb[RDMA_NLDEV_ATTR_NDEV_NAME],
		    sizeof(ndev_name));

	ndev = dev_get_by_name(&init_net, ndev_name);
	if (!ndev)
		return -ENODEV;

	down_read(&link_ops_rwsem);
	ops = link_ops_get(type);
#ifdef CONFIG_MODULES
	if (!ops) {
		up_read(&link_ops_rwsem);
		request_module("rdma-link-%s", type);
		down_read(&link_ops_rwsem);
		ops = link_ops_get(type);
	}
#endif
	err = ops ? ops->newlink(ibdev_name, ndev) : -EINVAL;
	up_read(&link_ops_rwsem);
	dev_put(ndev);

	return err;
>>>>>>> 0ecfebd2
}
EXPORT_SYMBOL(rdma_link_register);

<<<<<<< HEAD
void rdma_link_unregister(struct rdma_link_ops *ops)
{
	down_write(&link_ops_rwsem);
	list_del(&ops->list);
	up_write(&link_ops_rwsem);
=======
static int nldev_dellink(struct sk_buff *skb, struct nlmsghdr *nlh,
			  struct netlink_ext_ack *extack)
{
	struct nlattr *tb[RDMA_NLDEV_ATTR_MAX];
	struct ib_device *device;
	u32 index;
	int err;

	err = nlmsg_parse_deprecated(nlh, 0, tb, RDMA_NLDEV_ATTR_MAX - 1,
				     nldev_policy, extack);
	if (err || !tb[RDMA_NLDEV_ATTR_DEV_INDEX])
		return -EINVAL;

	index = nla_get_u32(tb[RDMA_NLDEV_ATTR_DEV_INDEX]);
	device = ib_device_get_by_index(sock_net(skb->sk), index);
	if (!device)
		return -EINVAL;

	if (!(device->attrs.device_cap_flags & IB_DEVICE_ALLOW_USER_UNREG)) {
		ib_device_put(device);
		return -EINVAL;
	}

	ib_unregister_device_and_put(device);
	return 0;
>>>>>>> 0ecfebd2
}
EXPORT_SYMBOL(rdma_link_unregister);

<<<<<<< HEAD
static int nldev_newlink(struct sk_buff *skb, struct nlmsghdr *nlh,
			  struct netlink_ext_ack *extack)
{
	struct nlattr *tb[RDMA_NLDEV_ATTR_MAX];
	char ibdev_name[IB_DEVICE_NAME_MAX];
	const struct rdma_link_ops *ops;
	char ndev_name[IFNAMSIZ];
	struct net_device *ndev;
	char type[IFNAMSIZ];
=======
static int nldev_sys_get_doit(struct sk_buff *skb, struct nlmsghdr *nlh,
			      struct netlink_ext_ack *extack)
{
	struct nlattr *tb[RDMA_NLDEV_ATTR_MAX];
	struct sk_buff *msg;
>>>>>>> 0ecfebd2
	int err;

	err = nlmsg_parse(nlh, 0, tb, RDMA_NLDEV_ATTR_MAX - 1,
			  nldev_policy, extack);
<<<<<<< HEAD
	if (err || !tb[RDMA_NLDEV_ATTR_DEV_NAME] ||
	    !tb[RDMA_NLDEV_ATTR_LINK_TYPE] || !tb[RDMA_NLDEV_ATTR_NDEV_NAME])
		return -EINVAL;

	nla_strlcpy(ibdev_name, tb[RDMA_NLDEV_ATTR_DEV_NAME],
		    sizeof(ibdev_name));
	if (strchr(ibdev_name, '%'))
		return -EINVAL;

	nla_strlcpy(type, tb[RDMA_NLDEV_ATTR_LINK_TYPE], sizeof(type));
	nla_strlcpy(ndev_name, tb[RDMA_NLDEV_ATTR_NDEV_NAME],
		    sizeof(ndev_name));

	ndev = dev_get_by_name(&init_net, ndev_name);
	if (!ndev)
		return -ENODEV;

	down_read(&link_ops_rwsem);
	ops = link_ops_get(type);
#ifdef CONFIG_MODULES
	if (!ops) {
		up_read(&link_ops_rwsem);
		request_module("rdma-link-%s", type);
		down_read(&link_ops_rwsem);
		ops = link_ops_get(type);
	}
#endif
	err = ops ? ops->newlink(ibdev_name, ndev) : -EINVAL;
	up_read(&link_ops_rwsem);
	dev_put(ndev);

	return err;
}

static int nldev_dellink(struct sk_buff *skb, struct nlmsghdr *nlh,
			  struct netlink_ext_ack *extack)
{
	struct nlattr *tb[RDMA_NLDEV_ATTR_MAX];
	struct ib_device *device;
	u32 index;
=======
	if (err)
		return err;

	msg = nlmsg_new(NLMSG_DEFAULT_SIZE, GFP_KERNEL);
	if (!msg)
		return -ENOMEM;

	nlh = nlmsg_put(msg, NETLINK_CB(skb).portid, nlh->nlmsg_seq,
			RDMA_NL_GET_TYPE(RDMA_NL_NLDEV,
					 RDMA_NLDEV_CMD_SYS_GET),
			0, 0);

	err = nla_put_u8(msg, RDMA_NLDEV_SYS_ATTR_NETNS_MODE,
			 (u8)ib_devices_shared_netns);
	if (err) {
		nlmsg_free(msg);
		return err;
	}
	nlmsg_end(msg, nlh);
	return rdma_nl_unicast(msg, NETLINK_CB(skb).portid);
}

static int nldev_set_sys_set_doit(struct sk_buff *skb, struct nlmsghdr *nlh,
				  struct netlink_ext_ack *extack)
{
	struct nlattr *tb[RDMA_NLDEV_ATTR_MAX];
	u8 enable;
>>>>>>> 0ecfebd2
	int err;

	err = nlmsg_parse(nlh, 0, tb, RDMA_NLDEV_ATTR_MAX - 1,
			  nldev_policy, extack);
<<<<<<< HEAD
	if (err || !tb[RDMA_NLDEV_ATTR_DEV_INDEX])
		return -EINVAL;

	index = nla_get_u32(tb[RDMA_NLDEV_ATTR_DEV_INDEX]);
	device = ib_device_get_by_index(index);
	if (!device)
		return -EINVAL;

	if (!(device->attrs.device_cap_flags & IB_DEVICE_ALLOW_USER_UNREG)) {
		ib_device_put(device);
		return -EINVAL;
	}

	ib_unregister_device_and_put(device);
	return 0;
=======
	if (err || !tb[RDMA_NLDEV_SYS_ATTR_NETNS_MODE])
		return -EINVAL;

	enable = nla_get_u8(tb[RDMA_NLDEV_SYS_ATTR_NETNS_MODE]);
	/* Only 0 and 1 are supported */
	if (enable > 1)
		return -EINVAL;

	err = rdma_compatdev_set(enable);
	return err;
>>>>>>> 0ecfebd2
}

static const struct rdma_nl_cbs nldev_cb_table[RDMA_NLDEV_NUM_OPS] = {
	[RDMA_NLDEV_CMD_GET] = {
		.doit = nldev_get_doit,
		.dump = nldev_get_dumpit,
	},
	[RDMA_NLDEV_CMD_SET] = {
		.doit = nldev_set_doit,
		.flags = RDMA_NL_ADMIN_PERM,
	},
	[RDMA_NLDEV_CMD_NEWLINK] = {
		.doit = nldev_newlink,
		.flags = RDMA_NL_ADMIN_PERM,
	},
	[RDMA_NLDEV_CMD_DELLINK] = {
		.doit = nldev_dellink,
		.flags = RDMA_NL_ADMIN_PERM,
	},
	[RDMA_NLDEV_CMD_PORT_GET] = {
		.doit = nldev_port_get_doit,
		.dump = nldev_port_get_dumpit,
	},
	[RDMA_NLDEV_CMD_RES_GET] = {
		.doit = nldev_res_get_doit,
		.dump = nldev_res_get_dumpit,
	},
	[RDMA_NLDEV_CMD_RES_QP_GET] = {
		.doit = nldev_res_get_qp_doit,
		.dump = nldev_res_get_qp_dumpit,
	},
	[RDMA_NLDEV_CMD_RES_CM_ID_GET] = {
		.doit = nldev_res_get_cm_id_doit,
		.dump = nldev_res_get_cm_id_dumpit,
	},
	[RDMA_NLDEV_CMD_RES_CQ_GET] = {
		.doit = nldev_res_get_cq_doit,
		.dump = nldev_res_get_cq_dumpit,
	},
	[RDMA_NLDEV_CMD_RES_MR_GET] = {
		.doit = nldev_res_get_mr_doit,
		.dump = nldev_res_get_mr_dumpit,
	},
	[RDMA_NLDEV_CMD_RES_PD_GET] = {
		.doit = nldev_res_get_pd_doit,
		.dump = nldev_res_get_pd_dumpit,
	},
	[RDMA_NLDEV_CMD_SYS_GET] = {
		.doit = nldev_sys_get_doit,
	},
	[RDMA_NLDEV_CMD_SYS_SET] = {
		.doit = nldev_set_sys_set_doit,
		.flags = RDMA_NL_ADMIN_PERM,
	},
};

void __init nldev_init(void)
{
	rdma_nl_register(RDMA_NL_NLDEV, nldev_cb_table);
}

void __exit nldev_exit(void)
{
	rdma_nl_unregister(RDMA_NL_NLDEV);
}

MODULE_ALIAS_RDMA_NETLINK(RDMA_NL_NLDEV, 5);<|MERGE_RESOLUTION|>--- conflicted
+++ resolved
@@ -116,13 +116,10 @@
 	[RDMA_NLDEV_ATTR_RES_CTXN]              = { .type = NLA_U32 },
 	[RDMA_NLDEV_ATTR_LINK_TYPE]		= { .type = NLA_NUL_STRING,
 				    .len = RDMA_NLDEV_ATTR_ENTRY_STRLEN },
-<<<<<<< HEAD
-=======
 	[RDMA_NLDEV_SYS_ATTR_NETNS_MODE]	= { .type = NLA_U8 },
 	[RDMA_NLDEV_ATTR_DEV_PROTOCOL]		= { .type = NLA_NUL_STRING,
 				    .len = RDMA_NLDEV_ATTR_ENTRY_STRLEN },
 	[RDMA_NLDEV_NET_NS_FD]			= { .type = NLA_U32 },
->>>>>>> 0ecfebd2
 };
 
 static int put_driver_name_print_type(struct sk_buff *msg, const char *name,
@@ -707,13 +704,9 @@
 		goto put_done;
 	}
 
-<<<<<<< HEAD
-	ib_device_put(device);
-=======
 done:
 	ib_device_put(device);
 put_done:
->>>>>>> 0ecfebd2
 	return err;
 }
 
@@ -1023,22 +1016,13 @@
 	struct sk_buff *msg;
 	int ret;
 
-<<<<<<< HEAD
-	ret = nlmsg_parse(nlh, 0, tb, RDMA_NLDEV_ATTR_MAX - 1,
-			  nldev_policy, extack);
-=======
 	ret = nlmsg_parse_deprecated(nlh, 0, tb, RDMA_NLDEV_ATTR_MAX - 1,
 				     nldev_policy, extack);
->>>>>>> 0ecfebd2
 	if (ret || !tb[RDMA_NLDEV_ATTR_DEV_INDEX] || !fe->id || !tb[fe->id])
 		return -EINVAL;
 
 	index = nla_get_u32(tb[RDMA_NLDEV_ATTR_DEV_INDEX]);
-<<<<<<< HEAD
-	device = ib_device_get_by_index(index);
-=======
 	device = ib_device_get_by_index(sock_net(skb->sk), index);
->>>>>>> 0ecfebd2
 	if (!device)
 		return -EINVAL;
 
@@ -1185,11 +1169,7 @@
 
 		filled = true;
 
-<<<<<<< HEAD
-		entry_attr = nla_nest_start(skb, fe->entry);
-=======
 		entry_attr = nla_nest_start_noflag(skb, fe->entry);
->>>>>>> 0ecfebd2
 		if (!entry_attr) {
 			ret = -EMSGSIZE;
 			rdma_restrack_put(res);
@@ -1272,8 +1252,6 @@
 	ops = NULL;
 out:
 	return ops;
-<<<<<<< HEAD
-=======
 }
 
 void rdma_link_register(struct rdma_link_ops *ops)
@@ -1292,20 +1270,9 @@
 	down_write(&link_ops_rwsem);
 	list_del(&ops->list);
 	up_write(&link_ops_rwsem);
->>>>>>> 0ecfebd2
 }
 EXPORT_SYMBOL(rdma_link_unregister);
 
-<<<<<<< HEAD
-void rdma_link_register(struct rdma_link_ops *ops)
-{
-	down_write(&link_ops_rwsem);
-	if (WARN_ON_ONCE(link_ops_get(ops->type)))
-		goto out;
-	list_add(&ops->list, &link_ops);
-out:
-	up_write(&link_ops_rwsem);
-=======
 static int nldev_newlink(struct sk_buff *skb, struct nlmsghdr *nlh,
 			  struct netlink_ext_ack *extack)
 {
@@ -1351,17 +1318,8 @@
 	dev_put(ndev);
 
 	return err;
->>>>>>> 0ecfebd2
-}
-EXPORT_SYMBOL(rdma_link_register);
-
-<<<<<<< HEAD
-void rdma_link_unregister(struct rdma_link_ops *ops)
-{
-	down_write(&link_ops_rwsem);
-	list_del(&ops->list);
-	up_write(&link_ops_rwsem);
-=======
+}
+
 static int nldev_dellink(struct sk_buff *skb, struct nlmsghdr *nlh,
 			  struct netlink_ext_ack *extack)
 {
@@ -1387,73 +1345,17 @@
 
 	ib_unregister_device_and_put(device);
 	return 0;
->>>>>>> 0ecfebd2
-}
-EXPORT_SYMBOL(rdma_link_unregister);
-
-<<<<<<< HEAD
-static int nldev_newlink(struct sk_buff *skb, struct nlmsghdr *nlh,
-			  struct netlink_ext_ack *extack)
-{
-	struct nlattr *tb[RDMA_NLDEV_ATTR_MAX];
-	char ibdev_name[IB_DEVICE_NAME_MAX];
-	const struct rdma_link_ops *ops;
-	char ndev_name[IFNAMSIZ];
-	struct net_device *ndev;
-	char type[IFNAMSIZ];
-=======
+}
+
 static int nldev_sys_get_doit(struct sk_buff *skb, struct nlmsghdr *nlh,
 			      struct netlink_ext_ack *extack)
 {
 	struct nlattr *tb[RDMA_NLDEV_ATTR_MAX];
 	struct sk_buff *msg;
->>>>>>> 0ecfebd2
 	int err;
 
 	err = nlmsg_parse(nlh, 0, tb, RDMA_NLDEV_ATTR_MAX - 1,
 			  nldev_policy, extack);
-<<<<<<< HEAD
-	if (err || !tb[RDMA_NLDEV_ATTR_DEV_NAME] ||
-	    !tb[RDMA_NLDEV_ATTR_LINK_TYPE] || !tb[RDMA_NLDEV_ATTR_NDEV_NAME])
-		return -EINVAL;
-
-	nla_strlcpy(ibdev_name, tb[RDMA_NLDEV_ATTR_DEV_NAME],
-		    sizeof(ibdev_name));
-	if (strchr(ibdev_name, '%'))
-		return -EINVAL;
-
-	nla_strlcpy(type, tb[RDMA_NLDEV_ATTR_LINK_TYPE], sizeof(type));
-	nla_strlcpy(ndev_name, tb[RDMA_NLDEV_ATTR_NDEV_NAME],
-		    sizeof(ndev_name));
-
-	ndev = dev_get_by_name(&init_net, ndev_name);
-	if (!ndev)
-		return -ENODEV;
-
-	down_read(&link_ops_rwsem);
-	ops = link_ops_get(type);
-#ifdef CONFIG_MODULES
-	if (!ops) {
-		up_read(&link_ops_rwsem);
-		request_module("rdma-link-%s", type);
-		down_read(&link_ops_rwsem);
-		ops = link_ops_get(type);
-	}
-#endif
-	err = ops ? ops->newlink(ibdev_name, ndev) : -EINVAL;
-	up_read(&link_ops_rwsem);
-	dev_put(ndev);
-
-	return err;
-}
-
-static int nldev_dellink(struct sk_buff *skb, struct nlmsghdr *nlh,
-			  struct netlink_ext_ack *extack)
-{
-	struct nlattr *tb[RDMA_NLDEV_ATTR_MAX];
-	struct ib_device *device;
-	u32 index;
-=======
 	if (err)
 		return err;
 
@@ -1481,28 +1383,10 @@
 {
 	struct nlattr *tb[RDMA_NLDEV_ATTR_MAX];
 	u8 enable;
->>>>>>> 0ecfebd2
 	int err;
 
 	err = nlmsg_parse(nlh, 0, tb, RDMA_NLDEV_ATTR_MAX - 1,
 			  nldev_policy, extack);
-<<<<<<< HEAD
-	if (err || !tb[RDMA_NLDEV_ATTR_DEV_INDEX])
-		return -EINVAL;
-
-	index = nla_get_u32(tb[RDMA_NLDEV_ATTR_DEV_INDEX]);
-	device = ib_device_get_by_index(index);
-	if (!device)
-		return -EINVAL;
-
-	if (!(device->attrs.device_cap_flags & IB_DEVICE_ALLOW_USER_UNREG)) {
-		ib_device_put(device);
-		return -EINVAL;
-	}
-
-	ib_unregister_device_and_put(device);
-	return 0;
-=======
 	if (err || !tb[RDMA_NLDEV_SYS_ATTR_NETNS_MODE])
 		return -EINVAL;
 
@@ -1513,7 +1397,6 @@
 
 	err = rdma_compatdev_set(enable);
 	return err;
->>>>>>> 0ecfebd2
 }
 
 static const struct rdma_nl_cbs nldev_cb_table[RDMA_NLDEV_NUM_OPS] = {
