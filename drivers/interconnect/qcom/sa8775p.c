--- conflicted
+++ resolved
@@ -2179,11 +2179,7 @@
 	.num_nodes = ARRAY_SIZE(aggre1_noc_nodes),
 	.bcms = aggre1_noc_bcms,
 	.num_bcms = ARRAY_SIZE(aggre1_noc_bcms),
-<<<<<<< HEAD
-	.alloc_dyn_id = true,
 	.qos_requires_clocks = true,
-=======
->>>>>>> ed7a3886
 };
 
 static struct qcom_icc_bcm * const aggre2_noc_bcms[] = {
@@ -2220,11 +2216,7 @@
 	.num_nodes = ARRAY_SIZE(aggre2_noc_nodes),
 	.bcms = aggre2_noc_bcms,
 	.num_bcms = ARRAY_SIZE(aggre2_noc_bcms),
-<<<<<<< HEAD
-	.alloc_dyn_id = true,
 	.qos_requires_clocks = true,
-=======
->>>>>>> ed7a3886
 };
 
 static struct qcom_icc_bcm * const clk_virt_bcms[] = {
