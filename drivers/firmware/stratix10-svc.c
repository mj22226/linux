// SPDX-License-Identifier: GPL-2.0
/*
 * Copyright (C) 2017-2018, Intel Corporation
 * Copyright (C) 2025, Altera Corporation
 */

#include <linux/atomic.h>
#include <linux/completion.h>
#include <linux/delay.h>
#include <linux/genalloc.h>
#include <linux/hashtable.h>
#include <linux/idr.h>
#include <linux/io.h>
#include <linux/kfifo.h>
#include <linux/kthread.h>
#include <linux/module.h>
#include <linux/mutex.h>
#include <linux/of.h>
#include <linux/of_platform.h>
#include <linux/platform_device.h>
#include <linux/slab.h>
#include <linux/spinlock.h>
#include <linux/firmware/intel/stratix10-smc.h>
#include <linux/firmware/intel/stratix10-svc-client.h>
#include <linux/types.h>

/**
 * SVC_NUM_DATA_IN_FIFO - number of struct stratix10_svc_data in the FIFO
 *
 * SVC_NUM_CHANNEL - number of channel supported by service layer driver
 *
 * FPGA_CONFIG_DATA_CLAIM_TIMEOUT_MS - claim back the submitted buffer(s)
 * from the secure world for FPGA manager to reuse, or to free the buffer(s)
 * when all bit-stream data had be send.
 *
 * FPGA_CONFIG_STATUS_TIMEOUT_SEC - poll the FPGA configuration status,
 * service layer will return error to FPGA manager when timeout occurs,
 * timeout is set to 30 seconds (30 * 1000) at Intel Stratix10 SoC.
 */
#define SVC_NUM_DATA_IN_FIFO			32
#define SVC_NUM_CHANNEL				4
#define FPGA_CONFIG_DATA_CLAIM_TIMEOUT_MS	200
#define FPGA_CONFIG_STATUS_TIMEOUT_SEC		30
#define BYTE_TO_WORD_SIZE              4

/* stratix10 service layer clients */
#define STRATIX10_RSU				"stratix10-rsu"
#define INTEL_FCS				"intel-fcs"

/* Maximum number of SDM client IDs. */
#define MAX_SDM_CLIENT_IDS			16
/* Client ID for SIP Service Version 1. */
#define SIP_SVC_V1_CLIENT_ID			0x1
/* Maximum number of SDM job IDs. */
#define MAX_SDM_JOB_IDS				16
/* Number of bits used for asynchronous transaction hashing. */
#define ASYNC_TRX_HASH_BITS			3
/**
 * Total number of transaction IDs, which is a combination of
 * client ID and job ID.
 */
#define TOTAL_TRANSACTION_IDS \
	(MAX_SDM_CLIENT_IDS * MAX_SDM_JOB_IDS)

/* Minimum major version of the ATF for Asynchronous transactions. */
#define ASYNC_ATF_MINIMUM_MAJOR_VERSION		0x3
/* Minimum minor version of the ATF for Asynchronous transactions.*/
#define ASYNC_ATF_MINIMUM_MINOR_VERSION		0x0

/* Job ID field in the transaction ID */
#define STRATIX10_JOB_FIELD			GENMASK(3, 0)
/* Client ID field in the transaction ID */
#define STRATIX10_CLIENT_FIELD			GENMASK(7, 4)
/* Transaction ID mask for Stratix10 service layer */
#define STRATIX10_TRANS_ID_FIELD		GENMASK(7, 0)

/* Macro to extract the job ID from a transaction ID. */
#define STRATIX10_GET_JOBID(transaction_id) \
	(FIELD_GET(STRATIX10_JOB_FIELD, transaction_id))
/* Macro to set the job ID in a transaction ID. */
#define STRATIX10_SET_JOBID(jobid) \
	(FIELD_PREP(STRATIX10_JOB_FIELD, jobid))
/* Macro to set the client ID in a transaction ID. */
#define STRATIX10_SET_CLIENTID(clientid) \
	(FIELD_PREP(STRATIX10_CLIENT_FIELD, clientid))
/* Macro to set a transaction ID using a client ID and a job ID. */
#define STRATIX10_SET_TRANSACTIONID(clientid, jobid) \
	(STRATIX10_SET_CLIENTID(clientid) | STRATIX10_SET_JOBID(jobid))
/* Macro to set a transaction ID for SIP SMC Async transactions */
#define STRATIX10_SIP_SMC_SET_TRANSACTIONID_X1(transaction_id) \
	(FIELD_PREP(STRATIX10_TRANS_ID_FIELD, transaction_id))

/* 10-bit mask for extracting the SDM status code */
#define STRATIX10_SDM_STATUS_MASK GENMASK(9, 0)
/* Macro to get the SDM mailbox error status */
#define STRATIX10_GET_SDM_STATUS_CODE(status) \
	(FIELD_GET(STRATIX10_SDM_STATUS_MASK, status))

typedef void (svc_invoke_fn)(unsigned long, unsigned long, unsigned long,
			     unsigned long, unsigned long, unsigned long,
			     unsigned long, unsigned long,
			     struct arm_smccc_res *);
struct stratix10_svc_chan;

/**
 * struct stratix10_svc - svc private data
 * @stratix10_svc_rsu: pointer to stratix10 RSU device
 */
struct stratix10_svc {
	struct platform_device *stratix10_svc_rsu;
	struct platform_device *intel_svc_fcs;
};

/**
 * struct stratix10_svc_sh_memory - service shared memory structure
 * @sync_complete: state for a completion
 * @addr: physical address of shared memory block
 * @size: size of shared memory block
 * @invoke_fn: service clients to handle secure monitor or hypervisor calls
 *
 * This struct is used to save physical address and size of shared memory
 * block. The shared memory blocked is allocated by secure monitor software
 * at secure world.
 *
 * Service layer driver uses the physical address and size to create a memory
 * pool, then allocates data buffer from that memory pool for service client.
 */
struct stratix10_svc_sh_memory {
	struct completion sync_complete;
	unsigned long addr;
	unsigned long size;
	svc_invoke_fn *invoke_fn;
};

/**
 * struct stratix10_svc_data_mem - service memory structure
 * @vaddr: virtual address
 * @paddr: physical address
 * @size: size of memory
 * @node: link list head node
 *
 * This struct is used in a list that keeps track of buffers which have
 * been allocated or freed from the memory pool. Service layer driver also
 * uses this struct to transfer physical address to virtual address.
 */
struct stratix10_svc_data_mem {
	void *vaddr;
	phys_addr_t paddr;
	size_t size;
	struct list_head node;
};

/**
 * struct stratix10_svc_data - service data structure
 * @chan: service channel
 * @paddr: physical address of to be processed payload
 * @size: to be processed playload size
 * @paddr_output: physical address of processed payload
 * @size_output: processed payload size
 * @command: service command requested by client
 * @flag: configuration type (full or partial)
 * @arg: args to be passed via registers and not physically mapped buffers
 *
 * This struct is used in service FIFO for inter-process communication.
 */
struct stratix10_svc_data {
	struct stratix10_svc_chan *chan;
	phys_addr_t paddr;
	size_t size;
	phys_addr_t paddr_output;
	size_t size_output;
	u32 command;
	u32 flag;
	u64 arg[3];
};

/**
 * struct stratix10_svc_async_handler - Asynchronous handler for Stratix10
 *                                      service layer
 * @transaction_id: Unique identifier for the transaction
 * @achan: Pointer to the asynchronous channel structure
 * @cb_arg: Argument to be passed to the callback function
 * @cb: Callback function to be called upon completion
 * @msg: Pointer to the client message structure
 * @next: Node in the hash list
 * @res: Response structure to store result from the secure firmware
 *
 * This structure is used to handle asynchronous transactions in the
 * Stratix10 service layer. It maintains the necessary information
 * for processing and completing asynchronous requests.
 */

struct stratix10_svc_async_handler {
	u8 transaction_id;
	struct stratix10_async_chan *achan;
	void *cb_arg;
	async_callback_t cb;
	struct stratix10_svc_client_msg *msg;
	struct hlist_node next;
	struct arm_smccc_1_2_regs res;
};

/**
 * struct stratix10_async_chan - Structure representing an asynchronous channel
 * @async_client_id: Unique client identifier for the asynchronous operation
 * @job_id_pool: Pointer to the job ID pool associated with this channel
 */

struct stratix10_async_chan {
	unsigned long async_client_id;
	struct ida job_id_pool;
};

/**
 * struct stratix10_async_ctrl - Control structure for Stratix10
 *                               asynchronous operations
 * @initialized: Flag indicating whether the control structure has
 *               been initialized
 * @invoke_fn: Function pointer for invoking Stratix10 service calls
 *             to EL3 secure firmware
 * @async_id_pool: Pointer to the ID pool used for asynchronous
 *                 operations
 * @common_achan_refcount: Atomic reference count for the common
 *                         asynchronous channel usage
 * @common_async_chan: Pointer to the common asynchronous channel
 *                     structure
 * @trx_list_lock: Spinlock for protecting the transaction list
 *                     operations
 * @trx_list: Hash table for managing asynchronous transactions
 */

struct stratix10_async_ctrl {
	bool initialized;
	void (*invoke_fn)(struct stratix10_async_ctrl *actrl,
			  const struct arm_smccc_1_2_regs *args,
			  struct arm_smccc_1_2_regs *res);
	struct ida async_id_pool;
	atomic_t common_achan_refcount;
	struct stratix10_async_chan *common_async_chan;
	/* spinlock to protect trx_list hash table */
	spinlock_t trx_list_lock;
	DECLARE_HASHTABLE(trx_list, ASYNC_TRX_HASH_BITS);
};

/**
 * struct stratix10_svc_controller - service controller
 * @dev: device
 * @chans: array of service channels
 * @num_chans: number of channels in 'chans' array
 * @num_active_client: number of active service client
 * @node: list management
 * @genpool: memory pool pointing to the memory region
 * @task: pointer to the thread task which handles SMC or HVC call
 * @svc_fifo: a queue for storing service message data
 * @complete_status: state for completion
 * @svc_fifo_lock: protect access to service message data queue
 * @invoke_fn: function to issue secure monitor call or hypervisor call
<<<<<<< HEAD
 * @svc: manages the list of client svc drivers
=======
 * @actrl: async control structure
>>>>>>> 41289b48
 *
 * This struct is used to create communication channels for service clients, to
 * handle secure monitor or hypervisor call.
 */
struct stratix10_svc_controller {
	struct device *dev;
	struct stratix10_svc_chan *chans;
	int num_chans;
	int num_active_client;
	struct list_head node;
	struct gen_pool *genpool;
	struct task_struct *task;
	struct kfifo svc_fifo;
	struct completion complete_status;
	spinlock_t svc_fifo_lock;
	svc_invoke_fn *invoke_fn;
<<<<<<< HEAD
	struct stratix10_svc *svc;
=======
	struct stratix10_async_ctrl actrl;
>>>>>>> 41289b48
};

/**
 * struct stratix10_svc_chan - service communication channel
 * @ctrl: pointer to service controller which is the provider of this channel
 * @scl: pointer to service client which owns the channel
 * @name: service client name associated with the channel
 * @lock: protect access to the channel
 * @async_chan: reference to asynchronous channel object for this channel
 *
 * This struct is used by service client to communicate with service layer.
 * Each service client has its own channel created by service controller.
 */
struct stratix10_svc_chan {
	struct stratix10_svc_controller *ctrl;
	struct stratix10_svc_client *scl;
	char *name;
	spinlock_t lock;
	struct stratix10_async_chan *async_chan;
};

static LIST_HEAD(svc_ctrl);
static LIST_HEAD(svc_data_mem);

/**
 * svc_mem_lock protects access to the svc_data_mem list for
 * concurrent multi-client operations
 */
static DEFINE_MUTEX(svc_mem_lock);

/**
 * svc_pa_to_va() - translate physical address to virtual address
 * @addr: to be translated physical address
 *
 * Return: valid virtual address or NULL if the provided physical
 * address doesn't exist.
 */
static void *svc_pa_to_va(unsigned long addr)
{
	struct stratix10_svc_data_mem *pmem;

	pr_debug("claim back P-addr=0x%016x\n", (unsigned int)addr);
	guard(mutex)(&svc_mem_lock);
	list_for_each_entry(pmem, &svc_data_mem, node)
		if (pmem->paddr == addr)
			return pmem->vaddr;

	/* physical address is not found */
	return NULL;
}

/**
 * svc_thread_cmd_data_claim() - claim back buffer from the secure world
 * @ctrl: pointer to service layer controller
 * @p_data: pointer to service data structure
 * @cb_data: pointer to callback data structure to service client
 *
 * Claim back the submitted buffers from the secure world and pass buffer
 * back to service client (FPGA manager, etc) for reuse.
 */
static void svc_thread_cmd_data_claim(struct stratix10_svc_controller *ctrl,
				      struct stratix10_svc_data *p_data,
				      struct stratix10_svc_cb_data *cb_data)
{
	struct arm_smccc_res res;
	unsigned long timeout;

	reinit_completion(&ctrl->complete_status);
	timeout = msecs_to_jiffies(FPGA_CONFIG_DATA_CLAIM_TIMEOUT_MS);

	pr_debug("%s: claim back the submitted buffer\n", __func__);
	do {
		ctrl->invoke_fn(INTEL_SIP_SMC_FPGA_CONFIG_COMPLETED_WRITE,
				0, 0, 0, 0, 0, 0, 0, &res);

		if (res.a0 == INTEL_SIP_SMC_STATUS_OK) {
			if (!res.a1) {
				complete(&ctrl->complete_status);
				break;
			}
			cb_data->status = BIT(SVC_STATUS_BUFFER_DONE);
			cb_data->kaddr1 = svc_pa_to_va(res.a1);
			cb_data->kaddr2 = (res.a2) ?
					  svc_pa_to_va(res.a2) : NULL;
			cb_data->kaddr3 = (res.a3) ?
					  svc_pa_to_va(res.a3) : NULL;
			p_data->chan->scl->receive_cb(p_data->chan->scl,
						      cb_data);
		} else {
			pr_debug("%s: secure world busy, polling again\n",
				 __func__);
		}
	} while (res.a0 == INTEL_SIP_SMC_STATUS_OK ||
		 res.a0 == INTEL_SIP_SMC_STATUS_BUSY ||
		 wait_for_completion_timeout(&ctrl->complete_status, timeout));
}

/**
 * svc_thread_cmd_config_status() - check configuration status
 * @ctrl: pointer to service layer controller
 * @p_data: pointer to service data structure
 * @cb_data: pointer to callback data structure to service client
 *
 * Check whether the secure firmware at secure world has finished the FPGA
 * configuration, and then inform FPGA manager the configuration status.
 */
static void svc_thread_cmd_config_status(struct stratix10_svc_controller *ctrl,
					 struct stratix10_svc_data *p_data,
					 struct stratix10_svc_cb_data *cb_data)
{
	struct arm_smccc_res res;
	int count_in_sec;
	unsigned long a0, a1, a2;

	cb_data->kaddr1 = NULL;
	cb_data->kaddr2 = NULL;
	cb_data->kaddr3 = NULL;
	cb_data->status = BIT(SVC_STATUS_ERROR);

	pr_debug("%s: polling config status\n", __func__);

	a0 = INTEL_SIP_SMC_FPGA_CONFIG_ISDONE;
	a1 = (unsigned long)p_data->paddr;
	a2 = (unsigned long)p_data->size;

	if (p_data->command == COMMAND_POLL_SERVICE_STATUS)
		a0 = INTEL_SIP_SMC_SERVICE_COMPLETED;

	count_in_sec = FPGA_CONFIG_STATUS_TIMEOUT_SEC;
	while (count_in_sec) {
		ctrl->invoke_fn(a0, a1, a2, 0, 0, 0, 0, 0, &res);
		if ((res.a0 == INTEL_SIP_SMC_STATUS_OK) ||
		    (res.a0 == INTEL_SIP_SMC_STATUS_ERROR) ||
		    (res.a0 == INTEL_SIP_SMC_STATUS_REJECTED))
			break;

		/*
		 * request is still in progress, wait one second then
		 * poll again
		 */
		msleep(1000);
		count_in_sec--;
	}

	if (!count_in_sec) {
		pr_err("%s: poll status timeout\n", __func__);
		cb_data->status = BIT(SVC_STATUS_BUSY);
	} else if (res.a0 == INTEL_SIP_SMC_STATUS_OK) {
		cb_data->status = BIT(SVC_STATUS_COMPLETED);
		cb_data->kaddr2 = (res.a2) ?
				  svc_pa_to_va(res.a2) : NULL;
		cb_data->kaddr3 = (res.a3) ? &res.a3 : NULL;
	} else {
		pr_err("%s: poll status error\n", __func__);
		cb_data->kaddr1 = &res.a1;
		cb_data->kaddr2 = (res.a2) ?
				  svc_pa_to_va(res.a2) : NULL;
		cb_data->kaddr3 = (res.a3) ? &res.a3 : NULL;
		cb_data->status = BIT(SVC_STATUS_ERROR);
	}

	p_data->chan->scl->receive_cb(p_data->chan->scl, cb_data);
}

/**
 * svc_thread_recv_status_ok() - handle the successful status
 * @p_data: pointer to service data structure
 * @cb_data: pointer to callback data structure to service client
 * @res: result from SMC or HVC call
 *
 * Send back the correspond status to the service clients.
 */
static void svc_thread_recv_status_ok(struct stratix10_svc_data *p_data,
				      struct stratix10_svc_cb_data *cb_data,
				      struct arm_smccc_res res)
{
	cb_data->kaddr1 = NULL;
	cb_data->kaddr2 = NULL;
	cb_data->kaddr3 = NULL;

	switch (p_data->command) {
	case COMMAND_RECONFIG:
	case COMMAND_RSU_UPDATE:
	case COMMAND_RSU_NOTIFY:
	case COMMAND_FCS_REQUEST_SERVICE:
	case COMMAND_FCS_SEND_CERTIFICATE:
	case COMMAND_FCS_DATA_ENCRYPTION:
	case COMMAND_FCS_DATA_DECRYPTION:
		cb_data->status = BIT(SVC_STATUS_OK);
		break;
	case COMMAND_RECONFIG_DATA_SUBMIT:
		cb_data->status = BIT(SVC_STATUS_BUFFER_SUBMITTED);
		break;
	case COMMAND_RECONFIG_STATUS:
		cb_data->status = BIT(SVC_STATUS_COMPLETED);
		break;
	case COMMAND_RSU_RETRY:
	case COMMAND_RSU_MAX_RETRY:
	case COMMAND_RSU_DCMF_STATUS:
	case COMMAND_FIRMWARE_VERSION:
	case COMMAND_HWMON_READTEMP:
	case COMMAND_HWMON_READVOLT:
		cb_data->status = BIT(SVC_STATUS_OK);
		cb_data->kaddr1 = &res.a1;
		break;
	case COMMAND_SMC_SVC_VERSION:
		cb_data->status = BIT(SVC_STATUS_OK);
		cb_data->kaddr1 = &res.a1;
		cb_data->kaddr2 = &res.a2;
		break;
	case COMMAND_RSU_DCMF_VERSION:
		cb_data->status = BIT(SVC_STATUS_OK);
		cb_data->kaddr1 = &res.a1;
		cb_data->kaddr2 = &res.a2;
		break;
	case COMMAND_FCS_RANDOM_NUMBER_GEN:
	case COMMAND_FCS_GET_PROVISION_DATA:
	case COMMAND_POLL_SERVICE_STATUS:
		cb_data->status = BIT(SVC_STATUS_OK);
		cb_data->kaddr1 = &res.a1;
		cb_data->kaddr2 = svc_pa_to_va(res.a2);
		cb_data->kaddr3 = &res.a3;
		break;
	case COMMAND_MBOX_SEND_CMD:
		cb_data->status = BIT(SVC_STATUS_OK);
		cb_data->kaddr1 = &res.a1;
		/* SDM return size in u8. Convert size to u32 word */
		res.a2 = res.a2 * BYTE_TO_WORD_SIZE;
		cb_data->kaddr2 = &res.a2;
		break;
	default:
		pr_warn("it shouldn't happen\n");
		break;
	}

	pr_debug("%s: call receive_cb\n", __func__);
	p_data->chan->scl->receive_cb(p_data->chan->scl, cb_data);
}

/**
 * svc_normal_to_secure_thread() - the function to run in the kthread
 * @data: data pointer for kthread function
 *
 * Service layer driver creates stratix10_svc_smc_hvc_call kthread on CPU
 * node 0, its function stratix10_svc_secure_call_thread is used to handle
 * SMC or HVC calls between kernel driver and secure monitor software.
 *
 * Return: 0 for success or -ENOMEM on error.
 */
static int svc_normal_to_secure_thread(void *data)
{
	struct stratix10_svc_controller
			*ctrl = (struct stratix10_svc_controller *)data;
	struct stratix10_svc_data *pdata;
	struct stratix10_svc_cb_data *cbdata;
	struct arm_smccc_res res;
	unsigned long a0, a1, a2, a3, a4, a5, a6, a7;
	int ret_fifo = 0;

	pdata =  kmalloc(sizeof(*pdata), GFP_KERNEL);
	if (!pdata)
		return -ENOMEM;

	cbdata = kmalloc(sizeof(*cbdata), GFP_KERNEL);
	if (!cbdata) {
		kfree(pdata);
		return -ENOMEM;
	}

	/* default set, to remove build warning */
	a0 = INTEL_SIP_SMC_FPGA_CONFIG_LOOPBACK;
	a1 = 0;
	a2 = 0;
	a3 = 0;
	a4 = 0;
	a5 = 0;
	a6 = 0;
	a7 = 0;

	pr_debug("smc_hvc_shm_thread is running\n");

	while (!kthread_should_stop()) {
		ret_fifo = kfifo_out_spinlocked(&ctrl->svc_fifo,
						pdata, sizeof(*pdata),
						&ctrl->svc_fifo_lock);

		if (!ret_fifo)
			continue;

		pr_debug("get from FIFO pa=0x%016x, command=%u, size=%u\n",
			 (unsigned int)pdata->paddr, pdata->command,
			 (unsigned int)pdata->size);

		switch (pdata->command) {
		case COMMAND_RECONFIG_DATA_CLAIM:
			svc_thread_cmd_data_claim(ctrl, pdata, cbdata);
			continue;
		case COMMAND_RECONFIG:
			a0 = INTEL_SIP_SMC_FPGA_CONFIG_START;
			pr_debug("conf_type=%u\n", (unsigned int)pdata->flag);
			a1 = pdata->flag;
			a2 = 0;
			break;
		case COMMAND_RECONFIG_DATA_SUBMIT:
			a0 = INTEL_SIP_SMC_FPGA_CONFIG_WRITE;
			a1 = (unsigned long)pdata->paddr;
			a2 = (unsigned long)pdata->size;
			break;
		case COMMAND_RECONFIG_STATUS:
			a0 = INTEL_SIP_SMC_FPGA_CONFIG_ISDONE;
			a1 = 0;
			a2 = 0;
			break;
		case COMMAND_RSU_STATUS:
			a0 = INTEL_SIP_SMC_RSU_STATUS;
			a1 = 0;
			a2 = 0;
			break;
		case COMMAND_RSU_UPDATE:
			a0 = INTEL_SIP_SMC_RSU_UPDATE;
			a1 = pdata->arg[0];
			a2 = 0;
			break;
		case COMMAND_RSU_NOTIFY:
			a0 = INTEL_SIP_SMC_RSU_NOTIFY;
			a1 = pdata->arg[0];
			a2 = 0;
			break;
		case COMMAND_RSU_RETRY:
			a0 = INTEL_SIP_SMC_RSU_RETRY_COUNTER;
			a1 = 0;
			a2 = 0;
			break;
		case COMMAND_RSU_MAX_RETRY:
			a0 = INTEL_SIP_SMC_RSU_MAX_RETRY;
			a1 = 0;
			a2 = 0;
			break;
		case COMMAND_RSU_DCMF_VERSION:
			a0 = INTEL_SIP_SMC_RSU_DCMF_VERSION;
			a1 = 0;
			a2 = 0;
			break;
		case COMMAND_FIRMWARE_VERSION:
			a0 = INTEL_SIP_SMC_FIRMWARE_VERSION;
			a1 = 0;
			a2 = 0;
			break;

		/* for FCS */
		case COMMAND_FCS_DATA_ENCRYPTION:
			a0 = INTEL_SIP_SMC_FCS_CRYPTION;
			a1 = 1;
			a2 = (unsigned long)pdata->paddr;
			a3 = (unsigned long)pdata->size;
			a4 = (unsigned long)pdata->paddr_output;
			a5 = (unsigned long)pdata->size_output;
			break;
		case COMMAND_FCS_DATA_DECRYPTION:
			a0 = INTEL_SIP_SMC_FCS_CRYPTION;
			a1 = 0;
			a2 = (unsigned long)pdata->paddr;
			a3 = (unsigned long)pdata->size;
			a4 = (unsigned long)pdata->paddr_output;
			a5 = (unsigned long)pdata->size_output;
			break;
		case COMMAND_FCS_RANDOM_NUMBER_GEN:
			a0 = INTEL_SIP_SMC_FCS_RANDOM_NUMBER;
			a1 = (unsigned long)pdata->paddr;
			a2 = 0;
			break;
		case COMMAND_FCS_REQUEST_SERVICE:
			a0 = INTEL_SIP_SMC_FCS_SERVICE_REQUEST;
			a1 = (unsigned long)pdata->paddr;
			a2 = (unsigned long)pdata->size;
			break;
		case COMMAND_FCS_SEND_CERTIFICATE:
			a0 = INTEL_SIP_SMC_FCS_SEND_CERTIFICATE;
			a1 = (unsigned long)pdata->paddr;
			a2 = (unsigned long)pdata->size;
			break;
		case COMMAND_FCS_GET_PROVISION_DATA:
			a0 = INTEL_SIP_SMC_FCS_GET_PROVISION_DATA;
			a1 = (unsigned long)pdata->paddr;
			a2 = 0;
			break;
		/* for HWMON */
		case COMMAND_HWMON_READTEMP:
			a0 = INTEL_SIP_SMC_HWMON_READTEMP;
			a1 = pdata->arg[0];
			a2 = 0;
			break;
		case COMMAND_HWMON_READVOLT:
			a0 = INTEL_SIP_SMC_HWMON_READVOLT;
			a1 = pdata->arg[0];
			a2 = 0;
			break;
		/* for polling */
		case COMMAND_POLL_SERVICE_STATUS:
			a0 = INTEL_SIP_SMC_SERVICE_COMPLETED;
			a1 = (unsigned long)pdata->paddr;
			a2 = (unsigned long)pdata->size;
			break;
		case COMMAND_RSU_DCMF_STATUS:
			a0 = INTEL_SIP_SMC_RSU_DCMF_STATUS;
			a1 = 0;
			a2 = 0;
			break;
		case COMMAND_SMC_SVC_VERSION:
			a0 = INTEL_SIP_SMC_SVC_VERSION;
			a1 = 0;
			a2 = 0;
			break;
		case COMMAND_MBOX_SEND_CMD:
			a0 = INTEL_SIP_SMC_MBOX_SEND_CMD;
			a1 = pdata->arg[0];
			a2 = (unsigned long)pdata->paddr;
			a3 = (unsigned long)pdata->size / BYTE_TO_WORD_SIZE;
			a4 = pdata->arg[1];
			a5 = (unsigned long)pdata->paddr_output;
			a6 = (unsigned long)pdata->size_output / BYTE_TO_WORD_SIZE;
			break;
		default:
			pr_warn("it shouldn't happen\n");
			break;
		}
		pr_debug("%s: before SMC call -- a0=0x%016x a1=0x%016x",
			 __func__,
			 (unsigned int)a0,
			 (unsigned int)a1);
		pr_debug(" a2=0x%016x\n", (unsigned int)a2);
		pr_debug(" a3=0x%016x\n", (unsigned int)a3);
		pr_debug(" a4=0x%016x\n", (unsigned int)a4);
		pr_debug(" a5=0x%016x\n", (unsigned int)a5);
		ctrl->invoke_fn(a0, a1, a2, a3, a4, a5, a6, a7, &res);

		pr_debug("%s: after SMC call -- res.a0=0x%016x",
			 __func__, (unsigned int)res.a0);
		pr_debug(" res.a1=0x%016x, res.a2=0x%016x",
			 (unsigned int)res.a1, (unsigned int)res.a2);
		pr_debug(" res.a3=0x%016x\n", (unsigned int)res.a3);

		if (pdata->command == COMMAND_RSU_STATUS) {
			if (res.a0 == INTEL_SIP_SMC_RSU_ERROR)
				cbdata->status = BIT(SVC_STATUS_ERROR);
			else
				cbdata->status = BIT(SVC_STATUS_OK);

			cbdata->kaddr1 = &res;
			cbdata->kaddr2 = NULL;
			cbdata->kaddr3 = NULL;
			pdata->chan->scl->receive_cb(pdata->chan->scl, cbdata);
			continue;
		}

		switch (res.a0) {
		case INTEL_SIP_SMC_STATUS_OK:
			svc_thread_recv_status_ok(pdata, cbdata, res);
			break;
		case INTEL_SIP_SMC_STATUS_BUSY:
			switch (pdata->command) {
			case COMMAND_RECONFIG_DATA_SUBMIT:
				svc_thread_cmd_data_claim(ctrl,
							  pdata, cbdata);
				break;
			case COMMAND_RECONFIG_STATUS:
			case COMMAND_POLL_SERVICE_STATUS:
				svc_thread_cmd_config_status(ctrl,
							     pdata, cbdata);
				break;
			default:
				pr_warn("it shouldn't happen\n");
				break;
			}
			break;
		case INTEL_SIP_SMC_STATUS_REJECTED:
			pr_debug("%s: STATUS_REJECTED\n", __func__);
			/* for FCS */
			switch (pdata->command) {
			case COMMAND_FCS_REQUEST_SERVICE:
			case COMMAND_FCS_SEND_CERTIFICATE:
			case COMMAND_FCS_GET_PROVISION_DATA:
			case COMMAND_FCS_DATA_ENCRYPTION:
			case COMMAND_FCS_DATA_DECRYPTION:
			case COMMAND_FCS_RANDOM_NUMBER_GEN:
			case COMMAND_MBOX_SEND_CMD:
				cbdata->status = BIT(SVC_STATUS_INVALID_PARAM);
				cbdata->kaddr1 = NULL;
				cbdata->kaddr2 = NULL;
				cbdata->kaddr3 = NULL;
				pdata->chan->scl->receive_cb(pdata->chan->scl,
							     cbdata);
				break;
			}
			break;
		case INTEL_SIP_SMC_STATUS_ERROR:
		case INTEL_SIP_SMC_RSU_ERROR:
			pr_err("%s: STATUS_ERROR\n", __func__);
			cbdata->status = BIT(SVC_STATUS_ERROR);
			cbdata->kaddr1 = &res.a1;
			cbdata->kaddr2 = (res.a2) ?
				svc_pa_to_va(res.a2) : NULL;
			cbdata->kaddr3 = (res.a3) ? &res.a3 : NULL;
			pdata->chan->scl->receive_cb(pdata->chan->scl, cbdata);
			break;
		default:
			pr_warn("Secure firmware doesn't support...\n");

			/*
			 * be compatible with older version firmware which
			 * doesn't support newer RSU commands
			 */
			if ((pdata->command != COMMAND_RSU_UPDATE) &&
				(pdata->command != COMMAND_RSU_STATUS)) {
				cbdata->status =
					BIT(SVC_STATUS_NO_SUPPORT);
				cbdata->kaddr1 = NULL;
				cbdata->kaddr2 = NULL;
				cbdata->kaddr3 = NULL;
				pdata->chan->scl->receive_cb(
					pdata->chan->scl, cbdata);
			}
			break;

		}
	}

	kfree(cbdata);
	kfree(pdata);

	return 0;
}

/**
 * svc_normal_to_secure_shm_thread() - the function to run in the kthread
 * @data: data pointer for kthread function
 *
 * Service layer driver creates stratix10_svc_smc_hvc_shm kthread on CPU
 * node 0, its function stratix10_svc_secure_shm_thread is used to query the
 * physical address of memory block reserved by secure monitor software at
 * secure world.
 *
 * svc_normal_to_secure_shm_thread() terminates directly since it is a
 * standlone thread for which no one will call kthread_stop() or return when
 * 'kthread_should_stop()' is true.
 */
static int svc_normal_to_secure_shm_thread(void *data)
{
	struct stratix10_svc_sh_memory
			*sh_mem = (struct stratix10_svc_sh_memory *)data;
	struct arm_smccc_res res;

	/* SMC or HVC call to get shared memory info from secure world */
	sh_mem->invoke_fn(INTEL_SIP_SMC_FPGA_CONFIG_GET_MEM,
			  0, 0, 0, 0, 0, 0, 0, &res);
	if (res.a0 == INTEL_SIP_SMC_STATUS_OK) {
		sh_mem->addr = res.a1;
		sh_mem->size = res.a2;
	} else {
		pr_err("%s: after SMC call -- res.a0=0x%016x",  __func__,
		       (unsigned int)res.a0);
		sh_mem->addr = 0;
		sh_mem->size = 0;
	}

	complete(&sh_mem->sync_complete);
	return 0;
}

/**
 * svc_get_sh_memory() - get memory block reserved by secure monitor SW
 * @pdev: pointer to service layer device
 * @sh_memory: pointer to service shared memory structure
 *
 * Return: zero for successfully getting the physical address of memory block
 * reserved by secure monitor software, or negative value on error.
 */
static int svc_get_sh_memory(struct platform_device *pdev,
				    struct stratix10_svc_sh_memory *sh_memory)
{
	struct device *dev = &pdev->dev;
	struct task_struct *sh_memory_task;
	unsigned int cpu = 0;

	init_completion(&sh_memory->sync_complete);

	/* smc or hvc call happens on cpu 0 bound kthread */
	sh_memory_task = kthread_create_on_node(svc_normal_to_secure_shm_thread,
					       (void *)sh_memory,
						cpu_to_node(cpu),
						"svc_smc_hvc_shm_thread");
	if (IS_ERR(sh_memory_task)) {
		dev_err(dev, "fail to create stratix10_svc_smc_shm_thread\n");
		return -EINVAL;
	}

	wake_up_process(sh_memory_task);

	if (!wait_for_completion_timeout(&sh_memory->sync_complete, 10 * HZ)) {
		dev_err(dev,
			"timeout to get sh-memory paras from secure world\n");
		return -ETIMEDOUT;
	}

	if (!sh_memory->addr || !sh_memory->size) {
		dev_err(dev,
			"failed to get shared memory info from secure world\n");
		return -ENOMEM;
	}

	dev_dbg(dev, "SM software provides paddr: 0x%016x, size: 0x%08x\n",
		(unsigned int)sh_memory->addr,
		(unsigned int)sh_memory->size);

	return 0;
}

/**
 * svc_create_memory_pool() - create a memory pool from reserved memory block
 * @pdev: pointer to service layer device
 * @sh_memory: pointer to service shared memory structure
 *
 * Return: pool allocated from reserved memory block or ERR_PTR() on error.
 */
static struct gen_pool *
svc_create_memory_pool(struct platform_device *pdev,
		       struct stratix10_svc_sh_memory *sh_memory)
{
	struct device *dev = &pdev->dev;
	struct gen_pool *genpool;
	unsigned long vaddr;
	phys_addr_t paddr;
	size_t size;
	phys_addr_t begin;
	phys_addr_t end;
	void *va;
	size_t page_mask = PAGE_SIZE - 1;
	int min_alloc_order = 3;
	int ret;

	begin = roundup(sh_memory->addr, PAGE_SIZE);
	end = rounddown(sh_memory->addr + sh_memory->size, PAGE_SIZE);
	paddr = begin;
	size = end - begin;
	va = devm_memremap(dev, paddr, size, MEMREMAP_WC);
	if (IS_ERR(va)) {
		dev_err(dev, "fail to remap shared memory\n");
		return ERR_PTR(-EINVAL);
	}
	vaddr = (unsigned long)va;
	dev_dbg(dev,
		"reserved memory vaddr: %p, paddr: 0x%16x size: 0x%8x\n",
		va, (unsigned int)paddr, (unsigned int)size);
	if ((vaddr & page_mask) || (paddr & page_mask) ||
	    (size & page_mask)) {
		dev_err(dev, "page is not aligned\n");
		return ERR_PTR(-EINVAL);
	}
	genpool = gen_pool_create(min_alloc_order, -1);
	if (!genpool) {
		dev_err(dev, "fail to create genpool\n");
		return ERR_PTR(-ENOMEM);
	}
	gen_pool_set_algo(genpool, gen_pool_best_fit, NULL);
	ret = gen_pool_add_virt(genpool, vaddr, paddr, size, -1);
	if (ret) {
		dev_err(dev, "fail to add memory chunk to the pool\n");
		gen_pool_destroy(genpool);
		return ERR_PTR(ret);
	}

	return genpool;
}

/**
 * svc_smccc_smc() - secure monitor call between normal and secure world
 * @a0: argument passed in registers 0
 * @a1: argument passed in registers 1
 * @a2: argument passed in registers 2
 * @a3: argument passed in registers 3
 * @a4: argument passed in registers 4
 * @a5: argument passed in registers 5
 * @a6: argument passed in registers 6
 * @a7: argument passed in registers 7
 * @res: result values from register 0 to 3
 */
static void svc_smccc_smc(unsigned long a0, unsigned long a1,
			  unsigned long a2, unsigned long a3,
			  unsigned long a4, unsigned long a5,
			  unsigned long a6, unsigned long a7,
			  struct arm_smccc_res *res)
{
	arm_smccc_smc(a0, a1, a2, a3, a4, a5, a6, a7, res);
}

/**
 * svc_smccc_hvc() - hypervisor call between normal and secure world
 * @a0: argument passed in registers 0
 * @a1: argument passed in registers 1
 * @a2: argument passed in registers 2
 * @a3: argument passed in registers 3
 * @a4: argument passed in registers 4
 * @a5: argument passed in registers 5
 * @a6: argument passed in registers 6
 * @a7: argument passed in registers 7
 * @res: result values from register 0 to 3
 */
static void svc_smccc_hvc(unsigned long a0, unsigned long a1,
			  unsigned long a2, unsigned long a3,
			  unsigned long a4, unsigned long a5,
			  unsigned long a6, unsigned long a7,
			  struct arm_smccc_res *res)
{
	arm_smccc_hvc(a0, a1, a2, a3, a4, a5, a6, a7, res);
}

/**
 * get_invoke_func() - invoke SMC or HVC call
 * @dev: pointer to device
 *
 * Return: function pointer to svc_smccc_smc or svc_smccc_hvc.
 */
static svc_invoke_fn *get_invoke_func(struct device *dev)
{
	const char *method;

	if (of_property_read_string(dev->of_node, "method", &method)) {
		dev_warn(dev, "missing \"method\" property\n");
		return ERR_PTR(-ENXIO);
	}

	if (!strcmp(method, "smc"))
		return svc_smccc_smc;
	if (!strcmp(method, "hvc"))
		return svc_smccc_hvc;

	dev_warn(dev, "invalid \"method\" property: %s\n", method);

	return ERR_PTR(-EINVAL);
}

/**
 * stratix10_svc_request_channel_byname() - request a service channel
 * @client: pointer to service client
 * @name: service client name
 *
 * This function is used by service client to request a service channel.
 *
 * Return: a pointer to channel assigned to the client on success,
 * or ERR_PTR() on error.
 */
struct stratix10_svc_chan *stratix10_svc_request_channel_byname(
	struct stratix10_svc_client *client, const char *name)
{
	struct device *dev = client->dev;
	struct stratix10_svc_controller *controller;
	struct stratix10_svc_chan *chan = NULL;
	unsigned long flag;
	int i;

	/* if probe was called after client's, or error on probe */
	if (list_empty(&svc_ctrl))
		return ERR_PTR(-EPROBE_DEFER);

	controller = list_first_entry(&svc_ctrl,
				      struct stratix10_svc_controller, node);
	for (i = 0; i < SVC_NUM_CHANNEL; i++) {
		if (!strcmp(controller->chans[i].name, name)) {
			chan = &controller->chans[i];
			break;
		}
	}

	/* if there was no channel match */
	if (i == SVC_NUM_CHANNEL) {
		dev_err(dev, "%s: channel not allocated\n", __func__);
		return ERR_PTR(-EINVAL);
	}

	if (chan->scl || !try_module_get(controller->dev->driver->owner)) {
		dev_dbg(dev, "%s: svc not free\n", __func__);
		return ERR_PTR(-EBUSY);
	}

	spin_lock_irqsave(&chan->lock, flag);
	chan->scl = client;
	chan->ctrl->num_active_client++;
	spin_unlock_irqrestore(&chan->lock, flag);

	return chan;
}
EXPORT_SYMBOL_GPL(stratix10_svc_request_channel_byname);

/**
 * stratix10_svc_add_async_client - Add an asynchronous client to the
 * Stratix10 service channel.
 * @chan: Pointer to the Stratix10 service channel structure.
 * @use_unique_clientid: Boolean flag indicating whether to use a
 * unique client ID.
 *
 * This function adds an asynchronous client to the specified
 * Stratix10 service channel. If the `use_unique_clientid` flag is
 * set to true, a unique client ID is allocated for the asynchronous
 * channel. Otherwise, a common asynchronous channel is used.
 *
 * Return: 0 on success, or a negative error code on failure:
 *         -EINVAL if the channel is NULL or the async controller is
 *         not initialized.
 *         -EALREADY if the async channel is already allocated.
 *         -ENOMEM if memory allocation fails.
 *         Other negative values if ID allocation fails.
 */
int stratix10_svc_add_async_client(struct stratix10_svc_chan *chan,
				   bool use_unique_clientid)
{
	struct stratix10_svc_controller *ctrl;
	struct stratix10_async_ctrl *actrl;
	struct stratix10_async_chan *achan;
	int ret = 0;

	if (!chan)
		return -EINVAL;

	ctrl = chan->ctrl;
	actrl = &ctrl->actrl;

	if (!actrl->initialized) {
		dev_err(ctrl->dev, "Async controller not initialized\n");
		return -EINVAL;
	}

	if (chan->async_chan) {
		dev_err(ctrl->dev, "async channel already allocated\n");
		return -EALREADY;
	}

	if (use_unique_clientid &&
	    atomic_read(&actrl->common_achan_refcount) > 0) {
		chan->async_chan = actrl->common_async_chan;
		atomic_inc(&actrl->common_achan_refcount);
		return 0;
	}

	achan = kzalloc(sizeof(*achan), GFP_KERNEL);
	if (!achan)
		return -ENOMEM;

	ida_init(&achan->job_id_pool);

	ret = ida_alloc_max(&actrl->async_id_pool, MAX_SDM_CLIENT_IDS,
			    GFP_KERNEL);
	if (ret < 0) {
		dev_err(ctrl->dev,
			"Failed to allocate async client id\n");
		ida_destroy(&achan->job_id_pool);
		kfree(achan);
		return ret;
	}

	achan->async_client_id = ret;
	chan->async_chan = achan;

	if (use_unique_clientid &&
	    atomic_read(&actrl->common_achan_refcount) == 0) {
		actrl->common_async_chan = achan;
		atomic_inc(&actrl->common_achan_refcount);
	}

	return 0;
}
EXPORT_SYMBOL_GPL(stratix10_svc_add_async_client);

/**
 * stratix10_svc_remove_async_client - Remove an asynchronous client
 *                                     from the Stratix10 service
 *                                     channel.
 * @chan: Pointer to the Stratix10 service channel structure.
 *
 * This function removes an asynchronous client associated with the
 * given service channel. It checks if the channel and the
 * asynchronous channel are valid, and then proceeds to decrement
 * the reference count for the common asynchronous channel if
 * applicable. If the reference count reaches zero, it destroys the
 * job ID pool and deallocates the asynchronous client ID. For
 * non-common asynchronous channels, it directly destroys the job ID
 * pool, deallocates the asynchronous client ID, and frees the
 * memory allocated for the asynchronous channel.
 *
 * Return: 0 on success, -EINVAL if the channel or asynchronous
 *         channel is invalid.
 */
int stratix10_svc_remove_async_client(struct stratix10_svc_chan *chan)
{
	struct stratix10_svc_controller *ctrl;
	struct stratix10_async_ctrl *actrl;
	struct stratix10_async_chan *achan;

	if (!chan)
		return -EINVAL;

	ctrl = chan->ctrl;
	actrl = &ctrl->actrl;
	achan = chan->async_chan;

	if (!achan) {
		dev_err(ctrl->dev, "async channel not allocated\n");
		return -EINVAL;
	}

	if (achan == actrl->common_async_chan) {
		atomic_dec(&actrl->common_achan_refcount);
		if (atomic_read(&actrl->common_achan_refcount) == 0) {
			ida_destroy(&achan->job_id_pool);
			ida_free(&actrl->async_id_pool,
				 achan->async_client_id);
			kfree(achan);
			actrl->common_async_chan = NULL;
		}
	} else {
		ida_destroy(&achan->job_id_pool);
		ida_free(&actrl->async_id_pool, achan->async_client_id);
		kfree(achan);
	}
	chan->async_chan = NULL;

	return 0;
}
EXPORT_SYMBOL_GPL(stratix10_svc_remove_async_client);

/**
 * stratix10_svc_async_send - Send an asynchronous message to the
 *                            Stratix10 service
 * @chan: Pointer to the service channel structure
 * @msg: Pointer to the message to be sent
 * @handler: Pointer to the handler for the asynchronous message
 *           used by caller for later reference.
 * @cb: Callback function to be called upon completion
 * @cb_arg: Argument to be passed to the callback function
 *
 * This function sends an asynchronous message to the SDM mailbox in
 * EL3 secure firmware. It performs various checks and setups,
 * including allocating a job ID, setting up the transaction ID and
 * packaging it to El3 firmware. The function handles different
 * commands by setting up the appropriate arguments for the SMC call.
 * If the SMC call is successful, the handler is set up and the
 * function returns 0. If the SMC call fails, appropriate error
 * handling is performed along with cleanup of resources.
 *
 * Return: 0 on success, -EINVAL for invalid argument, -ENOMEM if
 * memory is not available, -EAGAIN if EL3 firmware is busy, -EBADF
 * if the message is rejected by EL3 firmware and -EIO on other
 * errors from EL3 firmware.
 */
int stratix10_svc_async_send(struct stratix10_svc_chan *chan, void *msg,
			     void **handler, async_callback_t cb, void *cb_arg)
{
	struct arm_smccc_1_2_regs args = { 0 }, res = { 0 };
	struct stratix10_svc_async_handler *handle = NULL;
	struct stratix10_svc_client_msg *p_msg =
		(struct stratix10_svc_client_msg *)msg;
	struct stratix10_svc_controller *ctrl;
	struct stratix10_async_ctrl *actrl;
	struct stratix10_async_chan *achan;
	int ret = 0;

	if (!chan || !msg || !handler)
		return -EINVAL;

	achan = chan->async_chan;
	ctrl = chan->ctrl;
	actrl = &ctrl->actrl;

	if (!actrl->initialized) {
		dev_err(ctrl->dev, "Async controller not initialized\n");
		return -EINVAL;
	}

	if (!achan) {
		dev_err(ctrl->dev, "Async channel not allocated\n");
		return -EINVAL;
	}

	handle = kzalloc(sizeof(*handle), GFP_KERNEL);
	if (!handle)
		return -ENOMEM;

	ret = ida_alloc_max(&achan->job_id_pool, MAX_SDM_JOB_IDS,
			    GFP_KERNEL);
	if (ret < 0) {
		dev_err(ctrl->dev, "Failed to allocate job id\n");
		kfree(handle);
		return -ENOMEM;
	}

	handle->transaction_id =
		STRATIX10_SET_TRANSACTIONID(achan->async_client_id, ret);
	handle->cb = cb;
	handle->msg = p_msg;
	handle->cb_arg = cb_arg;
	handle->achan = achan;

	/*set the transaction jobid in args.a1*/
	args.a1 =
		STRATIX10_SIP_SMC_SET_TRANSACTIONID_X1(handle->transaction_id);

	switch (p_msg->command) {
	case COMMAND_RSU_GET_SPT_TABLE:
		args.a0 = INTEL_SIP_SMC_ASYNC_RSU_GET_SPT;
		break;
	case COMMAND_RSU_STATUS:
		args.a0 = INTEL_SIP_SMC_ASYNC_RSU_GET_ERROR_STATUS;
		break;
	case COMMAND_RSU_NOTIFY:
		args.a0 = INTEL_SIP_SMC_ASYNC_RSU_NOTIFY;
		args.a2 = p_msg->arg[0];
		break;
	default:
		dev_err(ctrl->dev, "Invalid command ,%d\n", p_msg->command);
		ret = -EINVAL;
		goto deallocate_id;
	}

	/**
	 * There is a chance that during the execution of async_send()
	 * in one core, an interrupt might be received in another core;
	 * to mitigate this we are adding the handle to the DB and then
	 * send the smc call. If the smc call is rejected or busy then
	 * we will deallocate the handle for the client to retry again.
	 */
	scoped_guard(spinlock_bh, &actrl->trx_list_lock) {
		hash_add(actrl->trx_list, &handle->next,
			 handle->transaction_id);
	}

	actrl->invoke_fn(actrl, &args, &res);

	switch (res.a0) {
	case INTEL_SIP_SMC_STATUS_OK:
		dev_dbg(ctrl->dev,
			"Async message sent with transaction_id 0x%02x\n",
			handle->transaction_id);
			*handler = handle;
		return 0;
	case INTEL_SIP_SMC_STATUS_BUSY:
		dev_warn(ctrl->dev, "Mailbox is busy, try after some time\n");
		ret = -EAGAIN;
		break;
	case INTEL_SIP_SMC_STATUS_REJECTED:
		dev_err(ctrl->dev, "Async message rejected\n");
		ret = -EBADF;
		break;
	default:
		dev_err(ctrl->dev,
			"Failed to send async message ,got status as %ld\n",
			res.a0);
		ret = -EIO;
	}

	scoped_guard(spinlock_bh, &actrl->trx_list_lock) {
		hash_del(&handle->next);
	}

deallocate_id:
	ida_free(&achan->job_id_pool,
		 STRATIX10_GET_JOBID(handle->transaction_id));
	kfree(handle);
	return ret;
}
EXPORT_SYMBOL_GPL(stratix10_svc_async_send);

/**
 * stratix10_svc_async_prepare_response - Prepare the response data for
 * an asynchronous transaction.
 * @chan: Pointer to the service channel structure.
 * @handle: Pointer to the asynchronous handler structure.
 * @data: Pointer to the callback data structure.
 *
 * This function prepares the response data for an asynchronous transaction. It
 * extracts the response data from the SMC response structure and stores it in
 * the callback data structure. The function also logs the completion of the
 * asynchronous transaction.
 *
 * Return: 0 on success, -ENOENT if the command is invalid
 */
static int stratix10_svc_async_prepare_response(struct stratix10_svc_chan *chan,
						struct stratix10_svc_async_handler *handle,
						struct stratix10_svc_cb_data *data)
{
	struct stratix10_svc_client_msg *p_msg =
		(struct stratix10_svc_client_msg *)handle->msg;
	struct stratix10_svc_controller *ctrl = chan->ctrl;

	data->status = STRATIX10_GET_SDM_STATUS_CODE(handle->res.a1);

	switch (p_msg->command) {
	case COMMAND_RSU_NOTIFY:
		break;
	case COMMAND_RSU_GET_SPT_TABLE:
		data->kaddr1 = (void *)&handle->res.a2;
		data->kaddr2 = (void *)&handle->res.a3;
		break;
	case COMMAND_RSU_STATUS:
		/* COMMAND_RSU_STATUS has more elements than the cb_data
		 * can acomodate, so passing the response structure to the
		 * response function to be handled before done command is
		 * executed by the client.
		 */
		data->kaddr1 = (void *)&handle->res;
		break;

	default:
		dev_alert(ctrl->dev, "Invalid command\n ,%d", p_msg->command);
		return -ENOENT;
	}
	dev_dbg(ctrl->dev, "Async message completed transaction_id 0x%02x\n",
		handle->transaction_id);
	return 0;
}

/**
 * stratix10_svc_async_poll - Polls the status of an asynchronous
 * transaction.
 * @chan: Pointer to the service channel structure.
 * @tx_handle: Handle to the transaction being polled.
 * @data: Pointer to the callback data structure.
 *
 * This function polls the status of an asynchronous transaction
 * identified by the given transaction handle. It ensures that the
 * necessary structures are initialized and valid before proceeding
 * with the poll operation. The function sets up the necessary
 * arguments for the SMC call, invokes the call, and prepares the
 * response data if the call is successful. If the call fails, the
 * function returns the error mapped to the SVC status error.
 *
 * Return: 0 on success, -EINVAL if any input parameter is invalid,
 *         -EAGAIN if the transaction is still in progress,
 *         -EPERM if the command is invalid, or other negative
 *         error codes on failure.
 */
int stratix10_svc_async_poll(struct stratix10_svc_chan *chan,
			     void *tx_handle,
			     struct stratix10_svc_cb_data *data)
{
	struct stratix10_svc_async_handler *handle;
	struct arm_smccc_1_2_regs args = { 0 };
	struct stratix10_svc_controller *ctrl;
	struct stratix10_async_ctrl *actrl;
	struct stratix10_async_chan *achan;
	int ret;

	if (!chan || !tx_handle || !data)
		return -EINVAL;

	ctrl = chan->ctrl;
	actrl = &ctrl->actrl;
	achan = chan->async_chan;

	if (!achan) {
		dev_err(ctrl->dev, "Async channel not allocated\n");
		return -EINVAL;
	}

	handle = (struct stratix10_svc_async_handler *)tx_handle;
	scoped_guard(spinlock_bh, &actrl->trx_list_lock) {
		if (!hash_hashed(&handle->next)) {
			dev_err(ctrl->dev, "Invalid transaction handler");
			return -EINVAL;
		}
	}

	args.a0 = INTEL_SIP_SMC_ASYNC_POLL;
	args.a1 =
		STRATIX10_SIP_SMC_SET_TRANSACTIONID_X1(handle->transaction_id);

	actrl->invoke_fn(actrl, &args, &handle->res);

	/*clear data for response*/
	memset(data, 0, sizeof(*data));

	if (handle->res.a0 == INTEL_SIP_SMC_STATUS_OK) {
		ret = stratix10_svc_async_prepare_response(chan, handle, data);
		if (ret) {
			dev_err(ctrl->dev, "Error in preparation of response,%d\n", ret);
			WARN_ON_ONCE(1);
		}
		return 0;
	} else if (handle->res.a0 == INTEL_SIP_SMC_STATUS_BUSY) {
		dev_dbg(ctrl->dev, "async message is still in progress\n");
		return -EAGAIN;
	}

	dev_err(ctrl->dev,
		"Failed to poll async message ,got status as %ld\n",
		handle->res.a0);
	return -EINVAL;
}
EXPORT_SYMBOL_GPL(stratix10_svc_async_poll);

/**
 * stratix10_svc_async_done - Completes an asynchronous transaction.
 * @chan: Pointer to the service channel structure.
 * @tx_handle: Handle to the transaction being completed.
 *
 * This function completes an asynchronous transaction identified by
 * the given transaction handle. It ensures that the necessary
 * structures are initialized and valid before proceeding with the
 * completion operation. The function deallocates the transaction ID,
 * frees the memory allocated for the handler, and removes the handler
 * from the transaction list.
 *
 * Return: 0 on success, -EINVAL if any input parameter is invalid,
 * or other negative error codes on failure.
 */
int stratix10_svc_async_done(struct stratix10_svc_chan *chan, void *tx_handle)
{
	struct stratix10_svc_async_handler *handle;
	struct stratix10_svc_controller *ctrl;
	struct stratix10_async_chan *achan;
	struct stratix10_async_ctrl *actrl;

	if (!chan || !tx_handle)
		return -EINVAL;

	ctrl = chan->ctrl;
	achan = chan->async_chan;
	actrl = &ctrl->actrl;

	if (!achan) {
		dev_err(ctrl->dev, "async channel not allocated\n");
		return -EINVAL;
	}

	handle = (struct stratix10_svc_async_handler *)tx_handle;
	scoped_guard(spinlock_bh, &actrl->trx_list_lock) {
		if (!hash_hashed(&handle->next)) {
			dev_err(ctrl->dev, "Invalid transaction handle");
			return -EINVAL;
		}
		hash_del(&handle->next);
	}
	ida_free(&achan->job_id_pool,
		 STRATIX10_GET_JOBID(handle->transaction_id));
	kfree(handle);
	return 0;
}
EXPORT_SYMBOL_GPL(stratix10_svc_async_done);

static inline void stratix10_smc_1_2(struct stratix10_async_ctrl *actrl,
				     const struct arm_smccc_1_2_regs *args,
				     struct arm_smccc_1_2_regs *res)
{
	arm_smccc_1_2_smc(args, res);
}

/**
 * stratix10_svc_async_init - Initialize the Stratix10 service
 *                            controller for asynchronous operations.
 * @controller: Pointer to the Stratix10 service controller structure.
 *
 * This function initializes the asynchronous service controller by
 * setting up the necessary data structures and initializing the
 * transaction list.
 *
 * Return: 0 on success, -EINVAL if the controller is NULL or already
 *         initialized, -ENOMEM if memory allocation fails,
 *         -EADDRINUSE if the client ID is already reserved, or other
 *         negative error codes on failure.
 */
static int stratix10_svc_async_init(struct stratix10_svc_controller *controller)
{
	struct stratix10_async_ctrl *actrl;
	struct arm_smccc_res res;
	struct device *dev;
	int ret;

	if (!controller)
		return -EINVAL;

	actrl = &controller->actrl;

	if (actrl->initialized)
		return -EINVAL;

	dev = controller->dev;

	controller->invoke_fn(INTEL_SIP_SMC_SVC_VERSION, 0, 0, 0, 0, 0, 0, 0, &res);
	if (res.a0 != INTEL_SIP_SMC_STATUS_OK ||
	    !(res.a1 > ASYNC_ATF_MINIMUM_MAJOR_VERSION ||
	      (res.a1 == ASYNC_ATF_MINIMUM_MAJOR_VERSION &&
	       res.a2 >= ASYNC_ATF_MINIMUM_MINOR_VERSION))) {
		dev_err(dev,
			"Intel Service Layer Driver: ATF version is not compatible for async operation\n");
		return -EINVAL;
	}

	actrl->invoke_fn = stratix10_smc_1_2;

	ida_init(&actrl->async_id_pool);

	/**
	 * SIP_SVC_V1_CLIENT_ID is used by V1/stratix10_svc_send() clients
	 * for communicating with SDM synchronously. We need to restrict
	 * this in V3/stratix10_svc_async_send() usage to distinguish
	 * between V1 and V3 messages in El3 firmware.
	 */
	ret = ida_alloc_range(&actrl->async_id_pool, SIP_SVC_V1_CLIENT_ID,
			      SIP_SVC_V1_CLIENT_ID, GFP_KERNEL);
	if (ret < 0) {
		dev_err(dev,
			"Intel Service Layer Driver: Error on reserving SIP_SVC_V1_CLIENT_ID\n");
		ida_destroy(&actrl->async_id_pool);
		actrl->invoke_fn = NULL;
		return -EADDRINUSE;
	}

	spin_lock_init(&actrl->trx_list_lock);
	hash_init(actrl->trx_list);
	atomic_set(&actrl->common_achan_refcount, 0);

	actrl->initialized = true;
	return 0;
}

/**
 * stratix10_svc_async_exit - Clean up and exit the asynchronous
 *                            service controller
 * @ctrl: Pointer to the stratix10_svc_controller structure
 *
 * This function performs the necessary cleanup for the asynchronous
 * service controller. It checks if the controller is valid and if it
 * has been initialized. It then locks the transaction list and safely
 * removes and deallocates each handler in the list. The function also
 * removes any asynchronous clients associated with the controller's
 * channels and destroys the asynchronous ID pool. Finally, it resets
 * the asynchronous ID pool and invoke function pointers to NULL.
 *
 * Return: 0 on success, -EINVAL if the controller is invalid or not
 *         initialized.
 */
static int stratix10_svc_async_exit(struct stratix10_svc_controller *ctrl)
{
	struct stratix10_svc_async_handler *handler;
	struct stratix10_async_ctrl *actrl;
	struct hlist_node *tmp;
	int i;

	if (!ctrl)
		return -EINVAL;

	actrl = &ctrl->actrl;

	if (!actrl->initialized)
		return -EINVAL;

	actrl->initialized = false;

	scoped_guard(spinlock_bh, &actrl->trx_list_lock) {
		hash_for_each_safe(actrl->trx_list, i, tmp, handler, next) {
			ida_free(&handler->achan->job_id_pool,
				 STRATIX10_GET_JOBID(handler->transaction_id));
			hash_del(&handler->next);
			kfree(handler);
		}
	}

	for (i = 0; i < SVC_NUM_CHANNEL; i++) {
		if (ctrl->chans[i].async_chan) {
			stratix10_svc_remove_async_client(&ctrl->chans[i]);
			ctrl->chans[i].async_chan = NULL;
		}
	}

	ida_destroy(&actrl->async_id_pool);
	actrl->invoke_fn = NULL;

	return 0;
}

/**
 * stratix10_svc_free_channel() - free service channel
 * @chan: service channel to be freed
 *
 * This function is used by service client to free a service channel.
 */
void stratix10_svc_free_channel(struct stratix10_svc_chan *chan)
{
	unsigned long flag;

	spin_lock_irqsave(&chan->lock, flag);
	chan->scl = NULL;
	chan->ctrl->num_active_client--;
	module_put(chan->ctrl->dev->driver->owner);
	spin_unlock_irqrestore(&chan->lock, flag);
}
EXPORT_SYMBOL_GPL(stratix10_svc_free_channel);

/**
 * stratix10_svc_send() - send a message data to the remote
 * @chan: service channel assigned to the client
 * @msg: message data to be sent, in the format of
 * "struct stratix10_svc_client_msg"
 *
 * This function is used by service client to add a message to the service
 * layer driver's queue for being sent to the secure world.
 *
 * Return: 0 for success, -ENOMEM or -ENOBUFS on error.
 */
int stratix10_svc_send(struct stratix10_svc_chan *chan, void *msg)
{
	struct stratix10_svc_client_msg
		*p_msg = (struct stratix10_svc_client_msg *)msg;
	struct stratix10_svc_data_mem *p_mem;
	struct stratix10_svc_data *p_data;
	int ret = 0;
	unsigned int cpu = 0;

	p_data = kzalloc(sizeof(*p_data), GFP_KERNEL);
	if (!p_data)
		return -ENOMEM;

	/* first client will create kernel thread */
	if (!chan->ctrl->task) {
		chan->ctrl->task =
			kthread_run_on_cpu(svc_normal_to_secure_thread,
					   (void *)chan->ctrl,
					   cpu, "svc_smc_hvc_thread");
			if (IS_ERR(chan->ctrl->task)) {
				dev_err(chan->ctrl->dev,
					"failed to create svc_smc_hvc_thread\n");
				kfree(p_data);
				return -EINVAL;
			}
	}

	pr_debug("%s: sent P-va=%p, P-com=%x, P-size=%u\n", __func__,
		 p_msg->payload, p_msg->command,
		 (unsigned int)p_msg->payload_length);

	if (list_empty(&svc_data_mem)) {
		if (p_msg->command == COMMAND_RECONFIG) {
			struct stratix10_svc_command_config_type *ct =
				(struct stratix10_svc_command_config_type *)
				p_msg->payload;
			p_data->flag = ct->flags;
		}
	} else {
		guard(mutex)(&svc_mem_lock);
		list_for_each_entry(p_mem, &svc_data_mem, node)
			if (p_mem->vaddr == p_msg->payload) {
				p_data->paddr = p_mem->paddr;
				p_data->size = p_msg->payload_length;
				break;
			}
		if (p_msg->payload_output) {
			list_for_each_entry(p_mem, &svc_data_mem, node)
				if (p_mem->vaddr == p_msg->payload_output) {
					p_data->paddr_output =
						p_mem->paddr;
					p_data->size_output =
						p_msg->payload_length_output;
					break;
				}
		}
	}

	p_data->command = p_msg->command;
	p_data->arg[0] = p_msg->arg[0];
	p_data->arg[1] = p_msg->arg[1];
	p_data->arg[2] = p_msg->arg[2];
	p_data->size = p_msg->payload_length;
	p_data->chan = chan;
	pr_debug("%s: put to FIFO pa=0x%016x, cmd=%x, size=%u\n", __func__,
	       (unsigned int)p_data->paddr, p_data->command,
	       (unsigned int)p_data->size);
	ret = kfifo_in_spinlocked(&chan->ctrl->svc_fifo, p_data,
				  sizeof(*p_data),
				  &chan->ctrl->svc_fifo_lock);

	kfree(p_data);

	if (!ret)
		return -ENOBUFS;

	return 0;
}
EXPORT_SYMBOL_GPL(stratix10_svc_send);

/**
 * stratix10_svc_done() - complete service request transactions
 * @chan: service channel assigned to the client
 *
 * This function should be called when client has finished its request
 * or there is an error in the request process. It allows the service layer
 * to stop the running thread to have maximize savings in kernel resources.
 */
void stratix10_svc_done(struct stratix10_svc_chan *chan)
{
	/* stop thread when thread is running AND only one active client */
	if (chan->ctrl->task && chan->ctrl->num_active_client <= 1) {
		pr_debug("svc_smc_hvc_shm_thread is stopped\n");
		kthread_stop(chan->ctrl->task);
		chan->ctrl->task = NULL;
	}
}
EXPORT_SYMBOL_GPL(stratix10_svc_done);

/**
 * stratix10_svc_allocate_memory() - allocate memory
 * @chan: service channel assigned to the client
 * @size: memory size requested by a specific service client
 *
 * Service layer allocates the requested number of bytes buffer from the
 * memory pool, service client uses this function to get allocated buffers.
 *
 * Return: address of allocated memory on success, or ERR_PTR() on error.
 */
void *stratix10_svc_allocate_memory(struct stratix10_svc_chan *chan,
				    size_t size)
{
	struct stratix10_svc_data_mem *pmem;
	unsigned long va;
	phys_addr_t pa;
	struct gen_pool *genpool = chan->ctrl->genpool;
	size_t s = roundup(size, 1 << genpool->min_alloc_order);

	pmem = devm_kzalloc(chan->ctrl->dev, sizeof(*pmem), GFP_KERNEL);
	if (!pmem)
		return ERR_PTR(-ENOMEM);

	guard(mutex)(&svc_mem_lock);
	va = gen_pool_alloc(genpool, s);
	if (!va)
		return ERR_PTR(-ENOMEM);

	memset((void *)va, 0, s);
	pa = gen_pool_virt_to_phys(genpool, va);

	pmem->vaddr = (void *)va;
	pmem->paddr = pa;
	pmem->size = s;
	list_add_tail(&pmem->node, &svc_data_mem);
	pr_debug("%s: va=%p, pa=0x%016x\n", __func__,
		 pmem->vaddr, (unsigned int)pmem->paddr);

	return (void *)va;
}
EXPORT_SYMBOL_GPL(stratix10_svc_allocate_memory);

/**
 * stratix10_svc_free_memory() - free allocated memory
 * @chan: service channel assigned to the client
 * @kaddr: memory to be freed
 *
 * This function is used by service client to free allocated buffers.
 */
void stratix10_svc_free_memory(struct stratix10_svc_chan *chan, void *kaddr)
{
	struct stratix10_svc_data_mem *pmem;
	guard(mutex)(&svc_mem_lock);

	list_for_each_entry(pmem, &svc_data_mem, node)
		if (pmem->vaddr == kaddr) {
			gen_pool_free(chan->ctrl->genpool,
				       (unsigned long)kaddr, pmem->size);
			pmem->vaddr = NULL;
			list_del(&pmem->node);
			return;
		}

	list_del(&svc_data_mem);
}
EXPORT_SYMBOL_GPL(stratix10_svc_free_memory);

static const struct of_device_id stratix10_svc_drv_match[] = {
	{.compatible = "intel,stratix10-svc"},
	{.compatible = "intel,agilex-svc"},
	{},
};

static int stratix10_svc_drv_probe(struct platform_device *pdev)
{
	struct device *dev = &pdev->dev;
	struct stratix10_svc_controller *controller;
	struct stratix10_svc_chan *chans;
	struct gen_pool *genpool;
	struct stratix10_svc_sh_memory *sh_memory;
	struct stratix10_svc *svc;

	svc_invoke_fn *invoke_fn;
	size_t fifo_size;
	int ret;

	/* get SMC or HVC function */
	invoke_fn = get_invoke_func(dev);
	if (IS_ERR(invoke_fn))
		return -EINVAL;

	sh_memory = devm_kzalloc(dev, sizeof(*sh_memory), GFP_KERNEL);
	if (!sh_memory)
		return -ENOMEM;

	sh_memory->invoke_fn = invoke_fn;
	ret = svc_get_sh_memory(pdev, sh_memory);
	if (ret)
		return ret;

	genpool = svc_create_memory_pool(pdev, sh_memory);
	if (IS_ERR(genpool))
		return PTR_ERR(genpool);

	/* allocate service controller and supporting channel */
	controller = devm_kzalloc(dev, sizeof(*controller), GFP_KERNEL);
	if (!controller) {
		ret = -ENOMEM;
		goto err_destroy_pool;
	}

	chans = devm_kmalloc_array(dev, SVC_NUM_CHANNEL,
				   sizeof(*chans), GFP_KERNEL | __GFP_ZERO);
	if (!chans) {
		ret = -ENOMEM;
		goto err_destroy_pool;
	}

	controller->dev = dev;
	controller->num_chans = SVC_NUM_CHANNEL;
	controller->num_active_client = 0;
	controller->chans = chans;
	controller->genpool = genpool;
	controller->task = NULL;
	controller->invoke_fn = invoke_fn;
	init_completion(&controller->complete_status);

	ret = stratix10_svc_async_init(controller);
	if (ret) {
		dev_dbg(dev, "Intel Service Layer Driver: Error on stratix10_svc_async_init %d\n",
			ret);
		goto err_destroy_pool;
	}

	fifo_size = sizeof(struct stratix10_svc_data) * SVC_NUM_DATA_IN_FIFO;
	ret = kfifo_alloc(&controller->svc_fifo, fifo_size, GFP_KERNEL);
	if (ret) {
		dev_err(dev, "failed to allocate FIFO\n");
		goto err_async_exit;
	}
	spin_lock_init(&controller->svc_fifo_lock);

	chans[0].scl = NULL;
	chans[0].ctrl = controller;
	chans[0].name = SVC_CLIENT_FPGA;
	spin_lock_init(&chans[0].lock);

	chans[1].scl = NULL;
	chans[1].ctrl = controller;
	chans[1].name = SVC_CLIENT_RSU;
	spin_lock_init(&chans[1].lock);

	chans[2].scl = NULL;
	chans[2].ctrl = controller;
	chans[2].name = SVC_CLIENT_FCS;
	spin_lock_init(&chans[2].lock);

	chans[3].scl = NULL;
	chans[3].ctrl = controller;
	chans[3].name = SVC_CLIENT_HWMON;
	spin_lock_init(&chans[3].lock);

	list_add_tail(&controller->node, &svc_ctrl);
	platform_set_drvdata(pdev, controller);

	/* add svc client device(s) */
	svc = devm_kzalloc(dev, sizeof(*svc), GFP_KERNEL);
	if (!svc) {
		ret = -ENOMEM;
		goto err_free_kfifo;
	}
	controller->svc = svc;

	svc->stratix10_svc_rsu = platform_device_alloc(STRATIX10_RSU, 0);
	if (!svc->stratix10_svc_rsu) {
		dev_err(dev, "failed to allocate %s device\n", STRATIX10_RSU);
		ret = -ENOMEM;
		goto err_free_kfifo;
	}

	ret = platform_device_add(svc->stratix10_svc_rsu);
	if (ret) {
		platform_device_put(svc->stratix10_svc_rsu);
		goto err_free_kfifo;
	}

	svc->intel_svc_fcs = platform_device_alloc(INTEL_FCS, 1);
	if (!svc->intel_svc_fcs) {
		dev_err(dev, "failed to allocate %s device\n", INTEL_FCS);
		ret = -ENOMEM;
		goto err_unregister_rsu_dev;
	}

	ret = platform_device_add(svc->intel_svc_fcs);
	if (ret) {
		platform_device_put(svc->intel_svc_fcs);
		goto err_unregister_rsu_dev;
	}

	ret = of_platform_default_populate(dev_of_node(dev), NULL, dev);
	if (ret)
		goto err_unregister_fcs_dev;

	pr_info("Intel Service Layer Driver Initialized\n");

	return 0;

err_unregister_fcs_dev:
	platform_device_unregister(svc->intel_svc_fcs);
err_unregister_rsu_dev:
	platform_device_unregister(svc->stratix10_svc_rsu);
err_free_kfifo:
	kfifo_free(&controller->svc_fifo);
err_async_exit:
	stratix10_svc_async_exit(controller);
err_destroy_pool:
	gen_pool_destroy(genpool);
	return ret;
}

static void stratix10_svc_drv_remove(struct platform_device *pdev)
{
	struct stratix10_svc_controller *ctrl = platform_get_drvdata(pdev);
	struct stratix10_svc *svc = ctrl->svc;

	stratix10_svc_async_exit(ctrl);

	of_platform_depopulate(ctrl->dev);

	platform_device_unregister(svc->intel_svc_fcs);
	platform_device_unregister(svc->stratix10_svc_rsu);

	kfifo_free(&ctrl->svc_fifo);
	if (ctrl->task) {
		kthread_stop(ctrl->task);
		ctrl->task = NULL;
	}
	if (ctrl->genpool)
		gen_pool_destroy(ctrl->genpool);
	list_del(&ctrl->node);
}

static struct platform_driver stratix10_svc_driver = {
	.probe = stratix10_svc_drv_probe,
	.remove = stratix10_svc_drv_remove,
	.driver = {
		.name = "stratix10-svc",
		.of_match_table = stratix10_svc_drv_match,
	},
};

static int __init stratix10_svc_init(void)
{
	struct device_node *fw_np;
	struct device_node *np;
	int ret;

	fw_np = of_find_node_by_name(NULL, "firmware");
	if (!fw_np)
		return -ENODEV;

	np = of_find_matching_node(fw_np, stratix10_svc_drv_match);
	if (!np)
		return -ENODEV;

	of_node_put(np);
	ret = of_platform_populate(fw_np, stratix10_svc_drv_match, NULL, NULL);
	if (ret)
		return ret;

	return platform_driver_register(&stratix10_svc_driver);
}

static void __exit stratix10_svc_exit(void)
{
	return platform_driver_unregister(&stratix10_svc_driver);
}

subsys_initcall(stratix10_svc_init);
module_exit(stratix10_svc_exit);

MODULE_LICENSE("GPL v2");
MODULE_DESCRIPTION("Intel Stratix10 Service Layer Driver");
MODULE_AUTHOR("Richard Gong <richard.gong@intel.com>");
MODULE_ALIAS("platform:stratix10-svc");<|MERGE_RESOLUTION|>--- conflicted
+++ resolved
@@ -255,11 +255,8 @@
  * @complete_status: state for completion
  * @svc_fifo_lock: protect access to service message data queue
  * @invoke_fn: function to issue secure monitor call or hypervisor call
-<<<<<<< HEAD
  * @svc: manages the list of client svc drivers
-=======
  * @actrl: async control structure
->>>>>>> 41289b48
  *
  * This struct is used to create communication channels for service clients, to
  * handle secure monitor or hypervisor call.
@@ -276,11 +273,8 @@
 	struct completion complete_status;
 	spinlock_t svc_fifo_lock;
 	svc_invoke_fn *invoke_fn;
-<<<<<<< HEAD
 	struct stratix10_svc *svc;
-=======
 	struct stratix10_async_ctrl actrl;
->>>>>>> 41289b48
 };
 
 /**
