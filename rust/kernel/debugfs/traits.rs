// SPDX-License-Identifier: GPL-2.0
// Copyright (C) 2025 Google LLC.

//! Traits for rendering or updating values exported to DebugFS.

<<<<<<< HEAD
use crate::alloc::Allocator;
use crate::fs::file;
=======
use crate::fmt;
>>>>>>> 5935461b
use crate::prelude::*;
use crate::sync::Arc;
use crate::sync::Mutex;
<<<<<<< HEAD
use crate::transmute::{AsBytes, FromBytes};
use crate::uaccess::{UserSliceReader, UserSliceWriter};
use core::fmt::{self, Debug, Formatter};
use core::ops::{Deref, DerefMut};
=======
use crate::uaccess::UserSliceReader;
>>>>>>> 5935461b
use core::str::FromStr;
use core::sync::atomic::{
    AtomicI16, AtomicI32, AtomicI64, AtomicI8, AtomicIsize, AtomicU16, AtomicU32, AtomicU64,
    AtomicU8, AtomicUsize, Ordering,
};

/// A trait for types that can be written into a string.
///
/// This works very similarly to `Debug`, and is automatically implemented if `Debug` is
/// implemented for a type. It is also implemented for any writable type inside a `Mutex`.
///
/// The derived implementation of `Debug` [may
/// change](https://doc.rust-lang.org/std/fmt/trait.Debug.html#stability)
/// between Rust versions, so if stability is key for your use case, please implement `Writer`
/// explicitly instead.
pub trait Writer {
    /// Formats the value using the given formatter.
    fn write(&self, f: &mut fmt::Formatter<'_>) -> fmt::Result;
}

impl<T: Writer> Writer for Mutex<T> {
    fn write(&self, f: &mut fmt::Formatter<'_>) -> fmt::Result {
        self.lock().write(f)
    }
}

impl<T: fmt::Debug> Writer for T {
    fn write(&self, f: &mut fmt::Formatter<'_>) -> fmt::Result {
        writeln!(f, "{self:?}")
    }
}

/// Trait for types that can be written out as binary.
pub trait BinaryWriter {
    /// Writes the binary form of `self` into `writer`.
    ///
    /// `offset` is the requested offset into the binary representation of `self`.
    ///
    /// On success, returns the number of bytes written in to `writer`.
    fn write_to_slice(
        &self,
        writer: &mut UserSliceWriter,
        offset: &mut file::Offset,
    ) -> Result<usize>;
}

// Base implementation for any `T: AsBytes`.
impl<T: AsBytes> BinaryWriter for T {
    fn write_to_slice(
        &self,
        writer: &mut UserSliceWriter,
        offset: &mut file::Offset,
    ) -> Result<usize> {
        writer.write_slice_file(self.as_bytes(), offset)
    }
}

// Delegate for `Mutex<T>`: Support a `T` with an outer mutex.
impl<T: BinaryWriter> BinaryWriter for Mutex<T> {
    fn write_to_slice(
        &self,
        writer: &mut UserSliceWriter,
        offset: &mut file::Offset,
    ) -> Result<usize> {
        let guard = self.lock();

        guard.write_to_slice(writer, offset)
    }
}

// Delegate for `Box<T, A>`: Support a `Box<T, A>` with no lock or an inner lock.
impl<T, A> BinaryWriter for Box<T, A>
where
    T: BinaryWriter,
    A: Allocator,
{
    fn write_to_slice(
        &self,
        writer: &mut UserSliceWriter,
        offset: &mut file::Offset,
    ) -> Result<usize> {
        self.deref().write_to_slice(writer, offset)
    }
}

// Delegate for `Pin<Box<T, A>>`: Support a `Pin<Box<T, A>>` with no lock or an inner lock.
impl<T, A> BinaryWriter for Pin<Box<T, A>>
where
    T: BinaryWriter,
    A: Allocator,
{
    fn write_to_slice(
        &self,
        writer: &mut UserSliceWriter,
        offset: &mut file::Offset,
    ) -> Result<usize> {
        self.deref().write_to_slice(writer, offset)
    }
}

// Delegate for `Arc<T>`: Support a `Arc<T>` with no lock or an inner lock.
impl<T> BinaryWriter for Arc<T>
where
    T: BinaryWriter,
{
    fn write_to_slice(
        &self,
        writer: &mut UserSliceWriter,
        offset: &mut file::Offset,
    ) -> Result<usize> {
        self.deref().write_to_slice(writer, offset)
    }
}

// Delegate for `Vec<T, A>`.
impl<T, A> BinaryWriter for Vec<T, A>
where
    T: AsBytes,
    A: Allocator,
{
    fn write_to_slice(
        &self,
        writer: &mut UserSliceWriter,
        offset: &mut file::Offset,
    ) -> Result<usize> {
        let slice = self.as_slice();

        // SAFETY: `T: AsBytes` allows us to treat `&[T]` as `&[u8]`.
        let buffer = unsafe {
            core::slice::from_raw_parts(slice.as_ptr().cast(), core::mem::size_of_val(slice))
        };

        writer.write_slice_file(buffer, offset)
    }
}

/// A trait for types that can be updated from a user slice.
///
/// This works similarly to `FromStr`, but operates on a `UserSliceReader` rather than a &str.
///
/// It is automatically implemented for all atomic integers, or any type that implements `FromStr`
/// wrapped in a `Mutex`.
pub trait Reader {
    /// Updates the value from the given user slice.
    fn read_from_slice(&self, reader: &mut UserSliceReader) -> Result;
}

impl<T: FromStr + Unpin> Reader for Mutex<T> {
    fn read_from_slice(&self, reader: &mut UserSliceReader) -> Result {
        let mut buf = [0u8; 128];
        if reader.len() > buf.len() {
            return Err(EINVAL);
        }
        let n = reader.len();
        reader.read_slice(&mut buf[..n])?;

        let s = core::str::from_utf8(&buf[..n]).map_err(|_| EINVAL)?;
        let val = s.trim().parse::<T>().map_err(|_| EINVAL)?;
        *self.lock() = val;
        Ok(())
    }
}

/// Trait for types that can be constructed from a binary representation.
///
/// See also [`BinaryReader`] for interior mutability.
pub trait BinaryReaderMut {
    /// Reads the binary form of `self` from `reader`.
    ///
    /// Same as [`BinaryReader::read_from_slice`], but takes a mutable reference.
    ///
    /// `offset` is the requested offset into the binary representation of `self`.
    ///
    /// On success, returns the number of bytes read from `reader`.
    fn read_from_slice_mut(
        &mut self,
        reader: &mut UserSliceReader,
        offset: &mut file::Offset,
    ) -> Result<usize>;
}

// Base implementation for any `T: AsBytes + FromBytes`.
impl<T: AsBytes + FromBytes> BinaryReaderMut for T {
    fn read_from_slice_mut(
        &mut self,
        reader: &mut UserSliceReader,
        offset: &mut file::Offset,
    ) -> Result<usize> {
        reader.read_slice_file(self.as_bytes_mut(), offset)
    }
}

// Delegate for `Box<T, A>`: Support a `Box<T, A>` with an outer lock.
impl<T: ?Sized + BinaryReaderMut, A: Allocator> BinaryReaderMut for Box<T, A> {
    fn read_from_slice_mut(
        &mut self,
        reader: &mut UserSliceReader,
        offset: &mut file::Offset,
    ) -> Result<usize> {
        self.deref_mut().read_from_slice_mut(reader, offset)
    }
}

// Delegate for `Vec<T, A>`: Support a `Vec<T, A>` with an outer lock.
impl<T, A> BinaryReaderMut for Vec<T, A>
where
    T: AsBytes + FromBytes,
    A: Allocator,
{
    fn read_from_slice_mut(
        &mut self,
        reader: &mut UserSliceReader,
        offset: &mut file::Offset,
    ) -> Result<usize> {
        let slice = self.as_mut_slice();

        // SAFETY: `T: AsBytes + FromBytes` allows us to treat `&mut [T]` as `&mut [u8]`.
        let buffer = unsafe {
            core::slice::from_raw_parts_mut(
                slice.as_mut_ptr().cast(),
                core::mem::size_of_val(slice),
            )
        };

        reader.read_slice_file(buffer, offset)
    }
}

/// Trait for types that can be constructed from a binary representation.
///
/// See also [`BinaryReaderMut`] for the mutable version.
pub trait BinaryReader {
    /// Reads the binary form of `self` from `reader`.
    ///
    /// `offset` is the requested offset into the binary representation of `self`.
    ///
    /// On success, returns the number of bytes read from `reader`.
    fn read_from_slice(
        &self,
        reader: &mut UserSliceReader,
        offset: &mut file::Offset,
    ) -> Result<usize>;
}

// Delegate for `Mutex<T>`: Support a `T` with an outer `Mutex`.
impl<T: BinaryReaderMut + Unpin> BinaryReader for Mutex<T> {
    fn read_from_slice(
        &self,
        reader: &mut UserSliceReader,
        offset: &mut file::Offset,
    ) -> Result<usize> {
        let mut this = self.lock();

        this.read_from_slice_mut(reader, offset)
    }
}

// Delegate for `Box<T, A>`: Support a `Box<T, A>` with an inner lock.
impl<T: ?Sized + BinaryReader, A: Allocator> BinaryReader for Box<T, A> {
    fn read_from_slice(
        &self,
        reader: &mut UserSliceReader,
        offset: &mut file::Offset,
    ) -> Result<usize> {
        self.deref().read_from_slice(reader, offset)
    }
}

// Delegate for `Pin<Box<T, A>>`: Support a `Pin<Box<T, A>>` with an inner lock.
impl<T: ?Sized + BinaryReader, A: Allocator> BinaryReader for Pin<Box<T, A>> {
    fn read_from_slice(
        &self,
        reader: &mut UserSliceReader,
        offset: &mut file::Offset,
    ) -> Result<usize> {
        self.deref().read_from_slice(reader, offset)
    }
}

// Delegate for `Arc<T>`: Support an `Arc<T>` with an inner lock.
impl<T: ?Sized + BinaryReader> BinaryReader for Arc<T> {
    fn read_from_slice(
        &self,
        reader: &mut UserSliceReader,
        offset: &mut file::Offset,
    ) -> Result<usize> {
        self.deref().read_from_slice(reader, offset)
    }
}

macro_rules! impl_reader_for_atomic {
    ($(($atomic_type:ty, $int_type:ty)),*) => {
        $(
            impl Reader for $atomic_type {
                fn read_from_slice(&self, reader: &mut UserSliceReader) -> Result {
                    let mut buf = [0u8; 21]; // Enough for a 64-bit number.
                    if reader.len() > buf.len() {
                        return Err(EINVAL);
                    }
                    let n = reader.len();
                    reader.read_slice(&mut buf[..n])?;

                    let s = core::str::from_utf8(&buf[..n]).map_err(|_| EINVAL)?;
                    let val = s.trim().parse::<$int_type>().map_err(|_| EINVAL)?;
                    self.store(val, Ordering::Relaxed);
                    Ok(())
                }
            }
        )*
    };
}

impl_reader_for_atomic!(
    (AtomicI16, i16),
    (AtomicI32, i32),
    (AtomicI64, i64),
    (AtomicI8, i8),
    (AtomicIsize, isize),
    (AtomicU16, u16),
    (AtomicU32, u32),
    (AtomicU64, u64),
    (AtomicU8, u8),
    (AtomicUsize, usize)
);<|MERGE_RESOLUTION|>--- conflicted
+++ resolved
@@ -3,23 +3,15 @@
 
 //! Traits for rendering or updating values exported to DebugFS.
 
-<<<<<<< HEAD
 use crate::alloc::Allocator;
+use crate::fmt;
 use crate::fs::file;
-=======
-use crate::fmt;
->>>>>>> 5935461b
 use crate::prelude::*;
 use crate::sync::Arc;
 use crate::sync::Mutex;
-<<<<<<< HEAD
 use crate::transmute::{AsBytes, FromBytes};
 use crate::uaccess::{UserSliceReader, UserSliceWriter};
-use core::fmt::{self, Debug, Formatter};
 use core::ops::{Deref, DerefMut};
-=======
-use crate::uaccess::UserSliceReader;
->>>>>>> 5935461b
 use core::str::FromStr;
 use core::sync::atomic::{
     AtomicI16, AtomicI32, AtomicI64, AtomicI8, AtomicIsize, AtomicU16, AtomicU32, AtomicU64,
