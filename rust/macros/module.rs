// SPDX-License-Identifier: GPL-2.0

use crate::helpers::*;
use proc_macro::{token_stream, Delimiter, Literal, TokenStream, TokenTree};
use std::fmt::Write;

fn expect_string_array(it: &mut token_stream::IntoIter) -> Vec<String> {
    let group = expect_group(it);
    assert_eq!(group.delimiter(), Delimiter::Bracket);
    let mut values = Vec::new();
    let mut it = group.stream().into_iter();

    while let Some(val) = try_string(&mut it) {
        assert!(val.is_ascii(), "Expected ASCII string");
        values.push(val);
        match it.next() {
            Some(TokenTree::Punct(punct)) => assert_eq!(punct.as_char(), ','),
            None => break,
            _ => panic!("Expected ',' or end of array"),
        }
    }
    values
}

struct ModInfoBuilder<'a> {
    module: &'a str,
    counter: usize,
    buffer: String,
    param_buffer: String,
}

impl<'a> ModInfoBuilder<'a> {
    fn new(module: &'a str) -> Self {
        ModInfoBuilder {
            module,
            counter: 0,
            buffer: String::new(),
            param_buffer: String::new(),
        }
    }

    fn emit_base(&mut self, field: &str, content: &str, builtin: bool, param: bool) {
        let string = if builtin {
            // Built-in modules prefix their modinfo strings by `module.`.
            format!(
                "{module}.{field}={content}\0",
                module = self.module,
                field = field,
                content = content
            )
        } else {
            // Loadable modules' modinfo strings go as-is.
            format!("{field}={content}\0")
        };

        let buffer = if param {
            &mut self.param_buffer
        } else {
            &mut self.buffer
        };

        write!(
            buffer,
            "
                {cfg}
                #[doc(hidden)]
                #[cfg_attr(not(target_os = \"macos\"), link_section = \".modinfo\")]
                #[used(compiler)]
                pub static __{module}_{counter}: [u8; {length}] = *{string};
            ",
            cfg = if builtin {
                "#[cfg(not(MODULE))]"
            } else {
                "#[cfg(MODULE)]"
            },
            module = self.module.to_uppercase(),
            counter = self.counter,
            length = string.len(),
            string = Literal::byte_string(string.as_bytes()),
        )
        .unwrap();

        self.counter += 1;
    }

    fn emit_only_builtin(&mut self, field: &str, content: &str, param: bool) {
        self.emit_base(field, content, true, param)
    }

    fn emit_only_loadable(&mut self, field: &str, content: &str, param: bool) {
        self.emit_base(field, content, false, param)
    }

    fn emit(&mut self, field: &str, content: &str) {
        self.emit_internal(field, content, false);
    }

    fn emit_internal(&mut self, field: &str, content: &str, param: bool) {
        self.emit_only_builtin(field, content, param);
        self.emit_only_loadable(field, content, param);
    }

    fn emit_param(&mut self, field: &str, param: &str, content: &str) {
        let content = format!("{param}:{content}", param = param, content = content);
        self.emit_internal(field, &content, true);
    }

    fn emit_params(&mut self, info: &ModuleInfo) {
        let Some(params) = &info.params else {
            return;
        };

        for param in params {
            let ops = param_ops_path(&param.ptype);

            // Note: The spelling of these fields is dictated by the user space
            // tool `modinfo`.
            self.emit_param("parmtype", &param.name, &param.ptype);
            self.emit_param("parm", &param.name, &param.description);

            write!(
                self.param_buffer,
                "
                pub(crate) static {param_name}:
                    ::kernel::module_param::ModuleParamAccess<{param_type}> =
                        ::kernel::module_param::ModuleParamAccess::new({param_default});

                const _: () = {{
                    #[link_section = \"__param\"]
                    #[used]
                    static __{module_name}_{param_name}_struct:
                        ::kernel::module_param::KernelParam =
                        ::kernel::module_param::KernelParam::new(
                            ::kernel::bindings::kernel_param {{
                                name: if ::core::cfg!(MODULE) {{
                                    ::kernel::c_str!(\"{param_name}\").as_bytes_with_nul()
                                }} else {{
                                    ::kernel::c_str!(\"{module_name}.{param_name}\")
                                        .as_bytes_with_nul()
                                }}.as_ptr(),
                                // SAFETY: `__this_module` is constructed by the kernel at load
                                // time and will not be freed until the module is unloaded.
                                #[cfg(MODULE)]
                                mod_: unsafe {{
                                    core::ptr::from_ref(&::kernel::bindings::__this_module)
                                        .cast_mut()
                                }},
                                #[cfg(not(MODULE))]
                                mod_: ::core::ptr::null_mut(),
                                ops: core::ptr::from_ref(&{ops}),
                                perm: 0, // Will not appear in sysfs
                                level: -1,
                                flags: 0,
                                __bindgen_anon_1: ::kernel::bindings::kernel_param__bindgen_ty_1 {{
                                    arg: {param_name}.as_void_ptr()
                                }},
                            }}
                        );
                }};
                ",
                module_name = info.name,
                param_type = param.ptype,
                param_default = param.default,
                param_name = param.name,
                ops = ops,
            )
            .unwrap();
        }
    }
}

fn param_ops_path(param_type: &str) -> &'static str {
    match param_type {
        "i8" => "::kernel::module_param::PARAM_OPS_I8",
        "u8" => "::kernel::module_param::PARAM_OPS_U8",
        "i16" => "::kernel::module_param::PARAM_OPS_I16",
        "u16" => "::kernel::module_param::PARAM_OPS_U16",
        "i32" => "::kernel::module_param::PARAM_OPS_I32",
        "u32" => "::kernel::module_param::PARAM_OPS_U32",
        "i64" => "::kernel::module_param::PARAM_OPS_I64",
        "u64" => "::kernel::module_param::PARAM_OPS_U64",
        "isize" => "::kernel::module_param::PARAM_OPS_ISIZE",
        "usize" => "::kernel::module_param::PARAM_OPS_USIZE",
        t => panic!("Unsupported parameter type {}", t),
    }
}

fn expect_param_default(param_it: &mut token_stream::IntoIter) -> String {
    assert_eq!(expect_ident(param_it), "default");
    assert_eq!(expect_punct(param_it), ':');
    let sign = try_sign(param_it);
    let default = try_literal(param_it).expect("Expected default param value");
    assert_eq!(expect_punct(param_it), ',');
    let mut value = sign.map(String::from).unwrap_or_default();
    value.push_str(&default);
    value
}

#[derive(Debug, Default)]
struct ModuleInfo {
    type_: String,
    license: String,
    name: String,
    authors: Option<Vec<String>>,
    description: Option<String>,
    alias: Option<Vec<String>>,
    firmware: Option<Vec<String>>,
<<<<<<< HEAD
    params: Option<Vec<Parameter>>,
}

#[derive(Debug)]
struct Parameter {
    name: String,
    ptype: String,
    default: String,
    description: String,
}

fn expect_params(it: &mut token_stream::IntoIter) -> Vec<Parameter> {
    let params = expect_group(it);
    assert_eq!(params.delimiter(), Delimiter::Brace);
    let mut it = params.stream().into_iter();
    let mut parsed = Vec::new();

    loop {
        let param_name = match it.next() {
            Some(TokenTree::Ident(ident)) => ident.to_string(),
            Some(_) => panic!("Expected Ident or end"),
            None => break,
        };

        assert_eq!(expect_punct(&mut it), ':');
        let param_type = expect_ident(&mut it);
        let group = expect_group(&mut it);
        assert_eq!(group.delimiter(), Delimiter::Brace);
        assert_eq!(expect_punct(&mut it), ',');

        let mut param_it = group.stream().into_iter();
        let param_default = expect_param_default(&mut param_it);
        let param_description = expect_string_field(&mut param_it, "description");
        expect_end(&mut param_it);

        parsed.push(Parameter {
            name: param_name,
            ptype: param_type,
            default: param_default,
            description: param_description,
        })
    }

    parsed
=======
    imports_ns: Option<Vec<String>>,
>>>>>>> cda323db
}

impl ModuleInfo {
    fn parse(it: &mut token_stream::IntoIter) -> Self {
        let mut info = ModuleInfo::default();

        const EXPECTED_KEYS: &[&str] = &[
            "type",
            "name",
            "authors",
            "description",
            "license",
            "alias",
            "firmware",
<<<<<<< HEAD
            "params",
=======
            "imports_ns",
>>>>>>> cda323db
        ];
        const REQUIRED_KEYS: &[&str] = &["type", "name", "license"];
        let mut seen_keys = Vec::new();

        loop {
            let key = match it.next() {
                Some(TokenTree::Ident(ident)) => ident.to_string(),
                Some(_) => panic!("Expected Ident or end"),
                None => break,
            };

            if seen_keys.contains(&key) {
                panic!("Duplicated key \"{key}\". Keys can only be specified once.");
            }

            assert_eq!(expect_punct(it), ':');

            match key.as_str() {
                "type" => info.type_ = expect_ident(it),
                "name" => info.name = expect_string_ascii(it),
                "authors" => info.authors = Some(expect_string_array(it)),
                "description" => info.description = Some(expect_string(it)),
                "license" => info.license = expect_string_ascii(it),
                "alias" => info.alias = Some(expect_string_array(it)),
                "firmware" => info.firmware = Some(expect_string_array(it)),
<<<<<<< HEAD
                "params" => info.params = Some(expect_params(it)),
=======
                "imports_ns" => info.imports_ns = Some(expect_string_array(it)),
>>>>>>> cda323db
                _ => panic!("Unknown key \"{key}\". Valid keys are: {EXPECTED_KEYS:?}."),
            }

            assert_eq!(expect_punct(it), ',');

            seen_keys.push(key);
        }

        expect_end(it);

        for key in REQUIRED_KEYS {
            if !seen_keys.iter().any(|e| e == key) {
                panic!("Missing required key \"{key}\".");
            }
        }

        let mut ordered_keys: Vec<&str> = Vec::new();
        for key in EXPECTED_KEYS {
            if seen_keys.iter().any(|e| e == key) {
                ordered_keys.push(key);
            }
        }

        if seen_keys != ordered_keys {
            panic!("Keys are not ordered as expected. Order them like: {ordered_keys:?}.");
        }

        info
    }
}

pub(crate) fn module(ts: TokenStream) -> TokenStream {
    let mut it = ts.into_iter();

    let info = ModuleInfo::parse(&mut it);

    // Rust does not allow hyphens in identifiers, use underscore instead.
    let ident = info.name.replace('-', "_");
    let mut modinfo = ModInfoBuilder::new(ident.as_ref());
    if let Some(authors) = &info.authors {
        for author in authors {
            modinfo.emit("author", author);
        }
    }
    if let Some(description) = &info.description {
        modinfo.emit("description", description);
    }
    modinfo.emit("license", &info.license);
    if let Some(aliases) = &info.alias {
        for alias in aliases {
            modinfo.emit("alias", alias);
        }
    }
    if let Some(firmware) = &info.firmware {
        for fw in firmware {
            modinfo.emit("firmware", fw);
        }
    }
    if let Some(imports) = info.imports_ns {
        for ns in imports {
            modinfo.emit("import_ns", &ns);
        }
    }

    // Built-in modules also export the `file` modinfo string.
    let file =
        std::env::var("RUST_MODFILE").expect("Unable to fetch RUST_MODFILE environmental variable");
    modinfo.emit_only_builtin("file", &file, false);

    modinfo.emit_params(&info);

    format!(
        "
            /// The module name.
            ///
            /// Used by the printing macros, e.g. [`info!`].
            const __LOG_PREFIX: &[u8] = b\"{name}\\0\";

            // SAFETY: `__this_module` is constructed by the kernel at load time and will not be
            // freed until the module is unloaded.
            #[cfg(MODULE)]
            static THIS_MODULE: ::kernel::ThisModule = unsafe {{
                extern \"C\" {{
                    static __this_module: ::kernel::types::Opaque<::kernel::bindings::module>;
                }}

                ::kernel::ThisModule::from_ptr(__this_module.get())
            }};
            #[cfg(not(MODULE))]
            static THIS_MODULE: ::kernel::ThisModule = unsafe {{
                ::kernel::ThisModule::from_ptr(::core::ptr::null_mut())
            }};

            /// The `LocalModule` type is the type of the module created by `module!`,
            /// `module_pci_driver!`, `module_platform_driver!`, etc.
            type LocalModule = {type_};

            impl ::kernel::ModuleMetadata for {type_} {{
                const NAME: &'static ::kernel::str::CStr = ::kernel::c_str!(\"{name}\");
            }}

            // Double nested modules, since then nobody can access the public items inside.
            mod __module_init {{
                mod __module_init {{
                    use super::super::{type_};
                    use pin_init::PinInit;

                    /// The \"Rust loadable module\" mark.
                    //
                    // This may be best done another way later on, e.g. as a new modinfo
                    // key or a new section. For the moment, keep it simple.
                    #[cfg(MODULE)]
                    #[doc(hidden)]
                    #[used(compiler)]
                    static __IS_RUST_MODULE: () = ();

                    static mut __MOD: ::core::mem::MaybeUninit<{type_}> =
                        ::core::mem::MaybeUninit::uninit();

                    // Loadable modules need to export the `{{init,cleanup}}_module` identifiers.
                    /// # Safety
                    ///
                    /// This function must not be called after module initialization, because it may be
                    /// freed after that completes.
                    #[cfg(MODULE)]
                    #[doc(hidden)]
                    #[no_mangle]
                    #[link_section = \".init.text\"]
                    pub unsafe extern \"C\" fn init_module() -> ::kernel::ffi::c_int {{
                        // SAFETY: This function is inaccessible to the outside due to the double
                        // module wrapping it. It is called exactly once by the C side via its
                        // unique name.
                        unsafe {{ __init() }}
                    }}

                    #[cfg(MODULE)]
                    #[doc(hidden)]
                    #[used(compiler)]
                    #[link_section = \".init.data\"]
                    static __UNIQUE_ID___addressable_init_module: unsafe extern \"C\" fn() -> i32 = init_module;

                    #[cfg(MODULE)]
                    #[doc(hidden)]
                    #[no_mangle]
                    #[link_section = \".exit.text\"]
                    pub extern \"C\" fn cleanup_module() {{
                        // SAFETY:
                        // - This function is inaccessible to the outside due to the double
                        //   module wrapping it. It is called exactly once by the C side via its
                        //   unique name,
                        // - furthermore it is only called after `init_module` has returned `0`
                        //   (which delegates to `__init`).
                        unsafe {{ __exit() }}
                    }}

                    #[cfg(MODULE)]
                    #[doc(hidden)]
                    #[used(compiler)]
                    #[link_section = \".exit.data\"]
                    static __UNIQUE_ID___addressable_cleanup_module: extern \"C\" fn() = cleanup_module;

                    // Built-in modules are initialized through an initcall pointer
                    // and the identifiers need to be unique.
                    #[cfg(not(MODULE))]
                    #[cfg(not(CONFIG_HAVE_ARCH_PREL32_RELOCATIONS))]
                    #[doc(hidden)]
                    #[link_section = \"{initcall_section}\"]
                    #[used(compiler)]
                    pub static __{ident}_initcall: extern \"C\" fn() ->
                        ::kernel::ffi::c_int = __{ident}_init;

                    #[cfg(not(MODULE))]
                    #[cfg(CONFIG_HAVE_ARCH_PREL32_RELOCATIONS)]
                    ::core::arch::global_asm!(
                        r#\".section \"{initcall_section}\", \"a\"
                        __{ident}_initcall:
                            .long   __{ident}_init - .
                            .previous
                        \"#
                    );

                    #[cfg(not(MODULE))]
                    #[doc(hidden)]
                    #[no_mangle]
                    pub extern \"C\" fn __{ident}_init() -> ::kernel::ffi::c_int {{
                        // SAFETY: This function is inaccessible to the outside due to the double
                        // module wrapping it. It is called exactly once by the C side via its
                        // placement above in the initcall section.
                        unsafe {{ __init() }}
                    }}

                    #[cfg(not(MODULE))]
                    #[doc(hidden)]
                    #[no_mangle]
                    pub extern \"C\" fn __{ident}_exit() {{
                        // SAFETY:
                        // - This function is inaccessible to the outside due to the double
                        //   module wrapping it. It is called exactly once by the C side via its
                        //   unique name,
                        // - furthermore it is only called after `__{ident}_init` has
                        //   returned `0` (which delegates to `__init`).
                        unsafe {{ __exit() }}
                    }}

                    /// # Safety
                    ///
                    /// This function must only be called once.
                    unsafe fn __init() -> ::kernel::ffi::c_int {{
                        let initer =
                            <{type_} as ::kernel::InPlaceModule>::init(&super::super::THIS_MODULE);
                        // SAFETY: No data race, since `__MOD` can only be accessed by this module
                        // and there only `__init` and `__exit` access it. These functions are only
                        // called once and `__exit` cannot be called before or during `__init`.
                        match unsafe {{ initer.__pinned_init(__MOD.as_mut_ptr()) }} {{
                            Ok(m) => 0,
                            Err(e) => e.to_errno(),
                        }}
                    }}

                    /// # Safety
                    ///
                    /// This function must
                    /// - only be called once,
                    /// - be called after `__init` has been called and returned `0`.
                    unsafe fn __exit() {{
                        // SAFETY: No data race, since `__MOD` can only be accessed by this module
                        // and there only `__init` and `__exit` access it. These functions are only
                        // called once and `__init` was already called.
                        unsafe {{
                            // Invokes `drop()` on `__MOD`, which should be used for cleanup.
                            __MOD.assume_init_drop();
                        }}
                    }}
                    {modinfo}
                }}
            }}
            mod module_parameters {{
                {params}
            }}
        ",
        type_ = info.type_,
        name = info.name,
        ident = ident,
        modinfo = modinfo.buffer,
        params = modinfo.param_buffer,
        initcall_section = ".initcall6.init"
    )
    .parse()
    .expect("Error parsing formatted string into token stream.")
}<|MERGE_RESOLUTION|>--- conflicted
+++ resolved
@@ -205,7 +205,7 @@
     description: Option<String>,
     alias: Option<Vec<String>>,
     firmware: Option<Vec<String>>,
-<<<<<<< HEAD
+    imports_ns: Option<Vec<String>>,
     params: Option<Vec<Parameter>>,
 }
 
@@ -250,9 +250,6 @@
     }
 
     parsed
-=======
-    imports_ns: Option<Vec<String>>,
->>>>>>> cda323db
 }
 
 impl ModuleInfo {
@@ -267,11 +264,8 @@
             "license",
             "alias",
             "firmware",
-<<<<<<< HEAD
+            "imports_ns",
             "params",
-=======
-            "imports_ns",
->>>>>>> cda323db
         ];
         const REQUIRED_KEYS: &[&str] = &["type", "name", "license"];
         let mut seen_keys = Vec::new();
@@ -297,11 +291,8 @@
                 "license" => info.license = expect_string_ascii(it),
                 "alias" => info.alias = Some(expect_string_array(it)),
                 "firmware" => info.firmware = Some(expect_string_array(it)),
-<<<<<<< HEAD
+                "imports_ns" => info.imports_ns = Some(expect_string_array(it)),
                 "params" => info.params = Some(expect_params(it)),
-=======
-                "imports_ns" => info.imports_ns = Some(expect_string_array(it)),
->>>>>>> cda323db
                 _ => panic!("Unknown key \"{key}\". Valid keys are: {EXPECTED_KEYS:?}."),
             }
 
@@ -360,9 +351,9 @@
             modinfo.emit("firmware", fw);
         }
     }
-    if let Some(imports) = info.imports_ns {
+    if let Some(imports) = &info.imports_ns {
         for ns in imports {
-            modinfo.emit("import_ns", &ns);
+            modinfo.emit("import_ns", ns);
         }
     }
 
