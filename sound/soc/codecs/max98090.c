--- conflicted
+++ resolved
@@ -1239,11 +1239,8 @@
 	SND_SOC_DAPM_SUPPLY("DMIC4_ENA", M98090_REG_DIGITAL_MIC_ENABLE,
 		 M98090_DIGMIC4_SHIFT, 0, max98090_shdn_event,
 			 SND_SOC_DAPM_POST_PMU),
-<<<<<<< HEAD
-=======
 	SND_SOC_DAPM_SUPPLY("DMIC34_HPF", M98090_REG_FILTER_CONFIG,
 		M98090_FLT_DMIC34HPF_SHIFT, 0, NULL, 0),
->>>>>>> 124c98b1
 };
 
 static const struct snd_soc_dapm_route max98090_dapm_routes[] = {
