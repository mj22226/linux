// SPDX-License-Identifier: GPL-2.0-only
/*
 *  mm/userfaultfd.c
 *
 *  Copyright (C) 2015  Red Hat, Inc.
 */

#include <linux/mm.h>
#include <linux/sched/signal.h>
#include <linux/pagemap.h>
#include <linux/rmap.h>
#include <linux/swap.h>
#include <linux/leafops.h>
#include <linux/userfaultfd_k.h>
#include <linux/mmu_notifier.h>
#include <linux/hugetlb.h>
#include <linux/shmem_fs.h>
#include <asm/tlbflush.h>
#include <asm/tlb.h>
#include "internal.h"
#include "swap.h"

static __always_inline
bool validate_dst_vma(struct vm_area_struct *dst_vma, unsigned long dst_end)
{
	/* Make sure that the dst range is fully within dst_vma. */
	if (dst_end > dst_vma->vm_end)
		return false;

	/*
	 * Check the vma is registered in uffd, this is required to
	 * enforce the VM_MAYWRITE check done at uffd registration
	 * time.
	 */
	if (!dst_vma->vm_userfaultfd_ctx.ctx)
		return false;

	return true;
}

static __always_inline
struct vm_area_struct *find_vma_and_prepare_anon(struct mm_struct *mm,
						 unsigned long addr)
{
	struct vm_area_struct *vma;

	mmap_assert_locked(mm);
	vma = vma_lookup(mm, addr);
	if (!vma)
		vma = ERR_PTR(-ENOENT);
	else if (!(vma->vm_flags & VM_SHARED) &&
		 unlikely(anon_vma_prepare(vma)))
		vma = ERR_PTR(-ENOMEM);

	return vma;
}

#ifdef CONFIG_PER_VMA_LOCK
/*
 * uffd_lock_vma() - Lookup and lock vma corresponding to @address.
 * @mm: mm to search vma in.
 * @address: address that the vma should contain.
 *
 * Should be called without holding mmap_lock.
 *
 * Return: A locked vma containing @address, -ENOENT if no vma is found, or
 * -ENOMEM if anon_vma couldn't be allocated.
 */
static struct vm_area_struct *uffd_lock_vma(struct mm_struct *mm,
				       unsigned long address)
{
	struct vm_area_struct *vma;

	vma = lock_vma_under_rcu(mm, address);
	if (vma) {
		/*
		 * We know we're going to need to use anon_vma, so check
		 * that early.
		 */
		if (!(vma->vm_flags & VM_SHARED) && unlikely(!vma->anon_vma))
			vma_end_read(vma);
		else
			return vma;
	}

	mmap_read_lock(mm);
	vma = find_vma_and_prepare_anon(mm, address);
	if (!IS_ERR(vma)) {
		bool locked = vma_start_read_locked(vma);

		if (!locked)
			vma = ERR_PTR(-EAGAIN);
	}

	mmap_read_unlock(mm);
	return vma;
}

static struct vm_area_struct *uffd_mfill_lock(struct mm_struct *dst_mm,
					      unsigned long dst_start,
					      unsigned long len)
{
	struct vm_area_struct *dst_vma;

	dst_vma = uffd_lock_vma(dst_mm, dst_start);
	if (IS_ERR(dst_vma) || validate_dst_vma(dst_vma, dst_start + len))
		return dst_vma;

	vma_end_read(dst_vma);
	return ERR_PTR(-ENOENT);
}

static void uffd_mfill_unlock(struct vm_area_struct *vma)
{
	vma_end_read(vma);
}

#else

static struct vm_area_struct *uffd_mfill_lock(struct mm_struct *dst_mm,
					      unsigned long dst_start,
					      unsigned long len)
{
	struct vm_area_struct *dst_vma;

	mmap_read_lock(dst_mm);
	dst_vma = find_vma_and_prepare_anon(dst_mm, dst_start);
	if (IS_ERR(dst_vma))
		goto out_unlock;

	if (validate_dst_vma(dst_vma, dst_start + len))
		return dst_vma;

	dst_vma = ERR_PTR(-ENOENT);
out_unlock:
	mmap_read_unlock(dst_mm);
	return dst_vma;
}

static void uffd_mfill_unlock(struct vm_area_struct *vma)
{
	mmap_read_unlock(vma->vm_mm);
}
#endif

/* Check if dst_addr is outside of file's size. Must be called with ptl held. */
static bool mfill_file_over_size(struct vm_area_struct *dst_vma,
				 unsigned long dst_addr)
{
	struct inode *inode;
	pgoff_t offset, max_off;

	if (!dst_vma->vm_file)
		return false;

	inode = dst_vma->vm_file->f_inode;
	offset = linear_page_index(dst_vma, dst_addr);
	max_off = DIV_ROUND_UP(i_size_read(inode), PAGE_SIZE);
	return offset >= max_off;
}

/*
 * Install PTEs, to map dst_addr (within dst_vma) to page.
 *
 * This function handles both MCOPY_ATOMIC_NORMAL and _CONTINUE for both shmem
 * and anon, and for both shared and private VMAs.
 */
int mfill_atomic_install_pte(pmd_t *dst_pmd,
			     struct vm_area_struct *dst_vma,
			     unsigned long dst_addr, struct page *page,
			     bool newly_allocated, uffd_flags_t flags)
{
	int ret;
	struct mm_struct *dst_mm = dst_vma->vm_mm;
	pte_t _dst_pte, *dst_pte;
	bool writable = dst_vma->vm_flags & VM_WRITE;
	bool vm_shared = dst_vma->vm_flags & VM_SHARED;
	spinlock_t *ptl;
	struct folio *folio = page_folio(page);
	bool page_in_cache = folio_mapping(folio);
	pte_t dst_ptep;

	_dst_pte = mk_pte(page, dst_vma->vm_page_prot);
	_dst_pte = pte_mkdirty(_dst_pte);
	if (page_in_cache && !vm_shared)
		writable = false;
	if (writable)
		_dst_pte = pte_mkwrite(_dst_pte, dst_vma);
	if (flags & MFILL_ATOMIC_WP)
		_dst_pte = pte_mkuffd_wp(_dst_pte);

	ret = -EAGAIN;
	dst_pte = pte_offset_map_lock(dst_mm, dst_pmd, dst_addr, &ptl);
	if (!dst_pte)
		goto out;

	if (mfill_file_over_size(dst_vma, dst_addr)) {
		ret = -EFAULT;
		goto out_unlock;
	}

	ret = -EEXIST;

	dst_ptep = ptep_get(dst_pte);

	/*
	 * We are allowed to overwrite a UFFD pte marker: consider when both
	 * MISSING|WP registered, we firstly wr-protect a none pte which has no
	 * page cache page backing it, then access the page.
	 */
	if (!pte_none(dst_ptep) && !pte_is_uffd_marker(dst_ptep))
		goto out_unlock;

	if (page_in_cache) {
		/* Usually, cache pages are already added to LRU */
		if (newly_allocated)
			folio_add_lru(folio);
		folio_add_file_rmap_pte(folio, page, dst_vma);
	} else {
		folio_add_new_anon_rmap(folio, dst_vma, dst_addr, RMAP_EXCLUSIVE);
		folio_add_lru_vma(folio, dst_vma);
	}

	/*
	 * Must happen after rmap, as mm_counter() checks mapping (via
	 * PageAnon()), which is set by __page_set_anon_rmap().
	 */
	inc_mm_counter(dst_mm, mm_counter(folio));

	set_pte_at(dst_mm, dst_addr, dst_pte, _dst_pte);

	/* No need to invalidate - it was non-present before */
	update_mmu_cache(dst_vma, dst_addr, dst_pte);
	ret = 0;
out_unlock:
	pte_unmap_unlock(dst_pte, ptl);
out:
	return ret;
}

static int mfill_atomic_pte_copy(pmd_t *dst_pmd,
				 struct vm_area_struct *dst_vma,
				 unsigned long dst_addr,
				 unsigned long src_addr,
				 uffd_flags_t flags,
				 struct folio **foliop)
{
	void *kaddr;
	int ret;
	struct folio *folio;

	if (!*foliop) {
		ret = -ENOMEM;
		folio = vma_alloc_folio(GFP_HIGHUSER_MOVABLE, 0, dst_vma,
					dst_addr);
		if (!folio)
			goto out;

		kaddr = kmap_local_folio(folio, 0);
		/*
		 * The read mmap_lock is held here.  Despite the
		 * mmap_lock being read recursive a deadlock is still
		 * possible if a writer has taken a lock.  For example:
		 *
		 * process A thread 1 takes read lock on own mmap_lock
		 * process A thread 2 calls mmap, blocks taking write lock
		 * process B thread 1 takes page fault, read lock on own mmap lock
		 * process B thread 2 calls mmap, blocks taking write lock
		 * process A thread 1 blocks taking read lock on process B
		 * process B thread 1 blocks taking read lock on process A
		 *
		 * Disable page faults to prevent potential deadlock
		 * and retry the copy outside the mmap_lock.
		 */
		pagefault_disable();
		ret = copy_from_user(kaddr, (const void __user *) src_addr,
				     PAGE_SIZE);
		pagefault_enable();
		kunmap_local(kaddr);

		/* fallback to copy_from_user outside mmap_lock */
		if (unlikely(ret)) {
			ret = -ENOENT;
			*foliop = folio;
			/* don't free the page */
			goto out;
		}

		flush_dcache_folio(folio);
	} else {
		folio = *foliop;
		*foliop = NULL;
	}

	/*
	 * The memory barrier inside __folio_mark_uptodate makes sure that
	 * preceding stores to the page contents become visible before
	 * the set_pte_at() write.
	 */
	__folio_mark_uptodate(folio);

	ret = -ENOMEM;
	if (mem_cgroup_charge(folio, dst_vma->vm_mm, GFP_KERNEL))
		goto out_release;

	ret = mfill_atomic_install_pte(dst_pmd, dst_vma, dst_addr,
				       &folio->page, true, flags);
	if (ret)
		goto out_release;
out:
	return ret;
out_release:
	folio_put(folio);
	goto out;
}

static int mfill_atomic_pte_zeroed_folio(pmd_t *dst_pmd,
					 struct vm_area_struct *dst_vma,
					 unsigned long dst_addr)
{
	struct folio *folio;
	int ret = -ENOMEM;

	folio = vma_alloc_zeroed_movable_folio(dst_vma, dst_addr);
	if (!folio)
		return ret;

	if (mem_cgroup_charge(folio, dst_vma->vm_mm, GFP_KERNEL))
		goto out_put;

	/*
	 * The memory barrier inside __folio_mark_uptodate makes sure that
	 * zeroing out the folio become visible before mapping the page
	 * using set_pte_at(). See do_anonymous_page().
	 */
	__folio_mark_uptodate(folio);

	ret = mfill_atomic_install_pte(dst_pmd, dst_vma, dst_addr,
				       &folio->page, true, 0);
	if (ret)
		goto out_put;

	return 0;
out_put:
	folio_put(folio);
	return ret;
}

static int mfill_atomic_pte_zeropage(pmd_t *dst_pmd,
				     struct vm_area_struct *dst_vma,
				     unsigned long dst_addr)
{
	pte_t _dst_pte, *dst_pte;
	spinlock_t *ptl;
	int ret;

	if (mm_forbids_zeropage(dst_vma->vm_mm))
		return mfill_atomic_pte_zeroed_folio(dst_pmd, dst_vma, dst_addr);

	_dst_pte = pte_mkspecial(pfn_pte(my_zero_pfn(dst_addr),
					 dst_vma->vm_page_prot));
	ret = -EAGAIN;
	dst_pte = pte_offset_map_lock(dst_vma->vm_mm, dst_pmd, dst_addr, &ptl);
	if (!dst_pte)
		goto out;
	if (mfill_file_over_size(dst_vma, dst_addr)) {
		ret = -EFAULT;
		goto out_unlock;
	}
	ret = -EEXIST;
	if (!pte_none(ptep_get(dst_pte)))
		goto out_unlock;
	set_pte_at(dst_vma->vm_mm, dst_addr, dst_pte, _dst_pte);
	/* No need to invalidate - it was non-present before */
	update_mmu_cache(dst_vma, dst_addr, dst_pte);
	ret = 0;
out_unlock:
	pte_unmap_unlock(dst_pte, ptl);
out:
	return ret;
}

/* Handles UFFDIO_CONTINUE for all shmem VMAs (shared or private). */
static int mfill_atomic_pte_continue(pmd_t *dst_pmd,
				     struct vm_area_struct *dst_vma,
				     unsigned long dst_addr,
				     uffd_flags_t flags)
{
	struct inode *inode = file_inode(dst_vma->vm_file);
	pgoff_t pgoff = linear_page_index(dst_vma, dst_addr);
	struct folio *folio;
	struct page *page;
	int ret;

	ret = shmem_get_folio(inode, pgoff, 0, &folio, SGP_NOALLOC);
	/* Our caller expects us to return -EFAULT if we failed to find folio */
	if (ret == -ENOENT)
		ret = -EFAULT;
	if (ret)
		goto out;
	if (!folio) {
		ret = -EFAULT;
		goto out;
	}

	page = folio_file_page(folio, pgoff);
	if (PageHWPoison(page)) {
		ret = -EIO;
		goto out_release;
	}

	ret = mfill_atomic_install_pte(dst_pmd, dst_vma, dst_addr,
				       page, false, flags);
	if (ret)
		goto out_release;

	folio_unlock(folio);
	ret = 0;
out:
	return ret;
out_release:
	folio_unlock(folio);
	folio_put(folio);
	goto out;
}

/* Handles UFFDIO_POISON for all non-hugetlb VMAs. */
static int mfill_atomic_pte_poison(pmd_t *dst_pmd,
				   struct vm_area_struct *dst_vma,
				   unsigned long dst_addr,
				   uffd_flags_t flags)
{
	int ret;
	struct mm_struct *dst_mm = dst_vma->vm_mm;
	pte_t _dst_pte, *dst_pte;
	spinlock_t *ptl;

	_dst_pte = make_pte_marker(PTE_MARKER_POISONED);
	ret = -EAGAIN;
	dst_pte = pte_offset_map_lock(dst_mm, dst_pmd, dst_addr, &ptl);
	if (!dst_pte)
		goto out;

	if (mfill_file_over_size(dst_vma, dst_addr)) {
		ret = -EFAULT;
		goto out_unlock;
	}

	ret = -EEXIST;
	/* Refuse to overwrite any PTE, even a PTE marker (e.g. UFFD WP). */
	if (!pte_none(ptep_get(dst_pte)))
		goto out_unlock;

	set_pte_at(dst_mm, dst_addr, dst_pte, _dst_pte);

	/* No need to invalidate - it was non-present before */
	update_mmu_cache(dst_vma, dst_addr, dst_pte);
	ret = 0;
out_unlock:
	pte_unmap_unlock(dst_pte, ptl);
out:
	return ret;
}

static pmd_t *mm_alloc_pmd(struct mm_struct *mm, unsigned long address)
{
	pgd_t *pgd;
	p4d_t *p4d;
	pud_t *pud;

	pgd = pgd_offset(mm, address);
	p4d = p4d_alloc(mm, pgd, address);
	if (!p4d)
		return NULL;
	pud = pud_alloc(mm, p4d, address);
	if (!pud)
		return NULL;
	/*
	 * Note that we didn't run this because the pmd was
	 * missing, the *pmd may be already established and in
	 * turn it may also be a trans_huge_pmd.
	 */
	return pmd_alloc(mm, pud, address);
}

#ifdef CONFIG_HUGETLB_PAGE
/*
 * mfill_atomic processing for HUGETLB vmas.  Note that this routine is
 * called with either vma-lock or mmap_lock held, it will release the lock
 * before returning.
 */
static __always_inline ssize_t mfill_atomic_hugetlb(
					      struct userfaultfd_ctx *ctx,
					      struct vm_area_struct *dst_vma,
					      unsigned long dst_start,
					      unsigned long src_start,
					      unsigned long len,
					      uffd_flags_t flags)
{
	struct mm_struct *dst_mm = dst_vma->vm_mm;
	ssize_t err;
	pte_t *dst_pte;
	unsigned long src_addr, dst_addr;
	long copied;
	struct folio *folio;
	unsigned long vma_hpagesize;
	pgoff_t idx;
	u32 hash;
	struct address_space *mapping;

	/*
	 * There is no default zero huge page for all huge page sizes as
	 * supported by hugetlb.  A PMD_SIZE huge pages may exist as used
	 * by THP.  Since we can not reliably insert a zero page, this
	 * feature is not supported.
	 */
	if (uffd_flags_mode_is(flags, MFILL_ATOMIC_ZEROPAGE)) {
		up_read(&ctx->map_changing_lock);
		uffd_mfill_unlock(dst_vma);
		return -EINVAL;
	}

	src_addr = src_start;
	dst_addr = dst_start;
	copied = 0;
	folio = NULL;
	vma_hpagesize = vma_kernel_pagesize(dst_vma);

	/*
	 * Validate alignment based on huge page size
	 */
	err = -EINVAL;
	if (dst_start & (vma_hpagesize - 1) || len & (vma_hpagesize - 1))
		goto out_unlock;

retry:
	/*
	 * On routine entry dst_vma is set.  If we had to drop mmap_lock and
	 * retry, dst_vma will be set to NULL and we must lookup again.
	 */
	if (!dst_vma) {
		dst_vma = uffd_mfill_lock(dst_mm, dst_start, len);
		if (IS_ERR(dst_vma)) {
			err = PTR_ERR(dst_vma);
			goto out;
		}

		err = -ENOENT;
		if (!is_vm_hugetlb_page(dst_vma))
			goto out_unlock_vma;

		err = -EINVAL;
		if (vma_hpagesize != vma_kernel_pagesize(dst_vma))
			goto out_unlock_vma;

		/*
		 * If memory mappings are changing because of non-cooperative
		 * operation (e.g. mremap) running in parallel, bail out and
		 * request the user to retry later
		 */
		down_read(&ctx->map_changing_lock);
		err = -EAGAIN;
		if (atomic_read(&ctx->mmap_changing))
			goto out_unlock;
	}

	while (src_addr < src_start + len) {
		VM_WARN_ON_ONCE(dst_addr >= dst_start + len);

		/*
		 * Serialize via vma_lock and hugetlb_fault_mutex.
		 * vma_lock ensures the dst_pte remains valid even
		 * in the case of shared pmds.  fault mutex prevents
		 * races with other faulting threads.
		 */
		idx = linear_page_index(dst_vma, dst_addr);
		mapping = dst_vma->vm_file->f_mapping;
		hash = hugetlb_fault_mutex_hash(mapping, idx);
		mutex_lock(&hugetlb_fault_mutex_table[hash]);
		hugetlb_vma_lock_read(dst_vma);

		err = -ENOMEM;
		dst_pte = huge_pte_alloc(dst_mm, dst_vma, dst_addr, vma_hpagesize);
		if (!dst_pte) {
			hugetlb_vma_unlock_read(dst_vma);
			mutex_unlock(&hugetlb_fault_mutex_table[hash]);
			goto out_unlock;
		}

		if (!uffd_flags_mode_is(flags, MFILL_ATOMIC_CONTINUE)) {
			const pte_t ptep = huge_ptep_get(dst_mm, dst_addr, dst_pte);

			if (!huge_pte_none(ptep) && !pte_is_uffd_marker(ptep)) {
				err = -EEXIST;
				hugetlb_vma_unlock_read(dst_vma);
				mutex_unlock(&hugetlb_fault_mutex_table[hash]);
				goto out_unlock;
			}
		}

		err = hugetlb_mfill_atomic_pte(dst_pte, dst_vma, dst_addr,
					       src_addr, flags, &folio);

		hugetlb_vma_unlock_read(dst_vma);
		mutex_unlock(&hugetlb_fault_mutex_table[hash]);

		cond_resched();

		if (unlikely(err == -ENOENT)) {
			up_read(&ctx->map_changing_lock);
			uffd_mfill_unlock(dst_vma);
			VM_WARN_ON_ONCE(!folio);

			err = copy_folio_from_user(folio,
						   (const void __user *)src_addr, true);
			if (unlikely(err)) {
				err = -EFAULT;
				goto out;
			}

			dst_vma = NULL;
			goto retry;
		} else
			VM_WARN_ON_ONCE(folio);

		if (!err) {
			dst_addr += vma_hpagesize;
			src_addr += vma_hpagesize;
			copied += vma_hpagesize;

			if (fatal_signal_pending(current))
				err = -EINTR;
		}
		if (err)
			break;
	}

out_unlock:
	up_read(&ctx->map_changing_lock);
out_unlock_vma:
	uffd_mfill_unlock(dst_vma);
out:
	if (folio)
		folio_put(folio);
	VM_WARN_ON_ONCE(copied < 0);
	VM_WARN_ON_ONCE(err > 0);
	VM_WARN_ON_ONCE(!copied && !err);
	return copied ? copied : err;
}
#else /* !CONFIG_HUGETLB_PAGE */
/* fail at build time if gcc attempts to use this */
extern ssize_t mfill_atomic_hugetlb(struct userfaultfd_ctx *ctx,
				    struct vm_area_struct *dst_vma,
				    unsigned long dst_start,
				    unsigned long src_start,
				    unsigned long len,
				    uffd_flags_t flags);
#endif /* CONFIG_HUGETLB_PAGE */

static __always_inline ssize_t mfill_atomic_pte(pmd_t *dst_pmd,
						struct vm_area_struct *dst_vma,
						unsigned long dst_addr,
						unsigned long src_addr,
						uffd_flags_t flags,
						struct folio **foliop)
{
	ssize_t err;

	if (uffd_flags_mode_is(flags, MFILL_ATOMIC_CONTINUE)) {
		return mfill_atomic_pte_continue(dst_pmd, dst_vma,
						 dst_addr, flags);
	} else if (uffd_flags_mode_is(flags, MFILL_ATOMIC_POISON)) {
		return mfill_atomic_pte_poison(dst_pmd, dst_vma,
					       dst_addr, flags);
	}

	/*
	 * The normal page fault path for a shmem will invoke the
	 * fault, fill the hole in the file and COW it right away. The
	 * result generates plain anonymous memory. So when we are
	 * asked to fill an hole in a MAP_PRIVATE shmem mapping, we'll
	 * generate anonymous memory directly without actually filling
	 * the hole. For the MAP_PRIVATE case the robustness check
	 * only happens in the pagetable (to verify it's still none)
	 * and not in the radix tree.
	 */
	if (!(dst_vma->vm_flags & VM_SHARED)) {
		if (uffd_flags_mode_is(flags, MFILL_ATOMIC_COPY))
			err = mfill_atomic_pte_copy(dst_pmd, dst_vma,
						    dst_addr, src_addr,
						    flags, foliop);
		else
			err = mfill_atomic_pte_zeropage(dst_pmd,
						 dst_vma, dst_addr);
	} else {
		err = shmem_mfill_atomic_pte(dst_pmd, dst_vma,
					     dst_addr, src_addr,
					     flags, foliop);
	}

	return err;
}

static __always_inline ssize_t mfill_atomic(struct userfaultfd_ctx *ctx,
					    unsigned long dst_start,
					    unsigned long src_start,
					    unsigned long len,
					    uffd_flags_t flags)
{
	struct mm_struct *dst_mm = ctx->mm;
	struct vm_area_struct *dst_vma;
	ssize_t err;
	pmd_t *dst_pmd;
	unsigned long src_addr, dst_addr;
	long copied;
	struct folio *folio;

	/*
	 * Sanitize the command parameters:
	 */
	VM_WARN_ON_ONCE(dst_start & ~PAGE_MASK);
	VM_WARN_ON_ONCE(len & ~PAGE_MASK);

	/* Does the address range wrap, or is the span zero-sized? */
	VM_WARN_ON_ONCE(src_start + len <= src_start);
	VM_WARN_ON_ONCE(dst_start + len <= dst_start);

	src_addr = src_start;
	dst_addr = dst_start;
	copied = 0;
	folio = NULL;
retry:
	/*
	 * Make sure the vma is not shared, that the dst range is
	 * both valid and fully within a single existing vma.
	 */
	dst_vma = uffd_mfill_lock(dst_mm, dst_start, len);
	if (IS_ERR(dst_vma)) {
		err = PTR_ERR(dst_vma);
		goto out;
	}

	/*
	 * If memory mappings are changing because of non-cooperative
	 * operation (e.g. mremap) running in parallel, bail out and
	 * request the user to retry later
	 */
	down_read(&ctx->map_changing_lock);
	err = -EAGAIN;
	if (atomic_read(&ctx->mmap_changing))
		goto out_unlock;

	err = -EINVAL;
	/*
	 * shmem_zero_setup is invoked in mmap for MAP_ANONYMOUS|MAP_SHARED but
	 * it will overwrite vm_ops, so vma_is_anonymous must return false.
	 */
	if (WARN_ON_ONCE(vma_is_anonymous(dst_vma) &&
	    dst_vma->vm_flags & VM_SHARED))
		goto out_unlock;

	/*
	 * validate 'mode' now that we know the dst_vma: don't allow
	 * a wrprotect copy if the userfaultfd didn't register as WP.
	 */
	if ((flags & MFILL_ATOMIC_WP) && !(dst_vma->vm_flags & VM_UFFD_WP))
		goto out_unlock;

	/*
	 * If this is a HUGETLB vma, pass off to appropriate routine
	 */
	if (is_vm_hugetlb_page(dst_vma))
		return  mfill_atomic_hugetlb(ctx, dst_vma, dst_start,
					     src_start, len, flags);

	if (!vma_is_anonymous(dst_vma) && !vma_is_shmem(dst_vma))
		goto out_unlock;
	if (!vma_is_shmem(dst_vma) &&
	    uffd_flags_mode_is(flags, MFILL_ATOMIC_CONTINUE))
		goto out_unlock;

	while (src_addr < src_start + len) {
		pmd_t dst_pmdval;

		VM_WARN_ON_ONCE(dst_addr >= dst_start + len);

		dst_pmd = mm_alloc_pmd(dst_mm, dst_addr);
		if (unlikely(!dst_pmd)) {
			err = -ENOMEM;
			break;
		}

		dst_pmdval = pmdp_get_lockless(dst_pmd);
		if (unlikely(pmd_none(dst_pmdval)) &&
		    unlikely(__pte_alloc(dst_mm, dst_pmd))) {
			err = -ENOMEM;
			break;
		}
		dst_pmdval = pmdp_get_lockless(dst_pmd);
		/*
		 * If the dst_pmd is THP don't override it and just be strict.
		 * (This includes the case where the PMD used to be THP and
		 * changed back to none after __pte_alloc().)
		 */
		if (unlikely(!pmd_present(dst_pmdval) ||
				pmd_trans_huge(dst_pmdval))) {
			err = -EEXIST;
			break;
		}
		if (unlikely(pmd_bad(dst_pmdval))) {
			err = -EFAULT;
			break;
		}
		/*
		 * For shmem mappings, khugepaged is allowed to remove page
		 * tables under us; pte_offset_map_lock() will deal with that.
		 */

		err = mfill_atomic_pte(dst_pmd, dst_vma, dst_addr,
				       src_addr, flags, &folio);
		cond_resched();

		if (unlikely(err == -ENOENT)) {
			void *kaddr;

			up_read(&ctx->map_changing_lock);
			uffd_mfill_unlock(dst_vma);
			VM_WARN_ON_ONCE(!folio);

			kaddr = kmap_local_folio(folio, 0);
			err = copy_from_user(kaddr,
					     (const void __user *) src_addr,
					     PAGE_SIZE);
			kunmap_local(kaddr);
			if (unlikely(err)) {
				err = -EFAULT;
				goto out;
			}
			flush_dcache_folio(folio);
			goto retry;
		} else
			VM_WARN_ON_ONCE(folio);

		if (!err) {
			dst_addr += PAGE_SIZE;
			src_addr += PAGE_SIZE;
			copied += PAGE_SIZE;

			if (fatal_signal_pending(current))
				err = -EINTR;
		}
		if (err)
			break;
	}

out_unlock:
	up_read(&ctx->map_changing_lock);
	uffd_mfill_unlock(dst_vma);
out:
	if (folio)
		folio_put(folio);
	VM_WARN_ON_ONCE(copied < 0);
	VM_WARN_ON_ONCE(err > 0);
	VM_WARN_ON_ONCE(!copied && !err);
	return copied ? copied : err;
}

ssize_t mfill_atomic_copy(struct userfaultfd_ctx *ctx, unsigned long dst_start,
			  unsigned long src_start, unsigned long len,
			  uffd_flags_t flags)
{
	return mfill_atomic(ctx, dst_start, src_start, len,
			    uffd_flags_set_mode(flags, MFILL_ATOMIC_COPY));
}

ssize_t mfill_atomic_zeropage(struct userfaultfd_ctx *ctx,
			      unsigned long start,
			      unsigned long len)
{
	return mfill_atomic(ctx, start, 0, len,
			    uffd_flags_set_mode(0, MFILL_ATOMIC_ZEROPAGE));
}

ssize_t mfill_atomic_continue(struct userfaultfd_ctx *ctx, unsigned long start,
			      unsigned long len, uffd_flags_t flags)
{

	/*
	 * A caller might reasonably assume that UFFDIO_CONTINUE contains an
	 * smp_wmb() to ensure that any writes to the about-to-be-mapped page by
	 * the thread doing the UFFDIO_CONTINUE are guaranteed to be visible to
	 * subsequent loads from the page through the newly mapped address range.
	 */
	smp_wmb();

	return mfill_atomic(ctx, start, 0, len,
			    uffd_flags_set_mode(flags, MFILL_ATOMIC_CONTINUE));
}

ssize_t mfill_atomic_poison(struct userfaultfd_ctx *ctx, unsigned long start,
			    unsigned long len, uffd_flags_t flags)
{
	return mfill_atomic(ctx, start, 0, len,
			    uffd_flags_set_mode(flags, MFILL_ATOMIC_POISON));
}

long uffd_wp_range(struct vm_area_struct *dst_vma,
		   unsigned long start, unsigned long len, bool enable_wp)
{
	unsigned int mm_cp_flags;
	struct mmu_gather tlb;
	long ret;

	VM_WARN_ONCE(start < dst_vma->vm_start || start + len > dst_vma->vm_end,
			"The address range exceeds VMA boundary.\n");
	if (enable_wp)
		mm_cp_flags = MM_CP_UFFD_WP;
	else
		mm_cp_flags = MM_CP_UFFD_WP_RESOLVE;

	/*
	 * vma->vm_page_prot already reflects that uffd-wp is enabled for this
	 * VMA (see userfaultfd_set_vm_flags()) and that all PTEs are supposed
	 * to be write-protected as default whenever protection changes.
	 * Try upgrading write permissions manually.
	 */
	if (!enable_wp && vma_wants_manual_pte_write_upgrade(dst_vma))
		mm_cp_flags |= MM_CP_TRY_CHANGE_WRITABLE;
	tlb_gather_mmu(&tlb, dst_vma->vm_mm);
	ret = change_protection(&tlb, dst_vma, start, start + len, mm_cp_flags);
	tlb_finish_mmu(&tlb);

	return ret;
}

int mwriteprotect_range(struct userfaultfd_ctx *ctx, unsigned long start,
			unsigned long len, bool enable_wp)
{
	struct mm_struct *dst_mm = ctx->mm;
	unsigned long end = start + len;
	unsigned long _start, _end;
	struct vm_area_struct *dst_vma;
	unsigned long page_mask;
	long err;
	VMA_ITERATOR(vmi, dst_mm, start);

	/*
	 * Sanitize the command parameters:
	 */
	VM_WARN_ON_ONCE(start & ~PAGE_MASK);
	VM_WARN_ON_ONCE(len & ~PAGE_MASK);

	/* Does the address range wrap, or is the span zero-sized? */
	VM_WARN_ON_ONCE(start + len <= start);

	mmap_read_lock(dst_mm);

	/*
	 * If memory mappings are changing because of non-cooperative
	 * operation (e.g. mremap) running in parallel, bail out and
	 * request the user to retry later
	 */
	down_read(&ctx->map_changing_lock);
	err = -EAGAIN;
	if (atomic_read(&ctx->mmap_changing))
		goto out_unlock;

	err = -ENOENT;
	for_each_vma_range(vmi, dst_vma, end) {

		if (!userfaultfd_wp(dst_vma)) {
			err = -ENOENT;
			break;
		}

		if (is_vm_hugetlb_page(dst_vma)) {
			err = -EINVAL;
			page_mask = vma_kernel_pagesize(dst_vma) - 1;
			if ((start & page_mask) || (len & page_mask))
				break;
		}

		_start = max(dst_vma->vm_start, start);
		_end = min(dst_vma->vm_end, end);

		err = uffd_wp_range(dst_vma, _start, _end - _start, enable_wp);

		/* Return 0 on success, <0 on failures */
		if (err < 0)
			break;
		err = 0;
	}
out_unlock:
	up_read(&ctx->map_changing_lock);
	mmap_read_unlock(dst_mm);
	return err;
}


void double_pt_lock(spinlock_t *ptl1,
		    spinlock_t *ptl2)
	__acquires(ptl1)
	__acquires(ptl2)
{
	if (ptl1 > ptl2)
		swap(ptl1, ptl2);
	/* lock in virtual address order to avoid lock inversion */
	spin_lock(ptl1);
	if (ptl1 != ptl2)
		spin_lock_nested(ptl2, SINGLE_DEPTH_NESTING);
	else
		__acquire(ptl2);
}

void double_pt_unlock(spinlock_t *ptl1,
		      spinlock_t *ptl2)
	__releases(ptl1)
	__releases(ptl2)
{
	spin_unlock(ptl1);
	if (ptl1 != ptl2)
		spin_unlock(ptl2);
	else
		__release(ptl2);
}

static inline bool is_pte_pages_stable(pte_t *dst_pte, pte_t *src_pte,
				       pte_t orig_dst_pte, pte_t orig_src_pte,
				       pmd_t *dst_pmd, pmd_t dst_pmdval)
{
	return pte_same(ptep_get(src_pte), orig_src_pte) &&
	       pte_same(ptep_get(dst_pte), orig_dst_pte) &&
	       pmd_same(dst_pmdval, pmdp_get_lockless(dst_pmd));
}

/*
 * Checks if the two ptes and the corresponding folio are eligible for batched
 * move. If so, then returns pointer to the locked folio. Otherwise, returns NULL.
 *
 * NOTE: folio's reference is not required as the whole operation is within
 * PTL's critical section.
 */
static struct folio *check_ptes_for_batched_move(struct vm_area_struct *src_vma,
						 unsigned long src_addr,
						 pte_t *src_pte, pte_t *dst_pte)
{
	pte_t orig_dst_pte, orig_src_pte;
	struct folio *folio;

	orig_dst_pte = ptep_get(dst_pte);
	if (!pte_none(orig_dst_pte))
		return NULL;

	orig_src_pte = ptep_get(src_pte);
	if (!pte_present(orig_src_pte) || is_zero_pfn(pte_pfn(orig_src_pte)))
		return NULL;

	folio = vm_normal_folio(src_vma, src_addr, orig_src_pte);
	if (!folio || !folio_trylock(folio))
		return NULL;
	if (!PageAnonExclusive(&folio->page) || folio_test_large(folio)) {
		folio_unlock(folio);
		return NULL;
	}
	return folio;
}

/*
 * Moves src folios to dst in a batch as long as they are not large, and can
 * successfully take the lock via folio_trylock().
 */
static long move_present_ptes(struct mm_struct *mm,
			      struct vm_area_struct *dst_vma,
			      struct vm_area_struct *src_vma,
			      unsigned long dst_addr, unsigned long src_addr,
			      pte_t *dst_pte, pte_t *src_pte,
			      pte_t orig_dst_pte, pte_t orig_src_pte,
			      pmd_t *dst_pmd, pmd_t dst_pmdval,
			      spinlock_t *dst_ptl, spinlock_t *src_ptl,
			      struct folio **first_src_folio, unsigned long len)
{
	int err = 0;
	struct folio *src_folio = *first_src_folio;
	unsigned long src_start = src_addr;
	unsigned long src_end;

	len = pmd_addr_end(dst_addr, dst_addr + len) - dst_addr;
	src_end = pmd_addr_end(src_addr, src_addr + len);
	flush_cache_range(src_vma, src_addr, src_end);
	double_pt_lock(dst_ptl, src_ptl);

	if (!is_pte_pages_stable(dst_pte, src_pte, orig_dst_pte, orig_src_pte,
				 dst_pmd, dst_pmdval)) {
		err = -EAGAIN;
		goto out;
	}
	if (folio_test_large(src_folio) ||
	    folio_maybe_dma_pinned(src_folio) ||
	    !PageAnonExclusive(&src_folio->page)) {
		err = -EBUSY;
		goto out;
	}
	/* It's safe to drop the reference now as the page-table is holding one. */
	folio_put(*first_src_folio);
	*first_src_folio = NULL;
	arch_enter_lazy_mmu_mode();

	while (true) {
		orig_src_pte = ptep_get_and_clear(mm, src_addr, src_pte);
		/* Folio got pinned from under us. Put it back and fail the move. */
		if (folio_maybe_dma_pinned(src_folio)) {
			set_pte_at(mm, src_addr, src_pte, orig_src_pte);
			err = -EBUSY;
			break;
		}

		folio_move_anon_rmap(src_folio, dst_vma);
		src_folio->index = linear_page_index(dst_vma, dst_addr);

		orig_dst_pte = folio_mk_pte(src_folio, dst_vma->vm_page_prot);
		/* Set soft dirty bit so userspace can notice the pte was moved */
#ifdef CONFIG_MEM_SOFT_DIRTY
		orig_dst_pte = pte_mksoft_dirty(orig_dst_pte);
#endif
		if (pte_dirty(orig_src_pte))
			orig_dst_pte = pte_mkdirty(orig_dst_pte);
		orig_dst_pte = pte_mkwrite(orig_dst_pte, dst_vma);
		set_pte_at(mm, dst_addr, dst_pte, orig_dst_pte);

		src_addr += PAGE_SIZE;
		if (src_addr == src_end)
			break;
		dst_addr += PAGE_SIZE;
		dst_pte++;
		src_pte++;

		folio_unlock(src_folio);
		src_folio = check_ptes_for_batched_move(src_vma, src_addr,
							src_pte, dst_pte);
		if (!src_folio)
			break;
	}

	arch_leave_lazy_mmu_mode();
	if (src_addr > src_start)
		flush_tlb_range(src_vma, src_start, src_addr);

	if (src_folio)
		folio_unlock(src_folio);
out:
	double_pt_unlock(dst_ptl, src_ptl);
	return src_addr > src_start ? src_addr - src_start : err;
}

static int move_swap_pte(struct mm_struct *mm, struct vm_area_struct *dst_vma,
			 unsigned long dst_addr, unsigned long src_addr,
			 pte_t *dst_pte, pte_t *src_pte,
			 pte_t orig_dst_pte, pte_t orig_src_pte,
			 pmd_t *dst_pmd, pmd_t dst_pmdval,
			 spinlock_t *dst_ptl, spinlock_t *src_ptl,
			 struct folio *src_folio,
			 struct swap_info_struct *si, swp_entry_t entry)
{
	/*
	 * Check if the folio still belongs to the target swap entry after
	 * acquiring the lock. Folio can be freed in the swap cache while
	 * not locked.
	 */
	if (src_folio && unlikely(!folio_test_swapcache(src_folio) ||
				  entry.val != src_folio->swap.val))
		return -EAGAIN;

	double_pt_lock(dst_ptl, src_ptl);

	if (!is_pte_pages_stable(dst_pte, src_pte, orig_dst_pte, orig_src_pte,
				 dst_pmd, dst_pmdval)) {
		double_pt_unlock(dst_ptl, src_ptl);
		return -EAGAIN;
	}

	/*
	 * The src_folio resides in the swapcache, requiring an update to its
	 * index and mapping to align with the dst_vma, where a swap-in may
	 * occur and hit the swapcache after moving the PTE.
	 */
	if (src_folio) {
		folio_move_anon_rmap(src_folio, dst_vma);
		src_folio->index = linear_page_index(dst_vma, dst_addr);
	} else {
		/*
		 * Check if the swap entry is cached after acquiring the src_pte
		 * lock. Otherwise, we might miss a newly loaded swap cache folio.
		 *
		 * Check swap_map directly to minimize overhead, READ_ONCE is sufficient.
		 * We are trying to catch newly added swap cache, the only possible case is
		 * when a folio is swapped in and out again staying in swap cache, using the
		 * same entry before the PTE check above. The PTL is acquired and released
		 * twice, each time after updating the swap_map's flag. So holding
		 * the PTL here ensures we see the updated value. False positive is possible,
		 * e.g. SWP_SYNCHRONOUS_IO swapin may set the flag without touching the
		 * cache, or during the tiny synchronization window between swap cache and
		 * swap_map, but it will be gone very quickly, worst result is retry jitters.
		 */
		if (READ_ONCE(si->swap_map[swp_offset(entry)]) & SWAP_HAS_CACHE) {
			double_pt_unlock(dst_ptl, src_ptl);
			return -EAGAIN;
		}
	}

	orig_src_pte = ptep_get_and_clear(mm, src_addr, src_pte);
#ifdef CONFIG_MEM_SOFT_DIRTY
	orig_src_pte = pte_swp_mksoft_dirty(orig_src_pte);
#endif
	set_pte_at(mm, dst_addr, dst_pte, orig_src_pte);
	double_pt_unlock(dst_ptl, src_ptl);

	return PAGE_SIZE;
}

static int move_zeropage_pte(struct mm_struct *mm,
			     struct vm_area_struct *dst_vma,
			     struct vm_area_struct *src_vma,
			     unsigned long dst_addr, unsigned long src_addr,
			     pte_t *dst_pte, pte_t *src_pte,
			     pte_t orig_dst_pte, pte_t orig_src_pte,
			     pmd_t *dst_pmd, pmd_t dst_pmdval,
			     spinlock_t *dst_ptl, spinlock_t *src_ptl)
{
	pte_t zero_pte;

	double_pt_lock(dst_ptl, src_ptl);
	if (!is_pte_pages_stable(dst_pte, src_pte, orig_dst_pte, orig_src_pte,
				 dst_pmd, dst_pmdval)) {
		double_pt_unlock(dst_ptl, src_ptl);
		return -EAGAIN;
	}

	zero_pte = pte_mkspecial(pfn_pte(my_zero_pfn(dst_addr),
					 dst_vma->vm_page_prot));
	ptep_clear_flush(src_vma, src_addr, src_pte);
	set_pte_at(mm, dst_addr, dst_pte, zero_pte);
	double_pt_unlock(dst_ptl, src_ptl);

	return PAGE_SIZE;
}


/*
 * The mmap_lock for reading is held by the caller. Just move the page(s)
 * from src_pmd to dst_pmd if possible, and return number of bytes moved.
 * On failure, an error code is returned.
 */
static long move_pages_ptes(struct mm_struct *mm, pmd_t *dst_pmd, pmd_t *src_pmd,
			    struct vm_area_struct *dst_vma,
			    struct vm_area_struct *src_vma,
			    unsigned long dst_addr, unsigned long src_addr,
			    unsigned long len, __u64 mode)
{
	struct swap_info_struct *si = NULL;
	pte_t orig_src_pte, orig_dst_pte;
	pte_t src_folio_pte;
	spinlock_t *src_ptl, *dst_ptl;
	pte_t *src_pte = NULL;
	pte_t *dst_pte = NULL;
	pmd_t dummy_pmdval;
	pmd_t dst_pmdval;
	struct folio *src_folio = NULL;
	struct mmu_notifier_range range;
	long ret = 0;

	mmu_notifier_range_init(&range, MMU_NOTIFY_CLEAR, 0, mm,
				src_addr, src_addr + len);
	mmu_notifier_invalidate_range_start(&range);
retry:
	/*
	 * Use the maywrite version to indicate that dst_pte will be modified,
	 * since dst_pte needs to be none, the subsequent pte_same() check
	 * cannot prevent the dst_pte page from being freed concurrently, so we
	 * also need to abtain dst_pmdval and recheck pmd_same() later.
	 */
	dst_pte = pte_offset_map_rw_nolock(mm, dst_pmd, dst_addr, &dst_pmdval,
					   &dst_ptl);

	/* Retry if a huge pmd materialized from under us */
	if (unlikely(!dst_pte)) {
		ret = -EAGAIN;
		goto out;
	}

	/*
	 * Unlike dst_pte, the subsequent pte_same() check can ensure the
	 * stability of the src_pte page, so there is no need to get pmdval,
	 * just pass a dummy variable to it.
	 */
	src_pte = pte_offset_map_rw_nolock(mm, src_pmd, src_addr, &dummy_pmdval,
					   &src_ptl);

	/*
	 * We held the mmap_lock for reading so MADV_DONTNEED
	 * can zap transparent huge pages under us, or the
	 * transparent huge page fault can establish new
	 * transparent huge pages under us.
	 */
	if (unlikely(!src_pte)) {
		ret = -EAGAIN;
		goto out;
	}

	/* Sanity checks before the operation */
	if (pmd_none(*dst_pmd) || pmd_none(*src_pmd) ||
	    pmd_trans_huge(*dst_pmd) || pmd_trans_huge(*src_pmd)) {
		ret = -EINVAL;
		goto out;
	}

	spin_lock(dst_ptl);
	orig_dst_pte = ptep_get(dst_pte);
	spin_unlock(dst_ptl);
	if (!pte_none(orig_dst_pte)) {
		ret = -EEXIST;
		goto out;
	}

	spin_lock(src_ptl);
	orig_src_pte = ptep_get(src_pte);
	spin_unlock(src_ptl);
	if (pte_none(orig_src_pte)) {
		if (!(mode & UFFDIO_MOVE_MODE_ALLOW_SRC_HOLES))
			ret = -ENOENT;
		else /* nothing to do to move a hole */
			ret = PAGE_SIZE;
		goto out;
	}

	/* If PTE changed after we locked the folio them start over */
	if (src_folio && unlikely(!pte_same(src_folio_pte, orig_src_pte))) {
		ret = -EAGAIN;
		goto out;
	}

	if (pte_present(orig_src_pte)) {
		if (is_zero_pfn(pte_pfn(orig_src_pte))) {
			ret = move_zeropage_pte(mm, dst_vma, src_vma,
					       dst_addr, src_addr, dst_pte, src_pte,
					       orig_dst_pte, orig_src_pte,
					       dst_pmd, dst_pmdval, dst_ptl, src_ptl);
			goto out;
		}

		/*
		 * Pin and lock source folio. Since we are in RCU read section,
		 * we can't block, so on contention have to unmap the ptes,
		 * obtain the lock and retry.
		 */
		if (!src_folio) {
			struct folio *folio;
			bool locked;

			/*
			 * Pin the page while holding the lock to be sure the
			 * page isn't freed under us
			 */
			spin_lock(src_ptl);
			if (!pte_same(orig_src_pte, ptep_get(src_pte))) {
				spin_unlock(src_ptl);
				ret = -EAGAIN;
				goto out;
			}

			folio = vm_normal_folio(src_vma, src_addr, orig_src_pte);
			if (!folio || !PageAnonExclusive(&folio->page)) {
				spin_unlock(src_ptl);
				ret = -EBUSY;
				goto out;
			}

			locked = folio_trylock(folio);
			/*
			 * We avoid waiting for folio lock with a raised
			 * refcount for large folios because extra refcounts
			 * will result in split_folio() failing later and
			 * retrying.  If multiple tasks are trying to move a
			 * large folio we can end up livelocking.
			 */
			if (!locked && folio_test_large(folio)) {
				spin_unlock(src_ptl);
				ret = -EAGAIN;
				goto out;
			}

			folio_get(folio);
			src_folio = folio;
			src_folio_pte = orig_src_pte;
			spin_unlock(src_ptl);

			if (!locked) {
				pte_unmap(src_pte);
				pte_unmap(dst_pte);
				src_pte = dst_pte = NULL;
				/* now we can block and wait */
				folio_lock(src_folio);
				goto retry;
			}

			if (WARN_ON_ONCE(!folio_test_anon(src_folio))) {
				ret = -EBUSY;
				goto out;
			}
		}

		/* at this point we have src_folio locked */
		if (folio_test_large(src_folio)) {
			/* split_folio() can block */
			pte_unmap(src_pte);
			pte_unmap(dst_pte);
			src_pte = dst_pte = NULL;
			ret = split_folio(src_folio);
			if (ret)
				goto out;
			/* have to reacquire the folio after it got split */
			folio_unlock(src_folio);
			folio_put(src_folio);
			src_folio = NULL;
			goto retry;
		}

		ret = move_present_ptes(mm, dst_vma, src_vma,
					dst_addr, src_addr, dst_pte, src_pte,
					orig_dst_pte, orig_src_pte, dst_pmd,
					dst_pmdval, dst_ptl, src_ptl, &src_folio,
					len);
<<<<<<< HEAD
	} else {
=======
	} else { /* !pte_present() */
>>>>>>> 8e450401
		struct folio *folio = NULL;
		const softleaf_t entry = softleaf_from_pte(orig_src_pte);

		if (softleaf_is_migration(entry)) {
			pte_unmap(src_pte);
			pte_unmap(dst_pte);
			src_pte = dst_pte = NULL;
			migration_entry_wait(mm, src_pmd, src_addr);

			ret = -EAGAIN;
			goto out;
		} else if (!softleaf_is_swap(entry)) {
			ret = -EFAULT;
			goto out;
		}

		if (!pte_swp_exclusive(orig_src_pte)) {
			ret = -EBUSY;
			goto out;
		}

		si = get_swap_device(entry);
		if (unlikely(!si)) {
			ret = -EAGAIN;
			goto out;
		}
		/*
		 * Verify the existence of the swapcache. If present, the folio's
		 * index and mapping must be updated even when the PTE is a swap
		 * entry. The anon_vma lock is not taken during this process since
		 * the folio has already been unmapped, and the swap entry is
		 * exclusive, preventing rmap walks.
		 *
		 * For large folios, return -EBUSY immediately, as split_folio()
		 * also returns -EBUSY when attempting to split unmapped large
		 * folios in the swapcache. This issue needs to be resolved
		 * separately to allow proper handling.
		 */
		if (!src_folio)
			folio = swap_cache_get_folio(entry);
		if (folio) {
			if (folio_test_large(folio)) {
				ret = -EBUSY;
				folio_put(folio);
				goto out;
			}
			src_folio = folio;
			src_folio_pte = orig_src_pte;
			if (!folio_trylock(src_folio)) {
				pte_unmap(src_pte);
				pte_unmap(dst_pte);
				src_pte = dst_pte = NULL;
				put_swap_device(si);
				si = NULL;
				/* now we can block and wait */
				folio_lock(src_folio);
				goto retry;
			}
		}
		ret = move_swap_pte(mm, dst_vma, dst_addr, src_addr, dst_pte, src_pte,
				orig_dst_pte, orig_src_pte, dst_pmd, dst_pmdval,
				dst_ptl, src_ptl, src_folio, si, entry);
	}

out:
	if (src_folio) {
		folio_unlock(src_folio);
		folio_put(src_folio);
	}
	/*
	 * Unmap in reverse order (LIFO) to maintain proper kmap_local
	 * index ordering when CONFIG_HIGHPTE is enabled. We mapped dst_pte
	 * first, then src_pte, so we must unmap src_pte first, then dst_pte.
	 */
	if (src_pte)
		pte_unmap(src_pte);
	if (dst_pte)
		pte_unmap(dst_pte);
	mmu_notifier_invalidate_range_end(&range);
	if (si)
		put_swap_device(si);

	return ret;
}

#ifdef CONFIG_TRANSPARENT_HUGEPAGE
static inline bool move_splits_huge_pmd(unsigned long dst_addr,
					unsigned long src_addr,
					unsigned long src_end)
{
	return (src_addr & ~HPAGE_PMD_MASK) || (dst_addr & ~HPAGE_PMD_MASK) ||
		src_end - src_addr < HPAGE_PMD_SIZE;
}
#else
static inline bool move_splits_huge_pmd(unsigned long dst_addr,
					unsigned long src_addr,
					unsigned long src_end)
{
	/* This is unreachable anyway, just to avoid warnings when HPAGE_PMD_SIZE==0 */
	return false;
}
#endif

static inline bool vma_move_compatible(struct vm_area_struct *vma)
{
	return !(vma->vm_flags & (VM_PFNMAP | VM_IO |  VM_HUGETLB |
				  VM_MIXEDMAP | VM_SHADOW_STACK));
}

static int validate_move_areas(struct userfaultfd_ctx *ctx,
			       struct vm_area_struct *src_vma,
			       struct vm_area_struct *dst_vma)
{
	/* Only allow moving if both have the same access and protection */
	if ((src_vma->vm_flags & VM_ACCESS_FLAGS) != (dst_vma->vm_flags & VM_ACCESS_FLAGS) ||
	    pgprot_val(src_vma->vm_page_prot) != pgprot_val(dst_vma->vm_page_prot))
		return -EINVAL;

	/* Only allow moving if both are mlocked or both aren't */
	if ((src_vma->vm_flags & VM_LOCKED) != (dst_vma->vm_flags & VM_LOCKED))
		return -EINVAL;

	/*
	 * For now, we keep it simple and only move between writable VMAs.
	 * Access flags are equal, therefore checking only the source is enough.
	 */
	if (!(src_vma->vm_flags & VM_WRITE))
		return -EINVAL;

	/* Check if vma flags indicate content which can be moved */
	if (!vma_move_compatible(src_vma) || !vma_move_compatible(dst_vma))
		return -EINVAL;

	/* Ensure dst_vma is registered in uffd we are operating on */
	if (!dst_vma->vm_userfaultfd_ctx.ctx ||
	    dst_vma->vm_userfaultfd_ctx.ctx != ctx)
		return -EINVAL;

	/* Only allow moving across anonymous vmas */
	if (!vma_is_anonymous(src_vma) || !vma_is_anonymous(dst_vma))
		return -EINVAL;

	return 0;
}

static __always_inline
int find_vmas_mm_locked(struct mm_struct *mm,
			unsigned long dst_start,
			unsigned long src_start,
			struct vm_area_struct **dst_vmap,
			struct vm_area_struct **src_vmap)
{
	struct vm_area_struct *vma;

	mmap_assert_locked(mm);
	vma = find_vma_and_prepare_anon(mm, dst_start);
	if (IS_ERR(vma))
		return PTR_ERR(vma);

	*dst_vmap = vma;
	/* Skip finding src_vma if src_start is in dst_vma */
	if (src_start >= vma->vm_start && src_start < vma->vm_end)
		goto out_success;

	vma = vma_lookup(mm, src_start);
	if (!vma)
		return -ENOENT;
out_success:
	*src_vmap = vma;
	return 0;
}

#ifdef CONFIG_PER_VMA_LOCK
static int uffd_move_lock(struct mm_struct *mm,
			  unsigned long dst_start,
			  unsigned long src_start,
			  struct vm_area_struct **dst_vmap,
			  struct vm_area_struct **src_vmap)
{
	struct vm_area_struct *vma;
	int err;

	vma = uffd_lock_vma(mm, dst_start);
	if (IS_ERR(vma))
		return PTR_ERR(vma);

	*dst_vmap = vma;
	/*
	 * Skip finding src_vma if src_start is in dst_vma. This also ensures
	 * that we don't lock the same vma twice.
	 */
	if (src_start >= vma->vm_start && src_start < vma->vm_end) {
		*src_vmap = vma;
		return 0;
	}

	/*
	 * Using uffd_lock_vma() to get src_vma can lead to following deadlock:
	 *
	 * Thread1				Thread2
	 * -------				-------
	 * vma_start_read(dst_vma)
	 *					mmap_write_lock(mm)
	 *					vma_start_write(src_vma)
	 * vma_start_read(src_vma)
	 * mmap_read_lock(mm)
	 *					vma_start_write(dst_vma)
	 */
	*src_vmap = lock_vma_under_rcu(mm, src_start);
	if (likely(*src_vmap))
		return 0;

	/* Undo any locking and retry in mmap_lock critical section */
	vma_end_read(*dst_vmap);

	mmap_read_lock(mm);
	err = find_vmas_mm_locked(mm, dst_start, src_start, dst_vmap, src_vmap);
	if (err)
		goto out;

	if (!vma_start_read_locked(*dst_vmap)) {
		err = -EAGAIN;
		goto out;
	}

	/* Nothing further to do if both vmas are locked. */
	if (*dst_vmap == *src_vmap)
		goto out;

	if (!vma_start_read_locked_nested(*src_vmap, SINGLE_DEPTH_NESTING)) {
		/* Undo dst_vmap locking if src_vmap failed to lock */
		vma_end_read(*dst_vmap);
		err = -EAGAIN;
	}
out:
	mmap_read_unlock(mm);
	return err;
}

static void uffd_move_unlock(struct vm_area_struct *dst_vma,
			     struct vm_area_struct *src_vma)
{
	vma_end_read(src_vma);
	if (src_vma != dst_vma)
		vma_end_read(dst_vma);
}

#else

static int uffd_move_lock(struct mm_struct *mm,
			  unsigned long dst_start,
			  unsigned long src_start,
			  struct vm_area_struct **dst_vmap,
			  struct vm_area_struct **src_vmap)
{
	int err;

	mmap_read_lock(mm);
	err = find_vmas_mm_locked(mm, dst_start, src_start, dst_vmap, src_vmap);
	if (err)
		mmap_read_unlock(mm);
	return err;
}

static void uffd_move_unlock(struct vm_area_struct *dst_vma,
			     struct vm_area_struct *src_vma)
{
	mmap_assert_locked(src_vma->vm_mm);
	mmap_read_unlock(dst_vma->vm_mm);
}
#endif

/**
 * move_pages - move arbitrary anonymous pages of an existing vma
 * @ctx: pointer to the userfaultfd context
 * @dst_start: start of the destination virtual memory range
 * @src_start: start of the source virtual memory range
 * @len: length of the virtual memory range
 * @mode: flags from uffdio_move.mode
 *
 * It will either use the mmap_lock in read mode or per-vma locks
 *
 * move_pages() remaps arbitrary anonymous pages atomically in zero
 * copy. It only works on non shared anonymous pages because those can
 * be relocated without generating non linear anon_vmas in the rmap
 * code.
 *
 * It provides a zero copy mechanism to handle userspace page faults.
 * The source vma pages should have mapcount == 1, which can be
 * enforced by using madvise(MADV_DONTFORK) on src vma.
 *
 * The thread receiving the page during the userland page fault
 * will receive the faulting page in the source vma through the network,
 * storage or any other I/O device (MADV_DONTFORK in the source vma
 * avoids move_pages() to fail with -EBUSY if the process forks before
 * move_pages() is called), then it will call move_pages() to map the
 * page in the faulting address in the destination vma.
 *
 * This userfaultfd command works purely via pagetables, so it's the
 * most efficient way to move physical non shared anonymous pages
 * across different virtual addresses. Unlike mremap()/mmap()/munmap()
 * it does not create any new vmas. The mapping in the destination
 * address is atomic.
 *
 * It only works if the vma protection bits are identical from the
 * source and destination vma.
 *
 * It can remap non shared anonymous pages within the same vma too.
 *
 * If the source virtual memory range has any unmapped holes, or if
 * the destination virtual memory range is not a whole unmapped hole,
 * move_pages() will fail respectively with -ENOENT or -EEXIST. This
 * provides a very strict behavior to avoid any chance of memory
 * corruption going unnoticed if there are userland race conditions.
 * Only one thread should resolve the userland page fault at any given
 * time for any given faulting address. This means that if two threads
 * try to both call move_pages() on the same destination address at the
 * same time, the second thread will get an explicit error from this
 * command.
 *
 * The command retval will return "len" is successful. The command
 * however can be interrupted by fatal signals or errors. If
 * interrupted it will return the number of bytes successfully
 * remapped before the interruption if any, or the negative error if
 * none. It will never return zero. Either it will return an error or
 * an amount of bytes successfully moved. If the retval reports a
 * "short" remap, the move_pages() command should be repeated by
 * userland with src+retval, dst+reval, len-retval if it wants to know
 * about the error that interrupted it.
 *
 * The UFFDIO_MOVE_MODE_ALLOW_SRC_HOLES flag can be specified to
 * prevent -ENOENT errors to materialize if there are holes in the
 * source virtual range that is being remapped. The holes will be
 * accounted as successfully remapped in the retval of the
 * command. This is mostly useful to remap hugepage naturally aligned
 * virtual regions without knowing if there are transparent hugepage
 * in the regions or not, but preventing the risk of having to split
 * the hugepmd during the remap.
 */
ssize_t move_pages(struct userfaultfd_ctx *ctx, unsigned long dst_start,
		   unsigned long src_start, unsigned long len, __u64 mode)
{
	struct mm_struct *mm = ctx->mm;
	struct vm_area_struct *src_vma, *dst_vma;
	unsigned long src_addr, dst_addr, src_end;
	pmd_t *src_pmd, *dst_pmd;
	long err = -EINVAL;
	ssize_t moved = 0;

	/* Sanitize the command parameters. */
	VM_WARN_ON_ONCE(src_start & ~PAGE_MASK);
	VM_WARN_ON_ONCE(dst_start & ~PAGE_MASK);
	VM_WARN_ON_ONCE(len & ~PAGE_MASK);

	/* Does the address range wrap, or is the span zero-sized? */
	VM_WARN_ON_ONCE(src_start + len < src_start);
	VM_WARN_ON_ONCE(dst_start + len < dst_start);

	err = uffd_move_lock(mm, dst_start, src_start, &dst_vma, &src_vma);
	if (err)
		goto out;

	/* Re-check after taking map_changing_lock */
	err = -EAGAIN;
	down_read(&ctx->map_changing_lock);
	if (likely(atomic_read(&ctx->mmap_changing)))
		goto out_unlock;
	/*
	 * Make sure the vma is not shared, that the src and dst remap
	 * ranges are both valid and fully within a single existing
	 * vma.
	 */
	err = -EINVAL;
	if (src_vma->vm_flags & VM_SHARED)
		goto out_unlock;
	if (src_start + len > src_vma->vm_end)
		goto out_unlock;

	if (dst_vma->vm_flags & VM_SHARED)
		goto out_unlock;
	if (dst_start + len > dst_vma->vm_end)
		goto out_unlock;

	err = validate_move_areas(ctx, src_vma, dst_vma);
	if (err)
		goto out_unlock;

	for (src_addr = src_start, dst_addr = dst_start, src_end = src_start + len;
	     src_addr < src_end;) {
		spinlock_t *ptl;
		pmd_t dst_pmdval;
		unsigned long step_size;

		/*
		 * Below works because anonymous area would not have a
		 * transparent huge PUD. If file-backed support is added,
		 * that case would need to be handled here.
		 */
		src_pmd = mm_find_pmd(mm, src_addr);
		if (unlikely(!src_pmd)) {
			if (!(mode & UFFDIO_MOVE_MODE_ALLOW_SRC_HOLES)) {
				err = -ENOENT;
				break;
			}
			src_pmd = mm_alloc_pmd(mm, src_addr);
			if (unlikely(!src_pmd)) {
				err = -ENOMEM;
				break;
			}
		}
		dst_pmd = mm_alloc_pmd(mm, dst_addr);
		if (unlikely(!dst_pmd)) {
			err = -ENOMEM;
			break;
		}

		dst_pmdval = pmdp_get_lockless(dst_pmd);
		/*
		 * If the dst_pmd is mapped as THP don't override it and just
		 * be strict. If dst_pmd changes into TPH after this check, the
		 * move_pages_huge_pmd() will detect the change and retry
		 * while move_pages_pte() will detect the change and fail.
		 */
		if (unlikely(pmd_trans_huge(dst_pmdval))) {
			err = -EEXIST;
			break;
		}

		ptl = pmd_trans_huge_lock(src_pmd, src_vma);
		if (ptl) {
			/* Check if we can move the pmd without splitting it. */
			if (move_splits_huge_pmd(dst_addr, src_addr, src_start + len) ||
			    !pmd_none(dst_pmdval)) {
				/* Can be a migration entry */
				if (pmd_present(*src_pmd)) {
					struct folio *folio = pmd_folio(*src_pmd);

					if (!is_huge_zero_folio(folio) &&
					    !PageAnonExclusive(&folio->page)) {
						spin_unlock(ptl);
						err = -EBUSY;
						break;
					}
				}

				spin_unlock(ptl);
				split_huge_pmd(src_vma, src_pmd, src_addr);
				/* The folio will be split by move_pages_pte() */
				continue;
			}

			err = move_pages_huge_pmd(mm, dst_pmd, src_pmd,
						  dst_pmdval, dst_vma, src_vma,
						  dst_addr, src_addr);
			step_size = HPAGE_PMD_SIZE;
		} else {
			long ret;

			if (pmd_none(*src_pmd)) {
				if (!(mode & UFFDIO_MOVE_MODE_ALLOW_SRC_HOLES)) {
					err = -ENOENT;
					break;
				}
				if (unlikely(__pte_alloc(mm, src_pmd))) {
					err = -ENOMEM;
					break;
				}
			}

			if (unlikely(pte_alloc(mm, dst_pmd))) {
				err = -ENOMEM;
				break;
			}

			ret = move_pages_ptes(mm, dst_pmd, src_pmd,
					      dst_vma, src_vma, dst_addr,
					      src_addr, src_end - src_addr, mode);
			if (ret < 0)
				err = ret;
			else
				step_size = ret;
		}

		cond_resched();

		if (fatal_signal_pending(current)) {
			/* Do not override an error */
			if (!err || err == -EAGAIN)
				err = -EINTR;
			break;
		}

		if (err) {
			if (err == -EAGAIN)
				continue;
			break;
		}

		/* Proceed to the next page */
		dst_addr += step_size;
		src_addr += step_size;
		moved += step_size;
	}

out_unlock:
	up_read(&ctx->map_changing_lock);
	uffd_move_unlock(dst_vma, src_vma);
out:
	VM_WARN_ON_ONCE(moved < 0);
	VM_WARN_ON_ONCE(err > 0);
	VM_WARN_ON_ONCE(!moved && !err);
	return moved ? moved : err;
}

static void userfaultfd_set_vm_flags(struct vm_area_struct *vma,
				     vm_flags_t vm_flags)
{
	const bool uffd_wp_changed = (vma->vm_flags ^ vm_flags) & VM_UFFD_WP;

	vm_flags_reset(vma, vm_flags);
	/*
	 * For shared mappings, we want to enable writenotify while
	 * userfaultfd-wp is enabled (see vma_wants_writenotify()). We'll simply
	 * recalculate vma->vm_page_prot whenever userfaultfd-wp changes.
	 */
	if ((vma->vm_flags & VM_SHARED) && uffd_wp_changed)
		vma_set_page_prot(vma);
}

static void userfaultfd_set_ctx(struct vm_area_struct *vma,
				struct userfaultfd_ctx *ctx,
				vm_flags_t vm_flags)
{
	vma_start_write(vma);
	vma->vm_userfaultfd_ctx = (struct vm_userfaultfd_ctx){ctx};
	userfaultfd_set_vm_flags(vma,
				 (vma->vm_flags & ~__VM_UFFD_FLAGS) | vm_flags);
}

void userfaultfd_reset_ctx(struct vm_area_struct *vma)
{
	userfaultfd_set_ctx(vma, NULL, 0);
}

struct vm_area_struct *userfaultfd_clear_vma(struct vma_iterator *vmi,
					     struct vm_area_struct *prev,
					     struct vm_area_struct *vma,
					     unsigned long start,
					     unsigned long end)
{
	struct vm_area_struct *ret;
	bool give_up_on_oom = false;

	/*
	 * If we are modifying only and not splitting, just give up on the merge
	 * if OOM prevents us from merging successfully.
	 */
	if (start == vma->vm_start && end == vma->vm_end)
		give_up_on_oom = true;

	/* Reset ptes for the whole vma range if wr-protected */
	if (userfaultfd_wp(vma))
		uffd_wp_range(vma, start, end - start, false);

	ret = vma_modify_flags_uffd(vmi, prev, vma, start, end,
				    vma->vm_flags & ~__VM_UFFD_FLAGS,
				    NULL_VM_UFFD_CTX, give_up_on_oom);

	/*
	 * In the vma_merge() successful mprotect-like case 8:
	 * the next vma was merged into the current one and
	 * the current one has not been updated yet.
	 */
	if (!IS_ERR(ret))
		userfaultfd_reset_ctx(ret);

	return ret;
}

/* Assumes mmap write lock taken, and mm_struct pinned. */
int userfaultfd_register_range(struct userfaultfd_ctx *ctx,
			       struct vm_area_struct *vma,
			       vm_flags_t vm_flags,
			       unsigned long start, unsigned long end,
			       bool wp_async)
{
	VMA_ITERATOR(vmi, ctx->mm, start);
	struct vm_area_struct *prev = vma_prev(&vmi);
	unsigned long vma_end;
	vm_flags_t new_flags;

	if (vma->vm_start < start)
		prev = vma;

	for_each_vma_range(vmi, vma, end) {
		cond_resched();

		VM_WARN_ON_ONCE(!vma_can_userfault(vma, vm_flags, wp_async));
		VM_WARN_ON_ONCE(vma->vm_userfaultfd_ctx.ctx &&
				vma->vm_userfaultfd_ctx.ctx != ctx);
		VM_WARN_ON_ONCE(!(vma->vm_flags & VM_MAYWRITE));

		/*
		 * Nothing to do: this vma is already registered into this
		 * userfaultfd and with the right tracking mode too.
		 */
		if (vma->vm_userfaultfd_ctx.ctx == ctx &&
		    (vma->vm_flags & vm_flags) == vm_flags)
			goto skip;

		if (vma->vm_start > start)
			start = vma->vm_start;
		vma_end = min(end, vma->vm_end);

		new_flags = (vma->vm_flags & ~__VM_UFFD_FLAGS) | vm_flags;
		vma = vma_modify_flags_uffd(&vmi, prev, vma, start, vma_end,
					    new_flags,
					    (struct vm_userfaultfd_ctx){ctx},
					    /* give_up_on_oom = */false);
		if (IS_ERR(vma))
			return PTR_ERR(vma);

		/*
		 * In the vma_merge() successful mprotect-like case 8:
		 * the next vma was merged into the current one and
		 * the current one has not been updated yet.
		 */
		userfaultfd_set_ctx(vma, ctx, vm_flags);

		if (is_vm_hugetlb_page(vma) && uffd_disable_huge_pmd_share(vma))
			hugetlb_unshare_all_pmds(vma);

skip:
		prev = vma;
		start = vma->vm_end;
	}

	return 0;
}

void userfaultfd_release_new(struct userfaultfd_ctx *ctx)
{
	struct mm_struct *mm = ctx->mm;
	struct vm_area_struct *vma;
	VMA_ITERATOR(vmi, mm, 0);

	/* the various vma->vm_userfaultfd_ctx still points to it */
	mmap_write_lock(mm);
	for_each_vma(vmi, vma) {
		if (vma->vm_userfaultfd_ctx.ctx == ctx)
			userfaultfd_reset_ctx(vma);
	}
	mmap_write_unlock(mm);
}

void userfaultfd_release_all(struct mm_struct *mm,
			     struct userfaultfd_ctx *ctx)
{
	struct vm_area_struct *vma, *prev;
	VMA_ITERATOR(vmi, mm, 0);

	if (!mmget_not_zero(mm))
		return;

	/*
	 * Flush page faults out of all CPUs. NOTE: all page faults
	 * must be retried without returning VM_FAULT_SIGBUS if
	 * userfaultfd_ctx_get() succeeds but vma->vma_userfault_ctx
	 * changes while handle_userfault released the mmap_lock. So
	 * it's critical that released is set to true (above), before
	 * taking the mmap_lock for writing.
	 */
	mmap_write_lock(mm);
	prev = NULL;
	for_each_vma(vmi, vma) {
		cond_resched();
		VM_WARN_ON_ONCE(!!vma->vm_userfaultfd_ctx.ctx ^
				!!(vma->vm_flags & __VM_UFFD_FLAGS));
		if (vma->vm_userfaultfd_ctx.ctx != ctx) {
			prev = vma;
			continue;
		}

		vma = userfaultfd_clear_vma(&vmi, prev, vma,
					    vma->vm_start, vma->vm_end);
		prev = vma;
	}
	mmap_write_unlock(mm);
	mmput(mm);
}<|MERGE_RESOLUTION|>--- conflicted
+++ resolved
@@ -1429,11 +1429,7 @@
 					orig_dst_pte, orig_src_pte, dst_pmd,
 					dst_pmdval, dst_ptl, src_ptl, &src_folio,
 					len);
-<<<<<<< HEAD
-	} else {
-=======
 	} else { /* !pte_present() */
->>>>>>> 8e450401
 		struct folio *folio = NULL;
 		const softleaf_t entry = softleaf_from_pte(orig_src_pte);
 
