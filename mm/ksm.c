--- conflicted
+++ resolved
@@ -632,23 +632,14 @@
 		if (pte_present(pte)) {
 			folio = vm_normal_folio(walk->vma, addr, pte);
 		} else if (!pte_none(pte)) {
-<<<<<<< HEAD
-			swp_entry_t entry = pte_to_swp_entry(pte);
-=======
 			const softleaf_t entry = softleaf_from_pte(pte);
->>>>>>> 8e450401
 
 			/*
 			 * As KSM pages remain KSM pages until freed, no need to wait
 			 * here for migration to end.
 			 */
-<<<<<<< HEAD
-			if (is_migration_entry(entry))
-				folio = pfn_swap_entry_folio(entry);
-=======
 			if (softleaf_is_migration(entry))
 				folio = softleaf_to_folio(entry);
->>>>>>> 8e450401
 		}
 		/* return 1 if the page is an normal ksm page or KSM-placed zero page */
 		found = (folio && folio_test_ksm(folio)) ||
