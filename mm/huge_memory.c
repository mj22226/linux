--- conflicted
+++ resolved
@@ -3634,11 +3634,7 @@
 {
 	const bool is_anon = folio_test_anon(folio);
 	int old_order = folio_order(folio);
-<<<<<<< HEAD
-	int start_order = uniform_split ? new_order : old_order - 1;
-=======
 	int start_order = split_type == SPLIT_TYPE_UNIFORM ? new_order : old_order - 1;
->>>>>>> 8e450401
 	int split_order;
 
 	/*
