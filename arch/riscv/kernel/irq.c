// SPDX-License-Identifier: GPL-2.0
/*
 * Copyright (C) 2012 Regents of the University of California
 * Copyright (C) 2017 SiFive
 * Copyright (C) 2018 Christoph Hellwig
 */

#include <linux/interrupt.h>
#include <linux/irqchip.h>
#include <linux/irqdomain.h>
#include <linux/module.h>
#include <linux/scs.h>
#include <linux/seq_file.h>
#include <asm/sbi.h>
#include <asm/smp.h>
#include <asm/softirq_stack.h>
#include <asm/stacktrace.h>

static struct fwnode_handle *(*__get_intc_node)(void);

void riscv_set_intc_hwnode_fn(struct fwnode_handle *(*fn)(void))
{
	__get_intc_node = fn;
}

struct fwnode_handle *riscv_get_intc_hwnode(void)
{
	if (__get_intc_node)
		return __get_intc_node();

	return NULL;
}
EXPORT_SYMBOL_GPL(riscv_get_intc_hwnode);

#ifdef CONFIG_IRQ_STACKS
#include <asm/irq_stack.h>

DECLARE_PER_CPU(ulong *, irq_shadow_call_stack_ptr);

#ifdef CONFIG_SHADOW_CALL_STACK
DEFINE_PER_CPU(ulong *, irq_shadow_call_stack_ptr);
#endif

static void init_irq_scs(void)
{
	int cpu;

	if (!scs_is_enabled())
		return;

	for_each_possible_cpu(cpu)
		per_cpu(irq_shadow_call_stack_ptr, cpu) =
			scs_alloc(cpu_to_node(cpu));
}

DEFINE_PER_CPU(ulong *, irq_stack_ptr);

#ifdef CONFIG_VMAP_STACK
static void init_irq_stacks(void)
{
	int cpu;
	ulong *p;

	for_each_possible_cpu(cpu) {
		p = arch_alloc_vmap_stack(IRQ_STACK_SIZE, cpu_to_node(cpu));
		per_cpu(irq_stack_ptr, cpu) = p;
	}
}
#else
/* irq stack only needs to be 16 byte aligned - not IRQ_STACK_SIZE aligned. */
DEFINE_PER_CPU_ALIGNED(ulong [IRQ_STACK_SIZE/sizeof(ulong)], irq_stack);

static void init_irq_stacks(void)
{
	int cpu;

	for_each_possible_cpu(cpu)
		per_cpu(irq_stack_ptr, cpu) = per_cpu(irq_stack, cpu);
}
#endif /* CONFIG_VMAP_STACK */

<<<<<<< HEAD
#ifdef CONFIG_SOFTIRQ_ON_OWN_STACK
=======
#ifdef CONFIG_HAVE_SOFTIRQ_ON_OWN_STACK
static void ___do_softirq(struct pt_regs *regs)
{
	__do_softirq();
}

>>>>>>> e1c05b3b
void do_softirq_own_stack(void)
{
	if (on_thread_stack())
		call_on_irq_stack(NULL, ___do_softirq);
	else
		__do_softirq();
}
#endif /* CONFIG_SOFTIRQ_ON_OWN_STACK */

#else
static void init_irq_scs(void) {}
static void init_irq_stacks(void) {}
#endif /* CONFIG_IRQ_STACKS */

int arch_show_interrupts(struct seq_file *p, int prec)
{
	show_ipi_stats(p, prec);
	return 0;
}

void __init init_IRQ(void)
{
	init_irq_scs();
	init_irq_stacks();
	irqchip_init();
	if (!handle_arch_irq)
		panic("No interrupt controller found.");
	sbi_ipi_init();
}<|MERGE_RESOLUTION|>--- conflicted
+++ resolved
@@ -79,16 +79,12 @@
 }
 #endif /* CONFIG_VMAP_STACK */
 
-<<<<<<< HEAD
 #ifdef CONFIG_SOFTIRQ_ON_OWN_STACK
-=======
-#ifdef CONFIG_HAVE_SOFTIRQ_ON_OWN_STACK
 static void ___do_softirq(struct pt_regs *regs)
 {
 	__do_softirq();
 }
 
->>>>>>> e1c05b3b
 void do_softirq_own_stack(void)
 {
 	if (on_thread_stack())
