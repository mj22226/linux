/*
 * arch/arm/mach-at91/at91sam9260.c
 *
 *  Copyright (C) 2006 SAN People
 *
 * This program is free software; you can redistribute it and/or modify
 * it under the terms of the GNU General Public License as published by
 * the Free Software Foundation; either version 2 of the License, or
 * (at your option) any later version.
 *
 */

#include <linux/module.h>

#include <asm/irq.h>
#include <asm/mach/arch.h>
#include <asm/mach/map.h>
#include <mach/cpu.h>
#include <mach/at91_dbgu.h>
#include <mach/at91sam9260.h>
#include <mach/at91_pmc.h>
#include <mach/at91_rstc.h>

#include "soc.h"
#include "generic.h"
#include "clock.h"
#include "sam9_smc.h"

/* --------------------------------------------------------------------
 *  Clocks
 * -------------------------------------------------------------------- */

/*
 * The peripheral clocks.
 */
static struct clk pioA_clk = {
	.name		= "pioA_clk",
	.pmc_mask	= 1 << AT91SAM9260_ID_PIOA,
	.type		= CLK_TYPE_PERIPHERAL,
};
static struct clk pioB_clk = {
	.name		= "pioB_clk",
	.pmc_mask	= 1 << AT91SAM9260_ID_PIOB,
	.type		= CLK_TYPE_PERIPHERAL,
};
static struct clk pioC_clk = {
	.name		= "pioC_clk",
	.pmc_mask	= 1 << AT91SAM9260_ID_PIOC,
	.type		= CLK_TYPE_PERIPHERAL,
};
static struct clk adc_clk = {
	.name		= "adc_clk",
	.pmc_mask	= 1 << AT91SAM9260_ID_ADC,
	.type		= CLK_TYPE_PERIPHERAL,
};
static struct clk usart0_clk = {
	.name		= "usart0_clk",
	.pmc_mask	= 1 << AT91SAM9260_ID_US0,
	.type		= CLK_TYPE_PERIPHERAL,
};
static struct clk usart1_clk = {
	.name		= "usart1_clk",
	.pmc_mask	= 1 << AT91SAM9260_ID_US1,
	.type		= CLK_TYPE_PERIPHERAL,
};
static struct clk usart2_clk = {
	.name		= "usart2_clk",
	.pmc_mask	= 1 << AT91SAM9260_ID_US2,
	.type		= CLK_TYPE_PERIPHERAL,
};
static struct clk mmc_clk = {
	.name		= "mci_clk",
	.pmc_mask	= 1 << AT91SAM9260_ID_MCI,
	.type		= CLK_TYPE_PERIPHERAL,
};
static struct clk udc_clk = {
	.name		= "udc_clk",
	.pmc_mask	= 1 << AT91SAM9260_ID_UDP,
	.type		= CLK_TYPE_PERIPHERAL,
};
static struct clk twi_clk = {
	.name		= "twi_clk",
	.pmc_mask	= 1 << AT91SAM9260_ID_TWI,
	.type		= CLK_TYPE_PERIPHERAL,
};
static struct clk spi0_clk = {
	.name		= "spi0_clk",
	.pmc_mask	= 1 << AT91SAM9260_ID_SPI0,
	.type		= CLK_TYPE_PERIPHERAL,
};
static struct clk spi1_clk = {
	.name		= "spi1_clk",
	.pmc_mask	= 1 << AT91SAM9260_ID_SPI1,
	.type		= CLK_TYPE_PERIPHERAL,
};
static struct clk ssc_clk = {
	.name		= "ssc_clk",
	.pmc_mask	= 1 << AT91SAM9260_ID_SSC,
	.type		= CLK_TYPE_PERIPHERAL,
};
static struct clk tc0_clk = {
	.name		= "tc0_clk",
	.pmc_mask	= 1 << AT91SAM9260_ID_TC0,
	.type		= CLK_TYPE_PERIPHERAL,
};
static struct clk tc1_clk = {
	.name		= "tc1_clk",
	.pmc_mask	= 1 << AT91SAM9260_ID_TC1,
	.type		= CLK_TYPE_PERIPHERAL,
};
static struct clk tc2_clk = {
	.name		= "tc2_clk",
	.pmc_mask	= 1 << AT91SAM9260_ID_TC2,
	.type		= CLK_TYPE_PERIPHERAL,
};
static struct clk ohci_clk = {
	.name		= "ohci_clk",
	.pmc_mask	= 1 << AT91SAM9260_ID_UHP,
	.type		= CLK_TYPE_PERIPHERAL,
};
static struct clk macb_clk = {
	.name		= "pclk",
	.pmc_mask	= 1 << AT91SAM9260_ID_EMAC,
	.type		= CLK_TYPE_PERIPHERAL,
};
static struct clk isi_clk = {
	.name		= "isi_clk",
	.pmc_mask	= 1 << AT91SAM9260_ID_ISI,
	.type		= CLK_TYPE_PERIPHERAL,
};
static struct clk usart3_clk = {
	.name		= "usart3_clk",
	.pmc_mask	= 1 << AT91SAM9260_ID_US3,
	.type		= CLK_TYPE_PERIPHERAL,
};
static struct clk usart4_clk = {
	.name		= "usart4_clk",
	.pmc_mask	= 1 << AT91SAM9260_ID_US4,
	.type		= CLK_TYPE_PERIPHERAL,
};
static struct clk usart5_clk = {
	.name		= "usart5_clk",
	.pmc_mask	= 1 << AT91SAM9260_ID_US5,
	.type		= CLK_TYPE_PERIPHERAL,
};
static struct clk tc3_clk = {
	.name		= "tc3_clk",
	.pmc_mask	= 1 << AT91SAM9260_ID_TC3,
	.type		= CLK_TYPE_PERIPHERAL,
};
static struct clk tc4_clk = {
	.name		= "tc4_clk",
	.pmc_mask	= 1 << AT91SAM9260_ID_TC4,
	.type		= CLK_TYPE_PERIPHERAL,
};
static struct clk tc5_clk = {
	.name		= "tc5_clk",
	.pmc_mask	= 1 << AT91SAM9260_ID_TC5,
	.type		= CLK_TYPE_PERIPHERAL,
};

static struct clk *periph_clocks[] __initdata = {
	&pioA_clk,
	&pioB_clk,
	&pioC_clk,
	&adc_clk,
	&usart0_clk,
	&usart1_clk,
	&usart2_clk,
	&mmc_clk,
	&udc_clk,
	&twi_clk,
	&spi0_clk,
	&spi1_clk,
	&ssc_clk,
	&tc0_clk,
	&tc1_clk,
	&tc2_clk,
	&ohci_clk,
	&macb_clk,
	&isi_clk,
	&usart3_clk,
	&usart4_clk,
	&usart5_clk,
	&tc3_clk,
	&tc4_clk,
	&tc5_clk,
	// irq0 .. irq2
};

static struct clk_lookup periph_clocks_lookups[] = {
	/* One additional fake clock for macb_hclk */
	CLKDEV_CON_ID("hclk", &macb_clk),
	CLKDEV_CON_DEV_ID("spi_clk", "atmel_spi.0", &spi0_clk),
	CLKDEV_CON_DEV_ID("spi_clk", "atmel_spi.1", &spi1_clk),
	CLKDEV_CON_DEV_ID("t0_clk", "atmel_tcb.0", &tc0_clk),
	CLKDEV_CON_DEV_ID("t1_clk", "atmel_tcb.0", &tc1_clk),
	CLKDEV_CON_DEV_ID("t2_clk", "atmel_tcb.0", &tc2_clk),
	CLKDEV_CON_DEV_ID("t0_clk", "atmel_tcb.1", &tc3_clk),
	CLKDEV_CON_DEV_ID("t1_clk", "atmel_tcb.1", &tc4_clk),
	CLKDEV_CON_DEV_ID("t2_clk", "atmel_tcb.1", &tc5_clk),
	CLKDEV_CON_DEV_ID("pclk", "ssc.0", &ssc_clk),
	/* more usart lookup table for DT entries */
	CLKDEV_CON_DEV_ID("usart", "fffff200.serial", &mck),
	CLKDEV_CON_DEV_ID("usart", "fffb0000.serial", &usart0_clk),
	CLKDEV_CON_DEV_ID("usart", "fffb4000.serial", &usart1_clk),
	CLKDEV_CON_DEV_ID("usart", "fffb8000.serial", &usart2_clk),
	CLKDEV_CON_DEV_ID("usart", "fffd0000.serial", &usart3_clk),
	CLKDEV_CON_DEV_ID("usart", "fffd4000.serial", &usart4_clk),
	CLKDEV_CON_DEV_ID("usart", "fffd8000.serial", &usart5_clk),
	/* fake hclk clock */
	CLKDEV_CON_DEV_ID("hclk", "at91_ohci", &ohci_clk),
	CLKDEV_CON_ID("pioA", &pioA_clk),
	CLKDEV_CON_ID("pioB", &pioB_clk),
	CLKDEV_CON_ID("pioC", &pioC_clk),
};

static struct clk_lookup usart_clocks_lookups[] = {
	CLKDEV_CON_DEV_ID("usart", "atmel_usart.0", &mck),
	CLKDEV_CON_DEV_ID("usart", "atmel_usart.1", &usart0_clk),
	CLKDEV_CON_DEV_ID("usart", "atmel_usart.2", &usart1_clk),
	CLKDEV_CON_DEV_ID("usart", "atmel_usart.3", &usart2_clk),
	CLKDEV_CON_DEV_ID("usart", "atmel_usart.4", &usart3_clk),
	CLKDEV_CON_DEV_ID("usart", "atmel_usart.5", &usart4_clk),
	CLKDEV_CON_DEV_ID("usart", "atmel_usart.6", &usart5_clk),
};

/*
 * The two programmable clocks.
 * You must configure pin multiplexing to bring these signals out.
 */
static struct clk pck0 = {
	.name		= "pck0",
	.pmc_mask	= AT91_PMC_PCK0,
	.type		= CLK_TYPE_PROGRAMMABLE,
	.id		= 0,
};
static struct clk pck1 = {
	.name		= "pck1",
	.pmc_mask	= AT91_PMC_PCK1,
	.type		= CLK_TYPE_PROGRAMMABLE,
	.id		= 1,
};

static void __init at91sam9260_register_clocks(void)
{
	int i;

	for (i = 0; i < ARRAY_SIZE(periph_clocks); i++)
		clk_register(periph_clocks[i]);

	clkdev_add_table(periph_clocks_lookups,
			 ARRAY_SIZE(periph_clocks_lookups));
	clkdev_add_table(usart_clocks_lookups,
			 ARRAY_SIZE(usart_clocks_lookups));

	clk_register(&pck0);
	clk_register(&pck1);
}

static struct clk_lookup console_clock_lookup;

void __init at91sam9260_set_console_clock(int id)
{
	if (id >= ARRAY_SIZE(usart_clocks_lookups))
		return;

	console_clock_lookup.con_id = "usart";
	console_clock_lookup.clk = usart_clocks_lookups[id].clk;
	clkdev_add(&console_clock_lookup);
}

/* --------------------------------------------------------------------
 *  GPIO
 * -------------------------------------------------------------------- */

static struct at91_gpio_bank at91sam9260_gpio[] __initdata = {
	{
		.id		= AT91SAM9260_ID_PIOA,
		.regbase	= AT91SAM9260_BASE_PIOA,
	}, {
		.id		= AT91SAM9260_ID_PIOB,
		.regbase	= AT91SAM9260_BASE_PIOB,
	}, {
		.id		= AT91SAM9260_ID_PIOC,
		.regbase	= AT91SAM9260_BASE_PIOC,
	}
};

/* --------------------------------------------------------------------
 *  AT91SAM9260 processor initialization
 * -------------------------------------------------------------------- */

static void __init at91sam9xe_map_io(void)
{
	unsigned long sram_size;

	switch (at91_soc_initdata.cidr & AT91_CIDR_SRAMSIZ) {
		case AT91_CIDR_SRAMSIZ_32K:
			sram_size = 2 * SZ_16K;
			break;
		case AT91_CIDR_SRAMSIZ_16K:
		default:
			sram_size = SZ_16K;
	}

	at91_init_sram(0, AT91SAM9XE_SRAM_BASE, sram_size);
}

static void __init at91sam9260_map_io(void)
{
	if (cpu_is_at91sam9xe()) {
		at91sam9xe_map_io();
	} else if (cpu_is_at91sam9g20()) {
		at91_init_sram(0, AT91SAM9G20_SRAM0_BASE, AT91SAM9G20_SRAM0_SIZE);
		at91_init_sram(1, AT91SAM9G20_SRAM1_BASE, AT91SAM9G20_SRAM1_SIZE);
	} else {
		at91_init_sram(0, AT91SAM9260_SRAM0_BASE, AT91SAM9260_SRAM0_SIZE);
		at91_init_sram(1, AT91SAM9260_SRAM1_BASE, AT91SAM9260_SRAM1_SIZE);
	}
}

static void __init at91sam9260_ioremap_registers(void)
{
	at91_ioremap_shdwc(AT91SAM9260_BASE_SHDWC);
	at91sam926x_ioremap_pit(AT91SAM9260_BASE_PIT);
	at91sam9_ioremap_smc(0, AT91SAM9260_BASE_SMC);
}

static void __init at91sam9260_initialize(void)
{
<<<<<<< HEAD
	at91_arch_reset = at91sam9_alt_reset;
=======
	arm_pm_restart = at91sam9_alt_restart;
	pm_power_off = at91sam9260_poweroff;
>>>>>>> 0575fb75
	at91_extern_irq = (1 << AT91SAM9260_ID_IRQ0) | (1 << AT91SAM9260_ID_IRQ1)
			| (1 << AT91SAM9260_ID_IRQ2);

	/* Register GPIO subsystem */
	at91_gpio_init(at91sam9260_gpio, 3);
}

/* --------------------------------------------------------------------
 *  Interrupt initialization
 * -------------------------------------------------------------------- */

/*
 * The default interrupt priority levels (0 = lowest, 7 = highest).
 */
static unsigned int at91sam9260_default_irq_priority[NR_AIC_IRQS] __initdata = {
	7,	/* Advanced Interrupt Controller */
	7,	/* System Peripherals */
	1,	/* Parallel IO Controller A */
	1,	/* Parallel IO Controller B */
	1,	/* Parallel IO Controller C */
	0,	/* Analog-to-Digital Converter */
	5,	/* USART 0 */
	5,	/* USART 1 */
	5,	/* USART 2 */
	0,	/* Multimedia Card Interface */
	2,	/* USB Device Port */
	6,	/* Two-Wire Interface */
	5,	/* Serial Peripheral Interface 0 */
	5,	/* Serial Peripheral Interface 1 */
	5,	/* Serial Synchronous Controller */
	0,
	0,
	0,	/* Timer Counter 0 */
	0,	/* Timer Counter 1 */
	0,	/* Timer Counter 2 */
	2,	/* USB Host port */
	3,	/* Ethernet */
	0,	/* Image Sensor Interface */
	5,	/* USART 3 */
	5,	/* USART 4 */
	5,	/* USART 5 */
	0,	/* Timer Counter 3 */
	0,	/* Timer Counter 4 */
	0,	/* Timer Counter 5 */
	0,	/* Advanced Interrupt Controller */
	0,	/* Advanced Interrupt Controller */
	0,	/* Advanced Interrupt Controller */
};

struct at91_init_soc __initdata at91sam9260_soc = {
	.map_io = at91sam9260_map_io,
	.default_irq_priority = at91sam9260_default_irq_priority,
	.ioremap_registers = at91sam9260_ioremap_registers,
	.register_clocks = at91sam9260_register_clocks,
	.init = at91sam9260_initialize,
};<|MERGE_RESOLUTION|>--- conflicted
+++ resolved
@@ -329,12 +329,7 @@
 
 static void __init at91sam9260_initialize(void)
 {
-<<<<<<< HEAD
-	at91_arch_reset = at91sam9_alt_reset;
-=======
 	arm_pm_restart = at91sam9_alt_restart;
-	pm_power_off = at91sam9260_poweroff;
->>>>>>> 0575fb75
 	at91_extern_irq = (1 << AT91SAM9260_ID_IRQ0) | (1 << AT91SAM9260_ID_IRQ1)
 			| (1 << AT91SAM9260_ID_IRQ2);
 
