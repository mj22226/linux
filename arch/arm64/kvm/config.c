--- conflicted
+++ resolved
@@ -131,10 +131,8 @@
 #define FEAT_SPMU		ID_AA64DFR1_EL1, SPMU, IMP
 #define FEAT_SPE_nVM		ID_AA64DFR2_EL1, SPE_nVM, IMP
 #define FEAT_STEP2		ID_AA64DFR2_EL1, STEP, IMP
-<<<<<<< HEAD
 #define FEAT_SYSREG128		ID_AA64ISAR2_EL1, SYSREG_128, IMP
 #define FEAT_CPA2		ID_AA64ISAR3_EL1, CPA, CPA2
-=======
 #define FEAT_ASID2		ID_AA64MMFR4_EL1, ASID2, IMP
 #define FEAT_MEC		ID_AA64MMFR3_EL1, MEC, IMP
 #define FEAT_HAFT		ID_AA64MMFR1_EL1, HAFDBS, HAFT
@@ -154,7 +152,6 @@
 #define FEAT_TIDCP1		ID_AA64MMFR1_EL1, TIDCP1, IMP
 #define FEAT_FGT		ID_AA64MMFR0_EL1, FGT, IMP
 #define FEAT_MTPMU		ID_AA64DFR0_EL1, MTPMU, IMP
->>>>>>> 3096d238
 
 static bool not_feat_aa64el3(struct kvm *kvm)
 {
@@ -907,7 +904,6 @@
 	NEEDS_FEAT_FIXED(HCR_EL2_E2H, compute_hcr_e2h),
 };
 
-<<<<<<< HEAD
 static const struct reg_bits_to_feat_map sctlr2_feat_map[] = {
 	NEEDS_FEAT(SCTLR2_EL1_NMEA	|
 		   SCTLR2_EL1_EASE,
@@ -923,7 +919,8 @@
 		   SCTLR2_EL1_CPTM	|
 		   SCTLR2_EL1_CPTM0,
 		   FEAT_CPA2),
-=======
+};
+
 static const struct reg_bits_to_feat_map tcr2_el2_feat_map[] = {
 	NEEDS_FEAT(TCR2_EL2_FNG1	|
 		   TCR2_EL2_FNG0	|
@@ -1049,7 +1046,6 @@
 		   MDCR_EL2_TDE		|
 		   MDCR_EL2_TDRA,
 		   FEAT_AA64EL1),
->>>>>>> 3096d238
 };
 
 static void __init check_feat_map(const struct reg_bits_to_feat_map *map,
@@ -1083,17 +1079,14 @@
 		       __HCRX_EL2_RES0, "HCRX_EL2");
 	check_feat_map(hcr_feat_map, ARRAY_SIZE(hcr_feat_map),
 		       HCR_EL2_RES0, "HCR_EL2");
-<<<<<<< HEAD
 	check_feat_map(sctlr2_feat_map, ARRAY_SIZE(sctlr2_feat_map),
 		       SCTLR2_EL1_RES0, "SCTLR2_EL1");
-=======
 	check_feat_map(tcr2_el2_feat_map, ARRAY_SIZE(tcr2_el2_feat_map),
 		       TCR2_EL2_RES0, "TCR2_EL2");
 	check_feat_map(sctlr_el1_feat_map, ARRAY_SIZE(sctlr_el1_feat_map),
 		       SCTLR_EL1_RES0, "SCTLR_EL1");
 	check_feat_map(mdcr_el2_feat_map, ARRAY_SIZE(mdcr_el2_feat_map),
 		       MDCR_EL2_RES0, "MDCR_EL2");
->>>>>>> 3096d238
 }
 
 static bool idreg_feat_match(struct kvm *kvm, const struct reg_bits_to_feat_map *map)
@@ -1308,14 +1301,13 @@
 		*res0 |= HCR_EL2_RES0 | (mask & ~fixed);
 		*res1 = HCR_EL2_RES1 | (mask & fixed);
 		break;
-<<<<<<< HEAD
 	case SCTLR2_EL1:
 	case SCTLR2_EL2:
 		*res0 = compute_res0_bits(kvm, sctlr2_feat_map,
 					  ARRAY_SIZE(sctlr2_feat_map), 0, 0);
 		*res0 |= SCTLR2_EL1_RES0;
 		*res1 = SCTLR2_EL1_RES1;
-=======
+		break;
 	case TCR2_EL2:
 		*res0 = compute_res0_bits(kvm, tcr2_el2_feat_map,
 					  ARRAY_SIZE(tcr2_el2_feat_map), 0, 0);
@@ -1333,7 +1325,6 @@
 					  ARRAY_SIZE(mdcr_el2_feat_map), 0, 0);
 		*res0 |= MDCR_EL2_RES0;
 		*res1 = MDCR_EL2_RES1;
->>>>>>> 3096d238
 		break;
 	default:
 		WARN_ON_ONCE(1);
