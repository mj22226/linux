--- conflicted
+++ resolved
@@ -34,11 +34,7 @@
 
 #define PI_LOCK_SCHED_OUT SINGLE_DEPTH_NESTING
 
-<<<<<<< HEAD
 struct pi_desc *vcpu_to_pi_desc(struct kvm_vcpu *vcpu)
-=======
-static inline struct pi_desc *vcpu_to_pi_desc(struct kvm_vcpu *vcpu)
->>>>>>> 2d712494
 {
 	return &(to_vt(vcpu)->pi_desc);
 }
@@ -107,11 +103,7 @@
 		 */
 		raw_spin_lock(spinlock);
 		spin_acquire(&spinlock->dep_map, PI_LOCK_SCHED_OUT, 0, _RET_IP_);
-<<<<<<< HEAD
 		list_del(&vt->pi_wakeup_list);
-=======
-		list_del(&vmx->pi_wakeup_list);
->>>>>>> 2d712494
 		spin_release(&spinlock->dep_map, _RET_IP_);
 		raw_spin_unlock(spinlock);
 	}
@@ -187,11 +179,7 @@
 	 */
 	raw_spin_lock_nested(&per_cpu(wakeup_vcpus_on_cpu_lock, vcpu->cpu),
 			     PI_LOCK_SCHED_OUT);
-<<<<<<< HEAD
 	list_add_tail(&vt->pi_wakeup_list,
-=======
-	list_add_tail(&vmx->pi_wakeup_list,
->>>>>>> 2d712494
 		      &per_cpu(wakeup_vcpus_on_cpu, vcpu->cpu));
 	raw_spin_unlock(&per_cpu(wakeup_vcpus_on_cpu_lock, vcpu->cpu));
 
