--- conflicted
+++ resolved
@@ -64,19 +64,6 @@
 void *bpf_cast_to_kern_ctx(void *) __ksym;
 
 extern void *bpf_rdonly_cast(const void *obj, __u32 btf_id) __ksym __weak;
-<<<<<<< HEAD
-
-extern int bpf_get_file_xattr(struct file *file, const char *name,
-			      struct bpf_dynptr *value_ptr) __ksym;
-extern int bpf_get_fsverity_digest(struct file *file, struct bpf_dynptr *digest_ptr) __ksym;
-
-extern struct bpf_key *bpf_lookup_user_key(__u32 serial, __u64 flags) __ksym;
-extern struct bpf_key *bpf_lookup_system_key(__u64 id) __ksym;
-extern void bpf_key_put(struct bpf_key *key) __ksym;
-extern int bpf_verify_pkcs7_signature(struct bpf_dynptr *data_ptr,
-				      struct bpf_dynptr *sig_ptr,
-				      struct bpf_key *trusted_keyring) __ksym;
-=======
 
 extern int bpf_get_file_xattr(struct file *file, const char *name,
 			      struct bpf_dynptr *value_ptr) __ksym;
@@ -91,5 +78,4 @@
 
 extern bool bpf_session_is_return(void) __ksym __weak;
 extern long *bpf_session_cookie(void) __ksym __weak;
->>>>>>> 0c383648
 #endif