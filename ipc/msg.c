--- conflicted
+++ resolved
@@ -272,21 +272,7 @@
 	ipc_rcu_putref(&msq->q_perm, msg_rcu_free);
 }
 
-<<<<<<< HEAD
-/*
- * Called with msg_ids.rwsem and ipcp locked.
- */
-static inline int msg_security(struct kern_ipc_perm *ipcp, int msgflg)
-{
-	struct msg_queue *msq = container_of(ipcp, struct msg_queue, q_perm);
-
-	return security_msg_queue_associate(msq, msgflg);
-}
-
 long ksys_msgget(key_t key, int msgflg)
-=======
-SYSCALL_DEFINE2(msgget, key_t, key, int, msgflg)
->>>>>>> 2236d4d3
 {
 	struct ipc_namespace *ns;
 	static const struct ipc_ops msg_ops = {
