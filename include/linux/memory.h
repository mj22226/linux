/* SPDX-License-Identifier: GPL-2.0 */
/*
 * include/linux/memory.h - generic memory definition
 *
 * This is mainly for topological representation. We define the
 * basic "struct memory_block" here, which can be embedded in per-arch
 * definitions or NUMA information.
 *
 * Basic handling of the devices is done in drivers/base/memory.c
 * and system devices are handled in drivers/base/sys.c.
 *
 * Memory block are exported via sysfs in the class/memory/devices/
 * directory.
 *
 */
#ifndef _LINUX_MEMORY_H_
#define _LINUX_MEMORY_H_

#include <linux/node.h>
#include <linux/compiler.h>
#include <linux/mutex.h>

#define MIN_MEMORY_BLOCK_SIZE     (1UL << SECTION_SIZE_BITS)

/**
 * struct memory_group - a logical group of memory blocks
 * @nid: The node id for all memory blocks inside the memory group.
 * @memory_blocks: List of all memory blocks belonging to this memory group.
 * @present_kernel_pages: Present (online) memory outside ZONE_MOVABLE of this
 *			  memory group.
 * @present_movable_pages: Present (online) memory in ZONE_MOVABLE of this
 *			   memory group.
 * @is_dynamic: The memory group type: static vs. dynamic
 * @s.max_pages: Valid with &memory_group.is_dynamic == false. The maximum
 *		 number of pages we'll have in this static memory group.
 * @d.unit_pages: Valid with &memory_group.is_dynamic == true. Unit in pages
 *		  in which memory is added/removed in this dynamic memory group.
 *		  This granularity defines the alignment of a unit in physical
 *		  address space; it has to be at least as big as a single
 *		  memory block.
 *
 * A memory group logically groups memory blocks; each memory block
 * belongs to at most one memory group. A memory group corresponds to
 * a memory device, such as a DIMM or a NUMA node, which spans multiple
 * memory blocks and might even span multiple non-contiguous physical memory
 * ranges.
 *
 * Modification of members after registration is serialized by memory
 * hot(un)plug code.
 */
struct memory_group {
	int nid;
	struct list_head memory_blocks;
	unsigned long present_kernel_pages;
	unsigned long present_movable_pages;
	bool is_dynamic;
	union {
		struct {
			unsigned long max_pages;
		} s;
		struct {
			unsigned long unit_pages;
		} d;
	};
};

enum memory_block_state {
	/* These states are exposed to userspace as text strings in sysfs */
	MEM_ONLINE,		/* exposed to userspace */
	MEM_GOING_OFFLINE,	/* exposed to userspace */
	MEM_OFFLINE,		/* exposed to userspace */
	MEM_GOING_ONLINE,
	MEM_CANCEL_ONLINE,
	MEM_CANCEL_OFFLINE,
	MEM_PREPARE_ONLINE,
	MEM_FINISH_OFFLINE,
};

struct memory_block {
	unsigned long start_section_nr;
	enum memory_block_state state;	/* serialized by the dev->lock */
	int online_type;		/* for passing data to online routine */
	int nid;			/* NID for this memory block */
	/*
	 * The single zone of this memory block if all PFNs of this memory block
	 * that are System RAM (not a memory hole, not ZONE_DEVICE ranges) are
	 * managed by a single zone. NULL if multiple zones (including nodes)
	 * apply.
	 */
	struct zone *zone;
	struct device dev;
	struct vmem_altmap *altmap;
	struct memory_group *group;	/* group (if any) for this block */
	struct list_head group_next;	/* next block inside memory group */
#if defined(CONFIG_MEMORY_FAILURE) && defined(CONFIG_MEMORY_HOTPLUG)
	atomic_long_t nr_hwpoison;
#endif
};

int arch_get_memory_phys_device(unsigned long start_pfn);
unsigned long memory_block_size_bytes(void);
int set_memory_block_size_order(unsigned int order);

<<<<<<< HEAD
=======
/* These states are exposed to userspace as text strings in sysfs */
#define	MEM_ONLINE		(1<<0) /* exposed to userspace */
#define	MEM_GOING_OFFLINE	(1<<1) /* exposed to userspace */
#define	MEM_OFFLINE		(1<<2) /* exposed to userspace */
#define	MEM_GOING_ONLINE	(1<<3)
#define	MEM_CANCEL_ONLINE	(1<<4)
#define	MEM_CANCEL_OFFLINE	(1<<5)

>>>>>>> 103e62c6
struct memory_notify {
	unsigned long start_pfn;
	unsigned long nr_pages;
};

struct notifier_block;
struct mem_section;

/*
 * Priorities for the hotplug memory callback routines. Invoked from
 * high to low. Higher priorities correspond to higher numbers.
 */
#define DEFAULT_CALLBACK_PRI	0
#define SLAB_CALLBACK_PRI	1
#define CXL_CALLBACK_PRI	5
#define HMAT_CALLBACK_PRI	6
#define MM_COMPUTE_BATCH_PRI	10
#define CPUSET_CALLBACK_PRI	10
#define MEMTIER_HOTPLUG_PRI	100
#define KSM_CALLBACK_PRI	100

#ifndef CONFIG_MEMORY_HOTPLUG
static inline void memory_dev_init(void)
{
	return;
}
static inline int register_memory_notifier(struct notifier_block *nb)
{
	return 0;
}
static inline void unregister_memory_notifier(struct notifier_block *nb)
{
}
static inline int memory_notify(enum memory_block_state state, void *v)
{
	return 0;
}
static inline int hotplug_memory_notifier(notifier_fn_t fn, int pri)
{
	return 0;
}
static inline int memory_block_advise_max_size(unsigned long size)
{
	return -ENODEV;
}
static inline unsigned long memory_block_advised_max_size(void)
{
	return 0;
}
#else /* CONFIG_MEMORY_HOTPLUG */
extern int register_memory_notifier(struct notifier_block *nb);
extern void unregister_memory_notifier(struct notifier_block *nb);
int create_memory_block_devices(unsigned long start, unsigned long size,
				int nid, struct vmem_altmap *altmap,
				struct memory_group *group);
void remove_memory_block_devices(unsigned long start, unsigned long size);
extern void memory_dev_init(void);
extern int memory_notify(enum memory_block_state state, void *v);
extern struct memory_block *find_memory_block(unsigned long section_nr);
typedef int (*walk_memory_blocks_func_t)(struct memory_block *, void *);
extern int walk_memory_blocks(unsigned long start, unsigned long size,
			      void *arg, walk_memory_blocks_func_t func);
extern int for_each_memory_block(void *arg, walk_memory_blocks_func_t func);

extern int memory_group_register_static(int nid, unsigned long max_pages);
extern int memory_group_register_dynamic(int nid, unsigned long unit_pages);
extern int memory_group_unregister(int mgid);
struct memory_group *memory_group_find_by_id(int mgid);
typedef int (*walk_memory_groups_func_t)(struct memory_group *, void *);
int walk_dynamic_memory_groups(int nid, walk_memory_groups_func_t func,
			       struct memory_group *excluded, void *arg);
struct memory_block *find_memory_block_by_id(unsigned long block_id);
#define hotplug_memory_notifier(fn, pri) ({		\
	static __meminitdata struct notifier_block fn##_mem_nb =\
		{ .notifier_call = fn, .priority = pri };\
	register_memory_notifier(&fn##_mem_nb);			\
})

extern int sections_per_block;

static inline unsigned long memory_block_id(unsigned long section_nr)
{
	return section_nr / sections_per_block;
}

static inline unsigned long pfn_to_block_id(unsigned long pfn)
{
	return memory_block_id(pfn_to_section_nr(pfn));
}

static inline unsigned long phys_to_block_id(unsigned long phys)
{
	return pfn_to_block_id(PFN_DOWN(phys));
}

#ifdef CONFIG_NUMA
void memory_block_add_nid_early(struct memory_block *mem, int nid);
#endif /* CONFIG_NUMA */
int memory_block_advise_max_size(unsigned long size);
unsigned long memory_block_advised_max_size(void);
#endif	/* CONFIG_MEMORY_HOTPLUG */

/*
 * Kernel text modification mutex, used for code patching. Users of this lock
 * can sleep.
 */
extern struct mutex text_mutex;

#endif /* _LINUX_MEMORY_H_ */<|MERGE_RESOLUTION|>--- conflicted
+++ resolved
@@ -72,8 +72,6 @@
 	MEM_GOING_ONLINE,
 	MEM_CANCEL_ONLINE,
 	MEM_CANCEL_OFFLINE,
-	MEM_PREPARE_ONLINE,
-	MEM_FINISH_OFFLINE,
 };
 
 struct memory_block {
@@ -101,17 +99,6 @@
 unsigned long memory_block_size_bytes(void);
 int set_memory_block_size_order(unsigned int order);
 
-<<<<<<< HEAD
-=======
-/* These states are exposed to userspace as text strings in sysfs */
-#define	MEM_ONLINE		(1<<0) /* exposed to userspace */
-#define	MEM_GOING_OFFLINE	(1<<1) /* exposed to userspace */
-#define	MEM_OFFLINE		(1<<2) /* exposed to userspace */
-#define	MEM_GOING_ONLINE	(1<<3)
-#define	MEM_CANCEL_ONLINE	(1<<4)
-#define	MEM_CANCEL_OFFLINE	(1<<5)
-
->>>>>>> 103e62c6
 struct memory_notify {
 	unsigned long start_pfn;
 	unsigned long nr_pages;
