// SPDX-License-Identifier: GPL-2.0
#include <linux/kernel.h>
#include <linux/init.h>
#include <linux/errno.h>
#include <linux/mm.h>
#include <linux/mman.h>
#include <linux/slab.h>
#include <linux/vmalloc.h>
#include <linux/io_uring.h>
#include <linux/io_uring_types.h>
#include <asm/shmparam.h>

#include "memmap.h"
#include "kbuf.h"
#include "rsrc.h"
#include "zcrx.h"

static bool io_mem_alloc_compound(struct page **pages, int nr_pages,
				  size_t size, gfp_t gfp)
{
	struct page *page;
	int i, order;

	order = get_order(size);
	if (order > MAX_PAGE_ORDER)
		return false;
	else if (order)
		gfp |= __GFP_COMP;

	page = alloc_pages(gfp, order);
	if (!page)
		return false;

	for (i = 0; i < nr_pages; i++)
		pages[i] = page + i;

	return true;
}

struct page **io_pin_pages(unsigned long uaddr, unsigned long len, int *npages)
{
	unsigned long start, end, nr_pages;
	struct page **pages;
	int ret;

	if (check_add_overflow(uaddr, len, &end))
		return ERR_PTR(-EOVERFLOW);
	if (check_add_overflow(end, PAGE_SIZE - 1, &end))
		return ERR_PTR(-EOVERFLOW);

	end = end >> PAGE_SHIFT;
	start = uaddr >> PAGE_SHIFT;
	nr_pages = end - start;
	if (WARN_ON_ONCE(!nr_pages))
		return ERR_PTR(-EINVAL);
	if (WARN_ON_ONCE(nr_pages > INT_MAX))
		return ERR_PTR(-EOVERFLOW);

	pages = kvmalloc_array(nr_pages, sizeof(struct page *), GFP_KERNEL);
	if (!pages)
		return ERR_PTR(-ENOMEM);

	ret = pin_user_pages_fast(uaddr, nr_pages, FOLL_WRITE | FOLL_LONGTERM,
					pages);
	/* success, mapped all pages */
	if (ret == nr_pages) {
		*npages = nr_pages;
		return pages;
	}

	/* partial map, or didn't map anything */
	if (ret >= 0) {
		/* if we did partial map, release any pages we did get */
		if (ret)
			unpin_user_pages(pages, ret);
		ret = -EFAULT;
	}
	kvfree(pages);
	return ERR_PTR(ret);
}

enum {
	/* memory was vmap'ed for the kernel, freeing the region vunmap's it */
	IO_REGION_F_VMAP			= 1,
	/* memory is provided by user and pinned by the kernel */
	IO_REGION_F_USER_PROVIDED		= 2,
	/* only the first page in the array is ref'ed */
	IO_REGION_F_SINGLE_REF			= 4,
};

void io_free_region(struct user_struct *user, struct io_mapped_region *mr)
{
	if (mr->pages) {
		long nr_refs = mr->nr_pages;

		if (mr->flags & IO_REGION_F_SINGLE_REF)
			nr_refs = 1;

		if (mr->flags & IO_REGION_F_USER_PROVIDED)
			unpin_user_pages(mr->pages, nr_refs);
		else
			release_pages(mr->pages, nr_refs);

		kvfree(mr->pages);
	}
	if ((mr->flags & IO_REGION_F_VMAP) && mr->ptr)
		vunmap(mr->ptr);
	if (mr->nr_pages && user)
		__io_unaccount_mem(user, mr->nr_pages);

	memset(mr, 0, sizeof(*mr));
}

static int io_region_init_ptr(struct io_mapped_region *mr)
{
	struct io_imu_folio_data ifd;
	void *ptr;

	if (io_check_coalesce_buffer(mr->pages, mr->nr_pages, &ifd)) {
		if (ifd.nr_folios == 1 && !PageHighMem(mr->pages[0])) {
			mr->ptr = page_address(mr->pages[0]);
			return 0;
		}
	}
	ptr = vmap(mr->pages, mr->nr_pages, VM_MAP, PAGE_KERNEL);
	if (!ptr)
		return -ENOMEM;

	mr->ptr = ptr;
	mr->flags |= IO_REGION_F_VMAP;
	return 0;
}

static int io_region_pin_pages(struct io_mapped_region *mr,
			       struct io_uring_region_desc *reg)
{
<<<<<<< HEAD
	unsigned long size = (size_t) mr->nr_pages << PAGE_SHIFT;
=======
	size_t size = io_region_size(mr);
>>>>>>> 712fbe97
	struct page **pages;
	int nr_pages;

	pages = io_pin_pages(reg->user_addr, size, &nr_pages);
	if (IS_ERR(pages))
		return PTR_ERR(pages);
	if (WARN_ON_ONCE(nr_pages != mr->nr_pages))
		return -EFAULT;

	mr->pages = pages;
	mr->flags |= IO_REGION_F_USER_PROVIDED;
	return 0;
}

static int io_region_allocate_pages(struct io_mapped_region *mr,
				    struct io_uring_region_desc *reg,
				    unsigned long mmap_offset)
{
	gfp_t gfp = GFP_KERNEL_ACCOUNT | __GFP_ZERO | __GFP_NOWARN;
	size_t size = io_region_size(mr);
	unsigned long nr_allocated;
	struct page **pages;

	pages = kvmalloc_array(mr->nr_pages, sizeof(*pages), gfp);
	if (!pages)
		return -ENOMEM;

	if (io_mem_alloc_compound(pages, mr->nr_pages, size, gfp)) {
		mr->flags |= IO_REGION_F_SINGLE_REF;
		goto done;
	}

	nr_allocated = alloc_pages_bulk_node(gfp, NUMA_NO_NODE,
					     mr->nr_pages, pages);
	if (nr_allocated != mr->nr_pages) {
		if (nr_allocated)
			release_pages(pages, nr_allocated);
		kvfree(pages);
		return -ENOMEM;
	}
done:
	reg->mmap_offset = mmap_offset;
	mr->pages = pages;
	return 0;
}

int io_create_region(struct io_ring_ctx *ctx, struct io_mapped_region *mr,
		     struct io_uring_region_desc *reg,
		     unsigned long mmap_offset)
{
	int nr_pages, ret;
	u64 end;

	if (WARN_ON_ONCE(mr->pages || mr->ptr || mr->nr_pages))
		return -EFAULT;
	if (memchr_inv(&reg->__resv, 0, sizeof(reg->__resv)))
		return -EINVAL;
	if (reg->flags & ~IORING_MEM_REGION_TYPE_USER)
		return -EINVAL;
	/* user_addr should be set IFF it's a user memory backed region */
	if ((reg->flags & IORING_MEM_REGION_TYPE_USER) != !!reg->user_addr)
		return -EFAULT;
	if (!reg->size || reg->mmap_offset || reg->id)
		return -EINVAL;
	if ((reg->size >> PAGE_SHIFT) > INT_MAX)
		return -E2BIG;
	if ((reg->user_addr | reg->size) & ~PAGE_MASK)
		return -EINVAL;
	if (check_add_overflow(reg->user_addr, reg->size, &end))
		return -EOVERFLOW;

	nr_pages = reg->size >> PAGE_SHIFT;
	if (ctx->user) {
		ret = __io_account_mem(ctx->user, nr_pages);
		if (ret)
			return ret;
	}
	mr->nr_pages = nr_pages;

	if (reg->flags & IORING_MEM_REGION_TYPE_USER)
		ret = io_region_pin_pages(mr, reg);
	else
		ret = io_region_allocate_pages(mr, reg, mmap_offset);
	if (ret)
		goto out_free;

	ret = io_region_init_ptr(mr);
	if (ret)
		goto out_free;
	return 0;
out_free:
	io_free_region(ctx->user, mr);
	return ret;
}

static struct io_mapped_region *io_mmap_get_region(struct io_ring_ctx *ctx,
						   loff_t pgoff)
{
	loff_t offset = pgoff << PAGE_SHIFT;
	unsigned int id;


	switch (offset & IORING_OFF_MMAP_MASK) {
	case IORING_OFF_SQ_RING:
	case IORING_OFF_CQ_RING:
		return &ctx->ring_region;
	case IORING_OFF_SQES:
		return &ctx->sq_region;
	case IORING_OFF_PBUF_RING:
		id = (offset & ~IORING_OFF_MMAP_MASK) >> IORING_OFF_PBUF_SHIFT;
		return io_pbuf_get_region(ctx, id);
	case IORING_MAP_OFF_PARAM_REGION:
		return &ctx->param_region;
	case IORING_MAP_OFF_ZCRX_REGION:
		id = (offset & ~IORING_OFF_MMAP_MASK) >> IORING_OFF_ZCRX_SHIFT;
		return io_zcrx_get_region(ctx, id);
	}
	return NULL;
}

static void *io_region_validate_mmap(struct io_ring_ctx *ctx,
				     struct io_mapped_region *mr)
{
	lockdep_assert_held(&ctx->mmap_lock);

	if (!io_region_is_set(mr))
		return ERR_PTR(-EINVAL);
	if (mr->flags & IO_REGION_F_USER_PROVIDED)
		return ERR_PTR(-EINVAL);

	return io_region_get_ptr(mr);
}

static void *io_uring_validate_mmap_request(struct file *file, loff_t pgoff,
					    size_t sz)
{
	struct io_ring_ctx *ctx = file->private_data;
	struct io_mapped_region *region;

	region = io_mmap_get_region(ctx, pgoff);
	if (!region)
		return ERR_PTR(-EINVAL);
	return io_region_validate_mmap(ctx, region);
}

#ifdef CONFIG_MMU

static int io_region_mmap(struct io_ring_ctx *ctx,
			  struct io_mapped_region *mr,
			  struct vm_area_struct *vma,
			  unsigned max_pages)
{
	unsigned long nr_pages = min(mr->nr_pages, max_pages);

	vm_flags_set(vma, VM_DONTEXPAND);
	return vm_insert_pages(vma, vma->vm_start, mr->pages, &nr_pages);
}

__cold int io_uring_mmap(struct file *file, struct vm_area_struct *vma)
{
	struct io_ring_ctx *ctx = file->private_data;
	size_t sz = vma->vm_end - vma->vm_start;
	long offset = vma->vm_pgoff << PAGE_SHIFT;
	unsigned int page_limit = UINT_MAX;
	struct io_mapped_region *region;
	void *ptr;

	guard(mutex)(&ctx->mmap_lock);

	ptr = io_uring_validate_mmap_request(file, vma->vm_pgoff, sz);
	if (IS_ERR(ptr))
		return PTR_ERR(ptr);

	switch (offset & IORING_OFF_MMAP_MASK) {
	case IORING_OFF_SQ_RING:
	case IORING_OFF_CQ_RING:
		page_limit = (sz + PAGE_SIZE - 1) >> PAGE_SHIFT;
		break;
	}

	region = io_mmap_get_region(ctx, vma->vm_pgoff);
	return io_region_mmap(ctx, region, vma, page_limit);
}

unsigned long io_uring_get_unmapped_area(struct file *filp, unsigned long addr,
					 unsigned long len, unsigned long pgoff,
					 unsigned long flags)
{
	struct io_ring_ctx *ctx = filp->private_data;
	void *ptr;

	/*
	 * Do not allow to map to user-provided address to avoid breaking the
	 * aliasing rules. Userspace is not able to guess the offset address of
	 * kernel kmalloc()ed memory area.
	 */
	if (addr)
		return -EINVAL;

	guard(mutex)(&ctx->mmap_lock);

	ptr = io_uring_validate_mmap_request(filp, pgoff, len);
	if (IS_ERR(ptr))
		return -ENOMEM;

	/*
	 * Some architectures have strong cache aliasing requirements.
	 * For such architectures we need a coherent mapping which aliases
	 * kernel memory *and* userspace memory. To achieve that:
	 * - use a NULL file pointer to reference physical memory, and
	 * - use the kernel virtual address of the shared io_uring context
	 *   (instead of the userspace-provided address, which has to be 0UL
	 *   anyway).
	 * - use the same pgoff which the get_unmapped_area() uses to
	 *   calculate the page colouring.
	 * For architectures without such aliasing requirements, the
	 * architecture will return any suitable mapping because addr is 0.
	 */
	filp = NULL;
	flags |= MAP_SHARED;
	pgoff = 0;	/* has been translated to ptr above */
#ifdef SHM_COLOUR
	addr = (uintptr_t) ptr;
	pgoff = addr >> PAGE_SHIFT;
#else
	addr = 0UL;
#endif
	return mm_get_unmapped_area(current->mm, filp, addr, len, pgoff, flags);
}

#else /* !CONFIG_MMU */

int io_uring_mmap(struct file *file, struct vm_area_struct *vma)
{
	return is_nommu_shared_mapping(vma->vm_flags) ? 0 : -EINVAL;
}

unsigned int io_uring_nommu_mmap_capabilities(struct file *file)
{
	return NOMMU_MAP_DIRECT | NOMMU_MAP_READ | NOMMU_MAP_WRITE;
}

unsigned long io_uring_get_unmapped_area(struct file *file, unsigned long addr,
					 unsigned long len, unsigned long pgoff,
					 unsigned long flags)
{
	struct io_ring_ctx *ctx = file->private_data;
	void *ptr;

	guard(mutex)(&ctx->mmap_lock);

	ptr = io_uring_validate_mmap_request(file, pgoff, len);
	if (IS_ERR(ptr))
		return PTR_ERR(ptr);

	return (unsigned long) ptr;
}

#endif /* !CONFIG_MMU */<|MERGE_RESOLUTION|>--- conflicted
+++ resolved
@@ -134,11 +134,7 @@
 static int io_region_pin_pages(struct io_mapped_region *mr,
 			       struct io_uring_region_desc *reg)
 {
-<<<<<<< HEAD
-	unsigned long size = (size_t) mr->nr_pages << PAGE_SHIFT;
-=======
 	size_t size = io_region_size(mr);
->>>>>>> 712fbe97
 	struct page **pages;
 	int nr_pages;
 
