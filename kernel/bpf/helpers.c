--- conflicted
+++ resolved
@@ -3793,7 +3793,6 @@
 __bpf_kfunc int bpf_strstr(const char *s1__ign, const char *s2__ign)
 {
 	return __bpf_strnstr(s1__ign, s2__ign, XATTR_SIZE_MAX, false);
-<<<<<<< HEAD
 }
 
 /**
@@ -3856,70 +3855,6 @@
 	return __bpf_strnstr(s1__ign, s2__ign, len, true);
 }
 
-=======
-}
-
-/**
- * bpf_strcasestr - Find the first substring in a string, ignoring the case of
- *                  the characters
- * @s1__ign: The string to be searched
- * @s2__ign: The string to search for
- *
- * Return:
- * * >=0      - Index of the first character of the first occurrence of @s2__ign
- *              within @s1__ign
- * * %-ENOENT - @s2__ign is not a substring of @s1__ign
- * * %-EFAULT - Cannot read one of the strings
- * * %-E2BIG  - One of the strings is too large
- * * %-ERANGE - One of the strings is outside of kernel address space
- */
-__bpf_kfunc int bpf_strcasestr(const char *s1__ign, const char *s2__ign)
-{
-	return __bpf_strnstr(s1__ign, s2__ign, XATTR_SIZE_MAX, true);
-}
-
-/**
- * bpf_strnstr - Find the first substring in a length-limited string
- * @s1__ign: The string to be searched
- * @s2__ign: The string to search for
- * @len: the maximum number of characters to search
- *
- * Return:
- * * >=0      - Index of the first character of the first occurrence of @s2__ign
- *              within the first @len characters of @s1__ign
- * * %-ENOENT - @s2__ign not found in the first @len characters of @s1__ign
- * * %-EFAULT - Cannot read one of the strings
- * * %-E2BIG  - One of the strings is too large
- * * %-ERANGE - One of the strings is outside of kernel address space
- */
-__bpf_kfunc int bpf_strnstr(const char *s1__ign, const char *s2__ign,
-			    size_t len)
-{
-	return __bpf_strnstr(s1__ign, s2__ign, len, false);
-}
-
-/**
- * bpf_strncasestr - Find the first substring in a length-limited string,
- *                   ignoring the case of the characters
- * @s1__ign: The string to be searched
- * @s2__ign: The string to search for
- * @len: the maximum number of characters to search
- *
- * Return:
- * * >=0      - Index of the first character of the first occurrence of @s2__ign
- *              within the first @len characters of @s1__ign
- * * %-ENOENT - @s2__ign not found in the first @len characters of @s1__ign
- * * %-EFAULT - Cannot read one of the strings
- * * %-E2BIG  - One of the strings is too large
- * * %-ERANGE - One of the strings is outside of kernel address space
- */
-__bpf_kfunc int bpf_strncasestr(const char *s1__ign, const char *s2__ign,
-				size_t len)
-{
-	return __bpf_strnstr(s1__ign, s2__ign, len, true);
-}
-
->>>>>>> a4d31f45
 #ifdef CONFIG_KEYS
 /**
  * bpf_lookup_user_key - lookup a key by its serial
@@ -4601,15 +4536,9 @@
 #if defined(CONFIG_BPF_LSM) && defined(CONFIG_CGROUPS)
 BTF_ID_FLAGS(func, bpf_cgroup_read_xattr, KF_RCU)
 #endif
-<<<<<<< HEAD
-BTF_ID_FLAGS(func, bpf_stream_vprintk, KF_TRUSTED_ARGS)
-BTF_ID_FLAGS(func, bpf_task_work_schedule_signal, KF_TRUSTED_ARGS)
-BTF_ID_FLAGS(func, bpf_task_work_schedule_resume, KF_TRUSTED_ARGS)
-=======
 BTF_ID_FLAGS(func, bpf_stream_vprintk_impl, KF_TRUSTED_ARGS)
 BTF_ID_FLAGS(func, bpf_task_work_schedule_signal_impl, KF_TRUSTED_ARGS)
 BTF_ID_FLAGS(func, bpf_task_work_schedule_resume_impl, KF_TRUSTED_ARGS)
->>>>>>> a4d31f45
 BTF_ID_FLAGS(func, bpf_dynptr_from_file, KF_TRUSTED_ARGS)
 BTF_ID_FLAGS(func, bpf_dynptr_file_discard)
 BTF_KFUNCS_END(common_btf_ids)
