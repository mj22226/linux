/* SPDX-License-Identifier: GPL-2.0 */
/*
 * BPF extensible scheduler class: Documentation/scheduler/sched-ext.rst
 *
 * Copyright (c) 2022 Meta Platforms, Inc. and affiliates.
 * Copyright (c) 2022 Tejun Heo <tj@kernel.org>
 * Copyright (c) 2022 David Vernet <dvernet@meta.com>
 */
#include <linux/btf_ids.h>
#include "ext_idle.h"

/*
 * NOTE: sched_ext is in the process of growing multiple scheduler support and
 * scx_root usage is in a transitional state. Naked dereferences are safe if the
 * caller is one of the tasks attached to SCX and explicit RCU dereference is
 * necessary otherwise. Naked scx_root dereferences trigger sparse warnings but
 * are used as temporary markers to indicate that the dereferences need to be
 * updated to point to the associated scheduler instances rather than scx_root.
 */
static struct scx_sched __rcu *scx_root;

/*
 * During exit, a task may schedule after losing its PIDs. When disabling the
 * BPF scheduler, we need to be able to iterate tasks in every state to
 * guarantee system safety. Maintain a dedicated task list which contains every
 * task between its fork and eventual free.
 */
static DEFINE_RAW_SPINLOCK(scx_tasks_lock);
static LIST_HEAD(scx_tasks);

/* ops enable/disable */
static DEFINE_MUTEX(scx_enable_mutex);
DEFINE_STATIC_KEY_FALSE(__scx_enabled);
DEFINE_STATIC_PERCPU_RWSEM(scx_fork_rwsem);
static atomic_t scx_enable_state_var = ATOMIC_INIT(SCX_DISABLED);
static int scx_bypass_depth;
static cpumask_var_t scx_bypass_lb_donee_cpumask;
static cpumask_var_t scx_bypass_lb_resched_cpumask;
static bool scx_aborting;
static bool scx_init_task_enabled;
static bool scx_switching_all;
DEFINE_STATIC_KEY_FALSE(__scx_switched_all);

static atomic_long_t scx_nr_rejected = ATOMIC_LONG_INIT(0);
static atomic_long_t scx_hotplug_seq = ATOMIC_LONG_INIT(0);

/*
 * A monotically increasing sequence number that is incremented every time a
 * scheduler is enabled. This can be used by to check if any custom sched_ext
 * scheduler has ever been used in the system.
 */
static atomic_long_t scx_enable_seq = ATOMIC_LONG_INIT(0);

/*
 * The maximum amount of time in jiffies that a task may be runnable without
 * being scheduled on a CPU. If this timeout is exceeded, it will trigger
 * scx_error().
 */
static unsigned long scx_watchdog_timeout;

/*
 * The last time the delayed work was run. This delayed work relies on
 * ksoftirqd being able to run to service timer interrupts, so it's possible
 * that this work itself could get wedged. To account for this, we check that
 * it's not stalled in the timer tick, and trigger an error if it is.
 */
static unsigned long scx_watchdog_timestamp = INITIAL_JIFFIES;

static struct delayed_work scx_watchdog_work;

/*
 * For %SCX_KICK_WAIT: Each CPU has a pointer to an array of kick_sync sequence
 * numbers. The arrays are allocated with kvzalloc() as size can exceed percpu
 * allocator limits on large machines. O(nr_cpu_ids^2) allocation, allocated
 * lazily when enabling and freed when disabling to avoid waste when sched_ext
 * isn't active.
 */
struct scx_kick_syncs {
	struct rcu_head		rcu;
	unsigned long		syncs[];
};

static DEFINE_PER_CPU(struct scx_kick_syncs __rcu *, scx_kick_syncs);

/*
 * Direct dispatch marker.
 *
 * Non-NULL values are used for direct dispatch from enqueue path. A valid
 * pointer points to the task currently being enqueued. An ERR_PTR value is used
 * to indicate that direct dispatch has already happened.
 */
static DEFINE_PER_CPU(struct task_struct *, direct_dispatch_task);

static const struct rhashtable_params dsq_hash_params = {
	.key_len		= sizeof_field(struct scx_dispatch_q, id),
	.key_offset		= offsetof(struct scx_dispatch_q, id),
	.head_offset		= offsetof(struct scx_dispatch_q, hash_node),
};

static LLIST_HEAD(dsqs_to_free);

/* dispatch buf */
struct scx_dsp_buf_ent {
	struct task_struct	*task;
	unsigned long		qseq;
	u64			dsq_id;
	u64			enq_flags;
};

static u32 scx_dsp_max_batch;

struct scx_dsp_ctx {
	struct rq		*rq;
	u32			cursor;
	u32			nr_tasks;
	struct scx_dsp_buf_ent	buf[];
};

static struct scx_dsp_ctx __percpu *scx_dsp_ctx;

/* string formatting from BPF */
struct scx_bstr_buf {
	u64			data[MAX_BPRINTF_VARARGS];
	char			line[SCX_EXIT_MSG_LEN];
};

static DEFINE_RAW_SPINLOCK(scx_exit_bstr_buf_lock);
static struct scx_bstr_buf scx_exit_bstr_buf;

/* ops debug dump */
struct scx_dump_data {
	s32			cpu;
	bool			first;
	s32			cursor;
	struct seq_buf		*s;
	const char		*prefix;
	struct scx_bstr_buf	buf;
};

static struct scx_dump_data scx_dump_data = {
	.cpu			= -1,
};

/* /sys/kernel/sched_ext interface */
static struct kset *scx_kset;

/*
 * Parameters that can be adjusted through /sys/module/sched_ext/parameters.
 * There usually is no reason to modify these as normal scheduler operation
 * shouldn't be affected by them. The knobs are primarily for debugging.
 */
static u64 scx_slice_dfl = SCX_SLICE_DFL;
static unsigned int scx_slice_bypass_us = SCX_SLICE_BYPASS / NSEC_PER_USEC;
static unsigned int scx_bypass_lb_intv_us = SCX_BYPASS_LB_DFL_INTV_US;

static int set_slice_us(const char *val, const struct kernel_param *kp)
{
	return param_set_uint_minmax(val, kp, 100, 100 * USEC_PER_MSEC);
}

static const struct kernel_param_ops slice_us_param_ops = {
	.set = set_slice_us,
	.get = param_get_uint,
};

static int set_bypass_lb_intv_us(const char *val, const struct kernel_param *kp)
{
	return param_set_uint_minmax(val, kp, 0, 10 * USEC_PER_SEC);
}

static const struct kernel_param_ops bypass_lb_intv_us_param_ops = {
	.set = set_bypass_lb_intv_us,
	.get = param_get_uint,
};

#undef MODULE_PARAM_PREFIX
#define MODULE_PARAM_PREFIX	"sched_ext."

module_param_cb(slice_bypass_us, &slice_us_param_ops, &scx_slice_bypass_us, 0600);
MODULE_PARM_DESC(slice_bypass_us, "bypass slice in microseconds, applied on [un]load (100us to 100ms)");
module_param_cb(bypass_lb_intv_us, &bypass_lb_intv_us_param_ops, &scx_bypass_lb_intv_us, 0600);
MODULE_PARM_DESC(bypass_lb_intv_us, "bypass load balance interval in microseconds (0 (disable) to 10s)");

#undef MODULE_PARAM_PREFIX

#define CREATE_TRACE_POINTS
#include <trace/events/sched_ext.h>

static void process_ddsp_deferred_locals(struct rq *rq);
static u32 reenq_local(struct rq *rq);
static void scx_kick_cpu(struct scx_sched *sch, s32 cpu, u64 flags);
static bool scx_vexit(struct scx_sched *sch, enum scx_exit_kind kind,
		      s64 exit_code, const char *fmt, va_list args);

static __printf(4, 5) bool scx_exit(struct scx_sched *sch,
				    enum scx_exit_kind kind, s64 exit_code,
				    const char *fmt, ...)
{
	va_list args;
	bool ret;

	va_start(args, fmt);
	ret = scx_vexit(sch, kind, exit_code, fmt, args);
	va_end(args);

	return ret;
}

#define scx_error(sch, fmt, args...)	scx_exit((sch), SCX_EXIT_ERROR, 0, fmt, ##args)
#define scx_verror(sch, fmt, args)	scx_vexit((sch), SCX_EXIT_ERROR, 0, fmt, args)

#define SCX_HAS_OP(sch, op)	test_bit(SCX_OP_IDX(op), (sch)->has_op)

static long jiffies_delta_msecs(unsigned long at, unsigned long now)
{
	if (time_after(at, now))
		return jiffies_to_msecs(at - now);
	else
		return -(long)jiffies_to_msecs(now - at);
}

/* if the highest set bit is N, return a mask with bits [N+1, 31] set */
static u32 higher_bits(u32 flags)
{
	return ~((1 << fls(flags)) - 1);
}

/* return the mask with only the highest bit set */
static u32 highest_bit(u32 flags)
{
	int bit = fls(flags);
	return ((u64)1 << bit) >> 1;
}

static bool u32_before(u32 a, u32 b)
{
	return (s32)(a - b) < 0;
}

static struct scx_dispatch_q *find_global_dsq(struct scx_sched *sch,
					      struct task_struct *p)
{
	return sch->global_dsqs[cpu_to_node(task_cpu(p))];
}

static struct scx_dispatch_q *find_user_dsq(struct scx_sched *sch, u64 dsq_id)
{
	return rhashtable_lookup(&sch->dsq_hash, &dsq_id, dsq_hash_params);
}

/*
 * scx_kf_mask enforcement. Some kfuncs can only be called from specific SCX
 * ops. When invoking SCX ops, SCX_CALL_OP[_RET]() should be used to indicate
 * the allowed kfuncs and those kfuncs should use scx_kf_allowed() to check
 * whether it's running from an allowed context.
 *
 * @mask is constant, always inline to cull the mask calculations.
 */
static __always_inline void scx_kf_allow(u32 mask)
{
	/* nesting is allowed only in increasing scx_kf_mask order */
	WARN_ONCE((mask | higher_bits(mask)) & current->scx.kf_mask,
		  "invalid nesting current->scx.kf_mask=0x%x mask=0x%x\n",
		  current->scx.kf_mask, mask);
	current->scx.kf_mask |= mask;
	barrier();
}

static void scx_kf_disallow(u32 mask)
{
	barrier();
	current->scx.kf_mask &= ~mask;
}

/*
 * Track the rq currently locked.
 *
 * This allows kfuncs to safely operate on rq from any scx ops callback,
 * knowing which rq is already locked.
 */
DEFINE_PER_CPU(struct rq *, scx_locked_rq_state);

static inline void update_locked_rq(struct rq *rq)
{
	/*
	 * Check whether @rq is actually locked. This can help expose bugs
	 * or incorrect assumptions about the context in which a kfunc or
	 * callback is executed.
	 */
	if (rq)
		lockdep_assert_rq_held(rq);
	__this_cpu_write(scx_locked_rq_state, rq);
}

#define SCX_CALL_OP(sch, mask, op, rq, args...)					\
do {										\
	if (rq)									\
		update_locked_rq(rq);						\
	if (mask) {								\
		scx_kf_allow(mask);						\
		(sch)->ops.op(args);						\
		scx_kf_disallow(mask);						\
	} else {								\
		(sch)->ops.op(args);						\
	}									\
	if (rq)									\
		update_locked_rq(NULL);						\
} while (0)

#define SCX_CALL_OP_RET(sch, mask, op, rq, args...)				\
({										\
	__typeof__((sch)->ops.op(args)) __ret;					\
										\
	if (rq)									\
		update_locked_rq(rq);						\
	if (mask) {								\
		scx_kf_allow(mask);						\
		__ret = (sch)->ops.op(args);					\
		scx_kf_disallow(mask);						\
	} else {								\
		__ret = (sch)->ops.op(args);					\
	}									\
	if (rq)									\
		update_locked_rq(NULL);						\
	__ret;									\
})

/*
 * Some kfuncs are allowed only on the tasks that are subjects of the
 * in-progress scx_ops operation for, e.g., locking guarantees. To enforce such
 * restrictions, the following SCX_CALL_OP_*() variants should be used when
 * invoking scx_ops operations that take task arguments. These can only be used
 * for non-nesting operations due to the way the tasks are tracked.
 *
 * kfuncs which can only operate on such tasks can in turn use
 * scx_kf_allowed_on_arg_tasks() to test whether the invocation is allowed on
 * the specific task.
 */
#define SCX_CALL_OP_TASK(sch, mask, op, rq, task, args...)			\
do {										\
	BUILD_BUG_ON((mask) & ~__SCX_KF_TERMINAL);				\
	current->scx.kf_tasks[0] = task;					\
	SCX_CALL_OP((sch), mask, op, rq, task, ##args);				\
	current->scx.kf_tasks[0] = NULL;					\
} while (0)

#define SCX_CALL_OP_TASK_RET(sch, mask, op, rq, task, args...)			\
({										\
	__typeof__((sch)->ops.op(task, ##args)) __ret;				\
	BUILD_BUG_ON((mask) & ~__SCX_KF_TERMINAL);				\
	current->scx.kf_tasks[0] = task;					\
	__ret = SCX_CALL_OP_RET((sch), mask, op, rq, task, ##args);		\
	current->scx.kf_tasks[0] = NULL;					\
	__ret;									\
})

#define SCX_CALL_OP_2TASKS_RET(sch, mask, op, rq, task0, task1, args...)	\
({										\
	__typeof__((sch)->ops.op(task0, task1, ##args)) __ret;			\
	BUILD_BUG_ON((mask) & ~__SCX_KF_TERMINAL);				\
	current->scx.kf_tasks[0] = task0;					\
	current->scx.kf_tasks[1] = task1;					\
	__ret = SCX_CALL_OP_RET((sch), mask, op, rq, task0, task1, ##args);	\
	current->scx.kf_tasks[0] = NULL;					\
	current->scx.kf_tasks[1] = NULL;					\
	__ret;									\
})

/* @mask is constant, always inline to cull unnecessary branches */
static __always_inline bool scx_kf_allowed(struct scx_sched *sch, u32 mask)
{
	if (unlikely(!(current->scx.kf_mask & mask))) {
		scx_error(sch, "kfunc with mask 0x%x called from an operation only allowing 0x%x",
			  mask, current->scx.kf_mask);
		return false;
	}

	/*
	 * Enforce nesting boundaries. e.g. A kfunc which can be called from
	 * DISPATCH must not be called if we're running DEQUEUE which is nested
	 * inside ops.dispatch(). We don't need to check boundaries for any
	 * blocking kfuncs as the verifier ensures they're only called from
	 * sleepable progs.
	 */
	if (unlikely(highest_bit(mask) == SCX_KF_CPU_RELEASE &&
		     (current->scx.kf_mask & higher_bits(SCX_KF_CPU_RELEASE)))) {
		scx_error(sch, "cpu_release kfunc called from a nested operation");
		return false;
	}

	if (unlikely(highest_bit(mask) == SCX_KF_DISPATCH &&
		     (current->scx.kf_mask & higher_bits(SCX_KF_DISPATCH)))) {
		scx_error(sch, "dispatch kfunc called from a nested operation");
		return false;
	}

	return true;
}

/* see SCX_CALL_OP_TASK() */
static __always_inline bool scx_kf_allowed_on_arg_tasks(struct scx_sched *sch,
							u32 mask,
							struct task_struct *p)
{
	if (!scx_kf_allowed(sch, mask))
		return false;

	if (unlikely((p != current->scx.kf_tasks[0] &&
		      p != current->scx.kf_tasks[1]))) {
		scx_error(sch, "called on a task not being operated on");
		return false;
	}

	return true;
}

/**
 * nldsq_next_task - Iterate to the next task in a non-local DSQ
 * @dsq: user dsq being iterated
 * @cur: current position, %NULL to start iteration
 * @rev: walk backwards
 *
 * Returns %NULL when iteration is finished.
 */
static struct task_struct *nldsq_next_task(struct scx_dispatch_q *dsq,
					   struct task_struct *cur, bool rev)
{
	struct list_head *list_node;
	struct scx_dsq_list_node *dsq_lnode;

	lockdep_assert_held(&dsq->lock);

	if (cur)
		list_node = &cur->scx.dsq_list.node;
	else
		list_node = &dsq->list;

	/* find the next task, need to skip BPF iteration cursors */
	do {
		if (rev)
			list_node = list_node->prev;
		else
			list_node = list_node->next;

		if (list_node == &dsq->list)
			return NULL;

		dsq_lnode = container_of(list_node, struct scx_dsq_list_node,
					 node);
	} while (dsq_lnode->flags & SCX_DSQ_LNODE_ITER_CURSOR);

	return container_of(dsq_lnode, struct task_struct, scx.dsq_list);
}

#define nldsq_for_each_task(p, dsq)						\
	for ((p) = nldsq_next_task((dsq), NULL, false); (p);			\
	     (p) = nldsq_next_task((dsq), (p), false))


/*
 * BPF DSQ iterator. Tasks in a non-local DSQ can be iterated in [reverse]
 * dispatch order. BPF-visible iterator is opaque and larger to allow future
 * changes without breaking backward compatibility. Can be used with
 * bpf_for_each(). See bpf_iter_scx_dsq_*().
 */
enum scx_dsq_iter_flags {
	/* iterate in the reverse dispatch order */
	SCX_DSQ_ITER_REV		= 1U << 16,

	__SCX_DSQ_ITER_HAS_SLICE	= 1U << 30,
	__SCX_DSQ_ITER_HAS_VTIME	= 1U << 31,

	__SCX_DSQ_ITER_USER_FLAGS	= SCX_DSQ_ITER_REV,
	__SCX_DSQ_ITER_ALL_FLAGS	= __SCX_DSQ_ITER_USER_FLAGS |
					  __SCX_DSQ_ITER_HAS_SLICE |
					  __SCX_DSQ_ITER_HAS_VTIME,
};

struct bpf_iter_scx_dsq_kern {
	struct scx_dsq_list_node	cursor;
	struct scx_dispatch_q		*dsq;
	u64				slice;
	u64				vtime;
} __attribute__((aligned(8)));

struct bpf_iter_scx_dsq {
	u64				__opaque[6];
} __attribute__((aligned(8)));


/*
 * SCX task iterator.
 */
struct scx_task_iter {
	struct sched_ext_entity		cursor;
	struct task_struct		*locked_task;
	struct rq			*rq;
	struct rq_flags			rf;
	u32				cnt;
	bool				list_locked;
};

/**
 * scx_task_iter_start - Lock scx_tasks_lock and start a task iteration
 * @iter: iterator to init
 *
 * Initialize @iter and return with scx_tasks_lock held. Once initialized, @iter
 * must eventually be stopped with scx_task_iter_stop().
 *
 * scx_tasks_lock and the rq lock may be released using scx_task_iter_unlock()
 * between this and the first next() call or between any two next() calls. If
 * the locks are released between two next() calls, the caller is responsible
 * for ensuring that the task being iterated remains accessible either through
 * RCU read lock or obtaining a reference count.
 *
 * All tasks which existed when the iteration started are guaranteed to be
 * visited as long as they are not dead.
 */
static void scx_task_iter_start(struct scx_task_iter *iter)
{
	memset(iter, 0, sizeof(*iter));

	raw_spin_lock_irq(&scx_tasks_lock);

	iter->cursor = (struct sched_ext_entity){ .flags = SCX_TASK_CURSOR };
	list_add(&iter->cursor.tasks_node, &scx_tasks);
	iter->list_locked = true;
}

static void __scx_task_iter_rq_unlock(struct scx_task_iter *iter)
{
	if (iter->locked_task) {
		task_rq_unlock(iter->rq, iter->locked_task, &iter->rf);
		iter->locked_task = NULL;
	}
}

/**
 * scx_task_iter_unlock - Unlock rq and scx_tasks_lock held by a task iterator
 * @iter: iterator to unlock
 *
 * If @iter is in the middle of a locked iteration, it may be locking the rq of
 * the task currently being visited in addition to scx_tasks_lock. Unlock both.
 * This function can be safely called anytime during an iteration. The next
 * iterator operation will automatically restore the necessary locking.
 */
static void scx_task_iter_unlock(struct scx_task_iter *iter)
{
	__scx_task_iter_rq_unlock(iter);
	if (iter->list_locked) {
		iter->list_locked = false;
		raw_spin_unlock_irq(&scx_tasks_lock);
	}
}

static void __scx_task_iter_maybe_relock(struct scx_task_iter *iter)
{
	if (!iter->list_locked) {
		raw_spin_lock_irq(&scx_tasks_lock);
		iter->list_locked = true;
	}
}

/**
 * scx_task_iter_stop - Stop a task iteration and unlock scx_tasks_lock
 * @iter: iterator to exit
 *
 * Exit a previously initialized @iter. Must be called with scx_tasks_lock held
 * which is released on return. If the iterator holds a task's rq lock, that rq
 * lock is also released. See scx_task_iter_start() for details.
 */
static void scx_task_iter_stop(struct scx_task_iter *iter)
{
	__scx_task_iter_maybe_relock(iter);
	list_del_init(&iter->cursor.tasks_node);
	scx_task_iter_unlock(iter);
}

/**
 * scx_task_iter_next - Next task
 * @iter: iterator to walk
 *
 * Visit the next task. See scx_task_iter_start() for details. Locks are dropped
 * and re-acquired every %SCX_TASK_ITER_BATCH iterations to avoid causing stalls
 * by holding scx_tasks_lock for too long.
 */
static struct task_struct *scx_task_iter_next(struct scx_task_iter *iter)
{
	struct list_head *cursor = &iter->cursor.tasks_node;
	struct sched_ext_entity *pos;

	if (!(++iter->cnt % SCX_TASK_ITER_BATCH)) {
		scx_task_iter_unlock(iter);
		cond_resched();
	}

	__scx_task_iter_maybe_relock(iter);

	list_for_each_entry(pos, cursor, tasks_node) {
		if (&pos->tasks_node == &scx_tasks)
			return NULL;
		if (!(pos->flags & SCX_TASK_CURSOR)) {
			list_move(cursor, &pos->tasks_node);
			return container_of(pos, struct task_struct, scx);
		}
	}

	/* can't happen, should always terminate at scx_tasks above */
	BUG();
}

/**
 * scx_task_iter_next_locked - Next non-idle task with its rq locked
 * @iter: iterator to walk
 *
 * Visit the non-idle task with its rq lock held. Allows callers to specify
 * whether they would like to filter out dead tasks. See scx_task_iter_start()
 * for details.
 */
static struct task_struct *scx_task_iter_next_locked(struct scx_task_iter *iter)
{
	struct task_struct *p;

	__scx_task_iter_rq_unlock(iter);

	while ((p = scx_task_iter_next(iter))) {
		/*
		 * scx_task_iter is used to prepare and move tasks into SCX
		 * while loading the BPF scheduler and vice-versa while
		 * unloading. The init_tasks ("swappers") should be excluded
		 * from the iteration because:
		 *
		 * - It's unsafe to use __setschduler_prio() on an init_task to
		 *   determine the sched_class to use as it won't preserve its
		 *   idle_sched_class.
		 *
		 * - ops.init/exit_task() can easily be confused if called with
		 *   init_tasks as they, e.g., share PID 0.
		 *
		 * As init_tasks are never scheduled through SCX, they can be
		 * skipped safely. Note that is_idle_task() which tests %PF_IDLE
		 * doesn't work here:
		 *
		 * - %PF_IDLE may not be set for an init_task whose CPU hasn't
		 *   yet been onlined.
		 *
		 * - %PF_IDLE can be set on tasks that are not init_tasks. See
		 *   play_idle_precise() used by CONFIG_IDLE_INJECT.
		 *
		 * Test for idle_sched_class as only init_tasks are on it.
		 */
		if (p->sched_class != &idle_sched_class)
			break;
	}
	if (!p)
		return NULL;

	iter->rq = task_rq_lock(p, &iter->rf);
	iter->locked_task = p;

	return p;
}

/**
 * scx_add_event - Increase an event counter for 'name' by 'cnt'
 * @sch: scx_sched to account events for
 * @name: an event name defined in struct scx_event_stats
 * @cnt: the number of the event occurred
 *
 * This can be used when preemption is not disabled.
 */
#define scx_add_event(sch, name, cnt) do {					\
	this_cpu_add((sch)->pcpu->event_stats.name, (cnt));			\
	trace_sched_ext_event(#name, (cnt));					\
} while(0)

/**
 * __scx_add_event - Increase an event counter for 'name' by 'cnt'
 * @sch: scx_sched to account events for
 * @name: an event name defined in struct scx_event_stats
 * @cnt: the number of the event occurred
 *
 * This should be used only when preemption is disabled.
 */
#define __scx_add_event(sch, name, cnt) do {					\
	__this_cpu_add((sch)->pcpu->event_stats.name, (cnt));			\
	trace_sched_ext_event(#name, cnt);					\
} while(0)

/**
 * scx_agg_event - Aggregate an event counter 'kind' from 'src_e' to 'dst_e'
 * @dst_e: destination event stats
 * @src_e: source event stats
 * @kind: a kind of event to be aggregated
 */
#define scx_agg_event(dst_e, src_e, kind) do {					\
	(dst_e)->kind += READ_ONCE((src_e)->kind);				\
} while(0)

/**
 * scx_dump_event - Dump an event 'kind' in 'events' to 's'
 * @s: output seq_buf
 * @events: event stats
 * @kind: a kind of event to dump
 */
#define scx_dump_event(s, events, kind) do {					\
	dump_line(&(s), "%40s: %16lld", #kind, (events)->kind);			\
} while (0)


static void scx_read_events(struct scx_sched *sch,
			    struct scx_event_stats *events);

static enum scx_enable_state scx_enable_state(void)
{
	return atomic_read(&scx_enable_state_var);
}

static enum scx_enable_state scx_set_enable_state(enum scx_enable_state to)
{
	return atomic_xchg(&scx_enable_state_var, to);
}

static bool scx_tryset_enable_state(enum scx_enable_state to,
				    enum scx_enable_state from)
{
	int from_v = from;

	return atomic_try_cmpxchg(&scx_enable_state_var, &from_v, to);
}

/**
 * wait_ops_state - Busy-wait the specified ops state to end
 * @p: target task
 * @opss: state to wait the end of
 *
 * Busy-wait for @p to transition out of @opss. This can only be used when the
 * state part of @opss is %SCX_QUEUEING or %SCX_DISPATCHING. This function also
 * has load_acquire semantics to ensure that the caller can see the updates made
 * in the enqueueing and dispatching paths.
 */
static void wait_ops_state(struct task_struct *p, unsigned long opss)
{
	do {
		cpu_relax();
	} while (atomic_long_read_acquire(&p->scx.ops_state) == opss);
}

static inline bool __cpu_valid(s32 cpu)
{
	return likely(cpu >= 0 && cpu < nr_cpu_ids && cpu_possible(cpu));
}

/**
 * ops_cpu_valid - Verify a cpu number, to be used on ops input args
 * @sch: scx_sched to abort on error
 * @cpu: cpu number which came from a BPF ops
 * @where: extra information reported on error
 *
 * @cpu is a cpu number which came from the BPF scheduler and can be any value.
 * Verify that it is in range and one of the possible cpus. If invalid, trigger
 * an ops error.
 */
static bool ops_cpu_valid(struct scx_sched *sch, s32 cpu, const char *where)
{
	if (__cpu_valid(cpu)) {
		return true;
	} else {
		scx_error(sch, "invalid CPU %d%s%s", cpu, where ? " " : "", where ?: "");
		return false;
	}
}

/**
 * ops_sanitize_err - Sanitize a -errno value
 * @sch: scx_sched to error out on error
 * @ops_name: operation to blame on failure
 * @err: -errno value to sanitize
 *
 * Verify @err is a valid -errno. If not, trigger scx_error() and return
 * -%EPROTO. This is necessary because returning a rogue -errno up the chain can
 * cause misbehaviors. For an example, a large negative return from
 * ops.init_task() triggers an oops when passed up the call chain because the
 * value fails IS_ERR() test after being encoded with ERR_PTR() and then is
 * handled as a pointer.
 */
static int ops_sanitize_err(struct scx_sched *sch, const char *ops_name, s32 err)
{
	if (err < 0 && err >= -MAX_ERRNO)
		return err;

	scx_error(sch, "ops.%s() returned an invalid errno %d", ops_name, err);
	return -EPROTO;
}

static void run_deferred(struct rq *rq)
{
	process_ddsp_deferred_locals(rq);

	if (local_read(&rq->scx.reenq_local_deferred)) {
		local_set(&rq->scx.reenq_local_deferred, 0);
		reenq_local(rq);
	}
}

static void deferred_bal_cb_workfn(struct rq *rq)
{
	run_deferred(rq);
}

static void deferred_irq_workfn(struct irq_work *irq_work)
{
	struct rq *rq = container_of(irq_work, struct rq, scx.deferred_irq_work);

	raw_spin_rq_lock(rq);
	run_deferred(rq);
	raw_spin_rq_unlock(rq);
}

/**
 * schedule_deferred - Schedule execution of deferred actions on an rq
 * @rq: target rq
 *
 * Schedule execution of deferred actions on @rq. Deferred actions are executed
 * with @rq locked but unpinned, and thus can unlock @rq to e.g. migrate tasks
 * to other rqs.
 */
static void schedule_deferred(struct rq *rq)
{
	/*
	 * Queue an irq work. They are executed on IRQ re-enable which may take
	 * a bit longer than the scheduler hook in schedule_deferred_locked().
	 */
	irq_work_queue(&rq->scx.deferred_irq_work);
}

/**
 * schedule_deferred_locked - Schedule execution of deferred actions on an rq
 * @rq: target rq
 *
 * Schedule execution of deferred actions on @rq. Equivalent to
 * schedule_deferred() but requires @rq to be locked and can be more efficient.
 */
static void schedule_deferred_locked(struct rq *rq)
{
	lockdep_assert_rq_held(rq);

	/*
	 * If in the middle of waking up a task, task_woken_scx() will be called
	 * afterwards which will then run the deferred actions, no need to
	 * schedule anything.
	 */
	if (rq->scx.flags & SCX_RQ_IN_WAKEUP)
		return;

	/* Don't do anything if there already is a deferred operation. */
	if (rq->scx.flags & SCX_RQ_BAL_CB_PENDING)
		return;

	/*
	 * If in balance, the balance callbacks will be called before rq lock is
	 * released. Schedule one.
	 *
	 *
	 * We can't directly insert the callback into the
	 * rq's list: The call can drop its lock and make the pending balance
	 * callback visible to unrelated code paths that call rq_pin_lock().
	 *
	 * Just let balance_one() know that it must do it itself.
	 */
	if (rq->scx.flags & SCX_RQ_IN_BALANCE) {
		rq->scx.flags |= SCX_RQ_BAL_CB_PENDING;
		return;
	}

	/*
	 * No scheduler hooks available. Use the generic irq_work path. The
	 * above WAKEUP and BALANCE paths should cover most of the cases and the
	 * time to IRQ re-enable shouldn't be long.
	 */
	schedule_deferred(rq);
}

/**
 * touch_core_sched - Update timestamp used for core-sched task ordering
 * @rq: rq to read clock from, must be locked
 * @p: task to update the timestamp for
 *
 * Update @p->scx.core_sched_at timestamp. This is used by scx_prio_less() to
 * implement global or local-DSQ FIFO ordering for core-sched. Should be called
 * when a task becomes runnable and its turn on the CPU ends (e.g. slice
 * exhaustion).
 */
static void touch_core_sched(struct rq *rq, struct task_struct *p)
{
	lockdep_assert_rq_held(rq);

#ifdef CONFIG_SCHED_CORE
	/*
	 * It's okay to update the timestamp spuriously. Use
	 * sched_core_disabled() which is cheaper than enabled().
	 *
	 * As this is used to determine ordering between tasks of sibling CPUs,
	 * it may be better to use per-core dispatch sequence instead.
	 */
	if (!sched_core_disabled())
		p->scx.core_sched_at = sched_clock_cpu(cpu_of(rq));
#endif
}

/**
 * touch_core_sched_dispatch - Update core-sched timestamp on dispatch
 * @rq: rq to read clock from, must be locked
 * @p: task being dispatched
 *
 * If the BPF scheduler implements custom core-sched ordering via
 * ops.core_sched_before(), @p->scx.core_sched_at is used to implement FIFO
 * ordering within each local DSQ. This function is called from dispatch paths
 * and updates @p->scx.core_sched_at if custom core-sched ordering is in effect.
 */
static void touch_core_sched_dispatch(struct rq *rq, struct task_struct *p)
{
	lockdep_assert_rq_held(rq);

#ifdef CONFIG_SCHED_CORE
	if (unlikely(SCX_HAS_OP(scx_root, core_sched_before)))
		touch_core_sched(rq, p);
#endif
}

static void update_curr_scx(struct rq *rq)
{
	struct task_struct *curr = rq->curr;
	s64 delta_exec;

	delta_exec = update_curr_common(rq);
	if (unlikely(delta_exec <= 0))
		return;

	if (curr->scx.slice != SCX_SLICE_INF) {
		curr->scx.slice -= min_t(u64, curr->scx.slice, delta_exec);
		if (!curr->scx.slice)
			touch_core_sched(rq, curr);
	}
}

static bool scx_dsq_priq_less(struct rb_node *node_a,
			      const struct rb_node *node_b)
{
	const struct task_struct *a =
		container_of(node_a, struct task_struct, scx.dsq_priq);
	const struct task_struct *b =
		container_of(node_b, struct task_struct, scx.dsq_priq);

	return time_before64(a->scx.dsq_vtime, b->scx.dsq_vtime);
}

static void dsq_mod_nr(struct scx_dispatch_q *dsq, s32 delta)
{
	/* scx_bpf_dsq_nr_queued() reads ->nr without locking, use WRITE_ONCE() */
	WRITE_ONCE(dsq->nr, dsq->nr + delta);
}

static void refill_task_slice_dfl(struct scx_sched *sch, struct task_struct *p)
{
	p->scx.slice = READ_ONCE(scx_slice_dfl);
	__scx_add_event(sch, SCX_EV_REFILL_SLICE_DFL, 1);
}

static void dispatch_enqueue(struct scx_sched *sch, struct scx_dispatch_q *dsq,
			     struct task_struct *p, u64 enq_flags)
{
	bool is_local = dsq->id == SCX_DSQ_LOCAL;

	WARN_ON_ONCE(p->scx.dsq || !list_empty(&p->scx.dsq_list.node));
	WARN_ON_ONCE((p->scx.dsq_flags & SCX_TASK_DSQ_ON_PRIQ) ||
		     !RB_EMPTY_NODE(&p->scx.dsq_priq));

	if (!is_local) {
		raw_spin_lock_nested(&dsq->lock,
			(enq_flags & SCX_ENQ_NESTED) ? SINGLE_DEPTH_NESTING : 0);

		if (unlikely(dsq->id == SCX_DSQ_INVALID)) {
			scx_error(sch, "attempting to dispatch to a destroyed dsq");
			/* fall back to the global dsq */
			raw_spin_unlock(&dsq->lock);
			dsq = find_global_dsq(sch, p);
			raw_spin_lock(&dsq->lock);
		}
	}

	if (unlikely((dsq->id & SCX_DSQ_FLAG_BUILTIN) &&
		     (enq_flags & SCX_ENQ_DSQ_PRIQ))) {
		/*
		 * SCX_DSQ_LOCAL and SCX_DSQ_GLOBAL DSQs always consume from
		 * their FIFO queues. To avoid confusion and accidentally
		 * starving vtime-dispatched tasks by FIFO-dispatched tasks, we
		 * disallow any internal DSQ from doing vtime ordering of
		 * tasks.
		 */
		scx_error(sch, "cannot use vtime ordering for built-in DSQs");
		enq_flags &= ~SCX_ENQ_DSQ_PRIQ;
	}

	if (enq_flags & SCX_ENQ_DSQ_PRIQ) {
		struct rb_node *rbp;

		/*
		 * A PRIQ DSQ shouldn't be using FIFO enqueueing. As tasks are
		 * linked to both the rbtree and list on PRIQs, this can only be
		 * tested easily when adding the first task.
		 */
		if (unlikely(RB_EMPTY_ROOT(&dsq->priq) &&
			     nldsq_next_task(dsq, NULL, false)))
			scx_error(sch, "DSQ ID 0x%016llx already had FIFO-enqueued tasks",
				  dsq->id);

		p->scx.dsq_flags |= SCX_TASK_DSQ_ON_PRIQ;
		rb_add(&p->scx.dsq_priq, &dsq->priq, scx_dsq_priq_less);

		/*
		 * Find the previous task and insert after it on the list so
		 * that @dsq->list is vtime ordered.
		 */
		rbp = rb_prev(&p->scx.dsq_priq);
		if (rbp) {
			struct task_struct *prev =
				container_of(rbp, struct task_struct,
					     scx.dsq_priq);
			list_add(&p->scx.dsq_list.node, &prev->scx.dsq_list.node);
			/* first task unchanged - no update needed */
		} else {
			list_add(&p->scx.dsq_list.node, &dsq->list);
			/* not builtin and new task is at head - use fastpath */
			rcu_assign_pointer(dsq->first_task, p);
		}
	} else {
		/* a FIFO DSQ shouldn't be using PRIQ enqueuing */
		if (unlikely(!RB_EMPTY_ROOT(&dsq->priq)))
			scx_error(sch, "DSQ ID 0x%016llx already had PRIQ-enqueued tasks",
				  dsq->id);

		if (enq_flags & (SCX_ENQ_HEAD | SCX_ENQ_PREEMPT)) {
			list_add(&p->scx.dsq_list.node, &dsq->list);
			/* new task inserted at head - use fastpath */
			if (!(dsq->id & SCX_DSQ_FLAG_BUILTIN))
				rcu_assign_pointer(dsq->first_task, p);
		} else {
			bool was_empty;

			was_empty = list_empty(&dsq->list);
			list_add_tail(&p->scx.dsq_list.node, &dsq->list);
			if (was_empty && !(dsq->id & SCX_DSQ_FLAG_BUILTIN))
				rcu_assign_pointer(dsq->first_task, p);
		}
	}

	/* seq records the order tasks are queued, used by BPF DSQ iterator */
	dsq->seq++;
	p->scx.dsq_seq = dsq->seq;

	dsq_mod_nr(dsq, 1);
	p->scx.dsq = dsq;

	/*
	 * scx.ddsp_dsq_id and scx.ddsp_enq_flags are only relevant on the
	 * direct dispatch path, but we clear them here because the direct
	 * dispatch verdict may be overridden on the enqueue path during e.g.
	 * bypass.
	 */
	p->scx.ddsp_dsq_id = SCX_DSQ_INVALID;
	p->scx.ddsp_enq_flags = 0;

	/*
	 * We're transitioning out of QUEUEING or DISPATCHING. store_release to
	 * match waiters' load_acquire.
	 */
	if (enq_flags & SCX_ENQ_CLEAR_OPSS)
		atomic_long_set_release(&p->scx.ops_state, SCX_OPSS_NONE);

	if (is_local) {
		struct rq *rq = container_of(dsq, struct rq, scx.local_dsq);
		bool preempt = false;

		if ((enq_flags & SCX_ENQ_PREEMPT) && p != rq->curr &&
		    rq->curr->sched_class == &ext_sched_class) {
			rq->curr->scx.slice = 0;
			preempt = true;
		}

		if (preempt || sched_class_above(&ext_sched_class,
						 rq->curr->sched_class))
			resched_curr(rq);
	} else {
		raw_spin_unlock(&dsq->lock);
	}
}

static void task_unlink_from_dsq(struct task_struct *p,
				 struct scx_dispatch_q *dsq)
{
	WARN_ON_ONCE(list_empty(&p->scx.dsq_list.node));

	if (p->scx.dsq_flags & SCX_TASK_DSQ_ON_PRIQ) {
		rb_erase(&p->scx.dsq_priq, &dsq->priq);
		RB_CLEAR_NODE(&p->scx.dsq_priq);
		p->scx.dsq_flags &= ~SCX_TASK_DSQ_ON_PRIQ;
	}

	list_del_init(&p->scx.dsq_list.node);
	dsq_mod_nr(dsq, -1);

	if (!(dsq->id & SCX_DSQ_FLAG_BUILTIN) && dsq->first_task == p) {
		struct task_struct *first_task;

		first_task = nldsq_next_task(dsq, NULL, false);
		rcu_assign_pointer(dsq->first_task, first_task);
	}
}

static void dispatch_dequeue(struct rq *rq, struct task_struct *p)
{
	struct scx_dispatch_q *dsq = p->scx.dsq;
	bool is_local = dsq == &rq->scx.local_dsq;

	lockdep_assert_rq_held(rq);

	if (!dsq) {
		/*
		 * If !dsq && on-list, @p is on @rq's ddsp_deferred_locals.
		 * Unlinking is all that's needed to cancel.
		 */
		if (unlikely(!list_empty(&p->scx.dsq_list.node)))
			list_del_init(&p->scx.dsq_list.node);

		/*
		 * When dispatching directly from the BPF scheduler to a local
		 * DSQ, the task isn't associated with any DSQ but
		 * @p->scx.holding_cpu may be set under the protection of
		 * %SCX_OPSS_DISPATCHING.
		 */
		if (p->scx.holding_cpu >= 0)
			p->scx.holding_cpu = -1;

		return;
	}

	if (!is_local)
		raw_spin_lock(&dsq->lock);

	/*
	 * Now that we hold @dsq->lock, @p->holding_cpu and @p->scx.dsq_* can't
	 * change underneath us.
	*/
	if (p->scx.holding_cpu < 0) {
		/* @p must still be on @dsq, dequeue */
		task_unlink_from_dsq(p, dsq);
	} else {
		/*
		 * We're racing against dispatch_to_local_dsq() which already
		 * removed @p from @dsq and set @p->scx.holding_cpu. Clear the
		 * holding_cpu which tells dispatch_to_local_dsq() that it lost
		 * the race.
		 */
		WARN_ON_ONCE(!list_empty(&p->scx.dsq_list.node));
		p->scx.holding_cpu = -1;
	}
	p->scx.dsq = NULL;

	if (!is_local)
		raw_spin_unlock(&dsq->lock);
}

/*
 * Abbreviated version of dispatch_dequeue() that can be used when both @p's rq
 * and dsq are locked.
 */
static void dispatch_dequeue_locked(struct task_struct *p,
				    struct scx_dispatch_q *dsq)
{
	lockdep_assert_rq_held(task_rq(p));
	lockdep_assert_held(&dsq->lock);

	task_unlink_from_dsq(p, dsq);
	p->scx.dsq = NULL;
}

static struct scx_dispatch_q *find_dsq_for_dispatch(struct scx_sched *sch,
						    struct rq *rq, u64 dsq_id,
						    struct task_struct *p)
{
	struct scx_dispatch_q *dsq;

	if (dsq_id == SCX_DSQ_LOCAL)
		return &rq->scx.local_dsq;

	if ((dsq_id & SCX_DSQ_LOCAL_ON) == SCX_DSQ_LOCAL_ON) {
		s32 cpu = dsq_id & SCX_DSQ_LOCAL_CPU_MASK;

		if (!ops_cpu_valid(sch, cpu, "in SCX_DSQ_LOCAL_ON dispatch verdict"))
			return find_global_dsq(sch, p);

		return &cpu_rq(cpu)->scx.local_dsq;
	}

	if (dsq_id == SCX_DSQ_GLOBAL)
		dsq = find_global_dsq(sch, p);
	else
		dsq = find_user_dsq(sch, dsq_id);

	if (unlikely(!dsq)) {
		scx_error(sch, "non-existent DSQ 0x%llx for %s[%d]",
			  dsq_id, p->comm, p->pid);
		return find_global_dsq(sch, p);
	}

	return dsq;
}

static void mark_direct_dispatch(struct scx_sched *sch,
				 struct task_struct *ddsp_task,
				 struct task_struct *p, u64 dsq_id,
				 u64 enq_flags)
{
	/*
	 * Mark that dispatch already happened from ops.select_cpu() or
	 * ops.enqueue() by spoiling direct_dispatch_task with a non-NULL value
	 * which can never match a valid task pointer.
	 */
	__this_cpu_write(direct_dispatch_task, ERR_PTR(-ESRCH));

	/* @p must match the task on the enqueue path */
	if (unlikely(p != ddsp_task)) {
		if (IS_ERR(ddsp_task))
			scx_error(sch, "%s[%d] already direct-dispatched",
				  p->comm, p->pid);
		else
			scx_error(sch, "scheduling for %s[%d] but trying to direct-dispatch %s[%d]",
				  ddsp_task->comm, ddsp_task->pid,
				  p->comm, p->pid);
		return;
	}

	WARN_ON_ONCE(p->scx.ddsp_dsq_id != SCX_DSQ_INVALID);
	WARN_ON_ONCE(p->scx.ddsp_enq_flags);

	p->scx.ddsp_dsq_id = dsq_id;
	p->scx.ddsp_enq_flags = enq_flags;
}

static void direct_dispatch(struct scx_sched *sch, struct task_struct *p,
			    u64 enq_flags)
{
	struct rq *rq = task_rq(p);
	struct scx_dispatch_q *dsq =
		find_dsq_for_dispatch(sch, rq, p->scx.ddsp_dsq_id, p);

	touch_core_sched_dispatch(rq, p);

	p->scx.ddsp_enq_flags |= enq_flags;

	/*
	 * We are in the enqueue path with @rq locked and pinned, and thus can't
	 * double lock a remote rq and enqueue to its local DSQ. For
	 * DSQ_LOCAL_ON verdicts targeting the local DSQ of a remote CPU, defer
	 * the enqueue so that it's executed when @rq can be unlocked.
	 */
	if (dsq->id == SCX_DSQ_LOCAL && dsq != &rq->scx.local_dsq) {
		unsigned long opss;

		opss = atomic_long_read(&p->scx.ops_state) & SCX_OPSS_STATE_MASK;

		switch (opss & SCX_OPSS_STATE_MASK) {
		case SCX_OPSS_NONE:
			break;
		case SCX_OPSS_QUEUEING:
			/*
			 * As @p was never passed to the BPF side, _release is
			 * not strictly necessary. Still do it for consistency.
			 */
			atomic_long_set_release(&p->scx.ops_state, SCX_OPSS_NONE);
			break;
		default:
			WARN_ONCE(true, "sched_ext: %s[%d] has invalid ops state 0x%lx in direct_dispatch()",
				  p->comm, p->pid, opss);
			atomic_long_set_release(&p->scx.ops_state, SCX_OPSS_NONE);
			break;
		}

		WARN_ON_ONCE(p->scx.dsq || !list_empty(&p->scx.dsq_list.node));
		list_add_tail(&p->scx.dsq_list.node,
			      &rq->scx.ddsp_deferred_locals);
		schedule_deferred_locked(rq);
		return;
	}

	dispatch_enqueue(sch, dsq, p,
			 p->scx.ddsp_enq_flags | SCX_ENQ_CLEAR_OPSS);
}

static bool scx_rq_online(struct rq *rq)
{
	/*
	 * Test both cpu_active() and %SCX_RQ_ONLINE. %SCX_RQ_ONLINE indicates
	 * the online state as seen from the BPF scheduler. cpu_active() test
	 * guarantees that, if this function returns %true, %SCX_RQ_ONLINE will
	 * stay set until the current scheduling operation is complete even if
	 * we aren't locking @rq.
	 */
	return likely((rq->scx.flags & SCX_RQ_ONLINE) && cpu_active(cpu_of(rq)));
}

static void do_enqueue_task(struct rq *rq, struct task_struct *p, u64 enq_flags,
			    int sticky_cpu)
{
	struct scx_sched *sch = scx_root;
	struct task_struct **ddsp_taskp;
	struct scx_dispatch_q *dsq;
	unsigned long qseq;

	WARN_ON_ONCE(!(p->scx.flags & SCX_TASK_QUEUED));

	/* rq migration */
	if (sticky_cpu == cpu_of(rq))
		goto local_norefill;

	/*
	 * If !scx_rq_online(), we already told the BPF scheduler that the CPU
	 * is offline and are just running the hotplug path. Don't bother the
	 * BPF scheduler.
	 */
	if (!scx_rq_online(rq))
		goto local;

	if (scx_rq_bypassing(rq)) {
		__scx_add_event(sch, SCX_EV_BYPASS_DISPATCH, 1);
		goto bypass;
	}

	if (p->scx.ddsp_dsq_id != SCX_DSQ_INVALID)
		goto direct;

	/* see %SCX_OPS_ENQ_EXITING */
	if (!(sch->ops.flags & SCX_OPS_ENQ_EXITING) &&
	    unlikely(p->flags & PF_EXITING)) {
		__scx_add_event(sch, SCX_EV_ENQ_SKIP_EXITING, 1);
		goto local;
	}

	/* see %SCX_OPS_ENQ_MIGRATION_DISABLED */
	if (!(sch->ops.flags & SCX_OPS_ENQ_MIGRATION_DISABLED) &&
	    is_migration_disabled(p)) {
		__scx_add_event(sch, SCX_EV_ENQ_SKIP_MIGRATION_DISABLED, 1);
		goto local;
	}

	if (unlikely(!SCX_HAS_OP(sch, enqueue)))
		goto global;

	/* DSQ bypass didn't trigger, enqueue on the BPF scheduler */
	qseq = rq->scx.ops_qseq++ << SCX_OPSS_QSEQ_SHIFT;

	WARN_ON_ONCE(atomic_long_read(&p->scx.ops_state) != SCX_OPSS_NONE);
	atomic_long_set(&p->scx.ops_state, SCX_OPSS_QUEUEING | qseq);

	ddsp_taskp = this_cpu_ptr(&direct_dispatch_task);
	WARN_ON_ONCE(*ddsp_taskp);
	*ddsp_taskp = p;

	SCX_CALL_OP_TASK(sch, SCX_KF_ENQUEUE, enqueue, rq, p, enq_flags);

	*ddsp_taskp = NULL;
	if (p->scx.ddsp_dsq_id != SCX_DSQ_INVALID)
		goto direct;

	/*
	 * If not directly dispatched, QUEUEING isn't clear yet and dispatch or
	 * dequeue may be waiting. The store_release matches their load_acquire.
	 */
	atomic_long_set_release(&p->scx.ops_state, SCX_OPSS_QUEUED | qseq);
	return;

direct:
	direct_dispatch(sch, p, enq_flags);
	return;
local_norefill:
	dispatch_enqueue(sch, &rq->scx.local_dsq, p, enq_flags);
	return;
local:
	dsq = &rq->scx.local_dsq;
	goto enqueue;
global:
	dsq = find_global_dsq(sch, p);
	goto enqueue;
bypass:
	dsq = &task_rq(p)->scx.bypass_dsq;
	goto enqueue;

enqueue:
	/*
	 * For task-ordering, slice refill must be treated as implying the end
	 * of the current slice. Otherwise, the longer @p stays on the CPU, the
	 * higher priority it becomes from scx_prio_less()'s POV.
	 */
	touch_core_sched(rq, p);
	refill_task_slice_dfl(sch, p);
	dispatch_enqueue(sch, dsq, p, enq_flags);
}

static bool task_runnable(const struct task_struct *p)
{
	return !list_empty(&p->scx.runnable_node);
}

static void set_task_runnable(struct rq *rq, struct task_struct *p)
{
	lockdep_assert_rq_held(rq);

	if (p->scx.flags & SCX_TASK_RESET_RUNNABLE_AT) {
		p->scx.runnable_at = jiffies;
		p->scx.flags &= ~SCX_TASK_RESET_RUNNABLE_AT;
	}

	/*
	 * list_add_tail() must be used. scx_bypass() depends on tasks being
	 * appended to the runnable_list.
	 */
	list_add_tail(&p->scx.runnable_node, &rq->scx.runnable_list);
}

static void clr_task_runnable(struct task_struct *p, bool reset_runnable_at)
{
	list_del_init(&p->scx.runnable_node);
	if (reset_runnable_at)
		p->scx.flags |= SCX_TASK_RESET_RUNNABLE_AT;
}

static void enqueue_task_scx(struct rq *rq, struct task_struct *p, int enq_flags)
{
	struct scx_sched *sch = scx_root;
	int sticky_cpu = p->scx.sticky_cpu;

	if (enq_flags & ENQUEUE_WAKEUP)
		rq->scx.flags |= SCX_RQ_IN_WAKEUP;

	enq_flags |= rq->scx.extra_enq_flags;

	if (sticky_cpu >= 0)
		p->scx.sticky_cpu = -1;

	/*
	 * Restoring a running task will be immediately followed by
	 * set_next_task_scx() which expects the task to not be on the BPF
	 * scheduler as tasks can only start running through local DSQs. Force
	 * direct-dispatch into the local DSQ by setting the sticky_cpu.
	 */
	if (unlikely(enq_flags & ENQUEUE_RESTORE) && task_current(rq, p))
		sticky_cpu = cpu_of(rq);

	if (p->scx.flags & SCX_TASK_QUEUED) {
		WARN_ON_ONCE(!task_runnable(p));
		goto out;
	}

	set_task_runnable(rq, p);
	p->scx.flags |= SCX_TASK_QUEUED;
	rq->scx.nr_running++;
	add_nr_running(rq, 1);

	if (SCX_HAS_OP(sch, runnable) && !task_on_rq_migrating(p))
		SCX_CALL_OP_TASK(sch, SCX_KF_REST, runnable, rq, p, enq_flags);

	if (enq_flags & SCX_ENQ_WAKEUP)
		touch_core_sched(rq, p);

	do_enqueue_task(rq, p, enq_flags, sticky_cpu);
out:
	rq->scx.flags &= ~SCX_RQ_IN_WAKEUP;

	if ((enq_flags & SCX_ENQ_CPU_SELECTED) &&
	    unlikely(cpu_of(rq) != p->scx.selected_cpu))
		__scx_add_event(sch, SCX_EV_SELECT_CPU_FALLBACK, 1);
}

static void ops_dequeue(struct rq *rq, struct task_struct *p, u64 deq_flags)
{
	struct scx_sched *sch = scx_root;
	unsigned long opss;

	/* dequeue is always temporary, don't reset runnable_at */
	clr_task_runnable(p, false);

	/* acquire ensures that we see the preceding updates on QUEUED */
	opss = atomic_long_read_acquire(&p->scx.ops_state);

	switch (opss & SCX_OPSS_STATE_MASK) {
	case SCX_OPSS_NONE:
		break;
	case SCX_OPSS_QUEUEING:
		/*
		 * QUEUEING is started and finished while holding @p's rq lock.
		 * As we're holding the rq lock now, we shouldn't see QUEUEING.
		 */
		BUG();
	case SCX_OPSS_QUEUED:
		if (SCX_HAS_OP(sch, dequeue))
			SCX_CALL_OP_TASK(sch, SCX_KF_REST, dequeue, rq,
					 p, deq_flags);

		if (atomic_long_try_cmpxchg(&p->scx.ops_state, &opss,
					    SCX_OPSS_NONE))
			break;
		fallthrough;
	case SCX_OPSS_DISPATCHING:
		/*
		 * If @p is being dispatched from the BPF scheduler to a DSQ,
		 * wait for the transfer to complete so that @p doesn't get
		 * added to its DSQ after dequeueing is complete.
		 *
		 * As we're waiting on DISPATCHING with the rq locked, the
		 * dispatching side shouldn't try to lock the rq while
		 * DISPATCHING is set. See dispatch_to_local_dsq().
		 *
		 * DISPATCHING shouldn't have qseq set and control can reach
		 * here with NONE @opss from the above QUEUED case block.
		 * Explicitly wait on %SCX_OPSS_DISPATCHING instead of @opss.
		 */
		wait_ops_state(p, SCX_OPSS_DISPATCHING);
		BUG_ON(atomic_long_read(&p->scx.ops_state) != SCX_OPSS_NONE);
		break;
	}
}

static bool dequeue_task_scx(struct rq *rq, struct task_struct *p, int deq_flags)
{
	struct scx_sched *sch = scx_root;

	if (!(p->scx.flags & SCX_TASK_QUEUED)) {
		WARN_ON_ONCE(task_runnable(p));
		return true;
	}

	ops_dequeue(rq, p, deq_flags);

	/*
	 * A currently running task which is going off @rq first gets dequeued
	 * and then stops running. As we want running <-> stopping transitions
	 * to be contained within runnable <-> quiescent transitions, trigger
	 * ->stopping() early here instead of in put_prev_task_scx().
	 *
	 * @p may go through multiple stopping <-> running transitions between
	 * here and put_prev_task_scx() if task attribute changes occur while
	 * balance_scx() leaves @rq unlocked. However, they don't contain any
	 * information meaningful to the BPF scheduler and can be suppressed by
	 * skipping the callbacks if the task is !QUEUED.
	 */
	if (SCX_HAS_OP(sch, stopping) && task_current(rq, p)) {
		update_curr_scx(rq);
		SCX_CALL_OP_TASK(sch, SCX_KF_REST, stopping, rq, p, false);
	}

	if (SCX_HAS_OP(sch, quiescent) && !task_on_rq_migrating(p))
		SCX_CALL_OP_TASK(sch, SCX_KF_REST, quiescent, rq, p, deq_flags);

	if (deq_flags & SCX_DEQ_SLEEP)
		p->scx.flags |= SCX_TASK_DEQD_FOR_SLEEP;
	else
		p->scx.flags &= ~SCX_TASK_DEQD_FOR_SLEEP;

	p->scx.flags &= ~SCX_TASK_QUEUED;
	rq->scx.nr_running--;
	sub_nr_running(rq, 1);

	dispatch_dequeue(rq, p);
	return true;
}

static void yield_task_scx(struct rq *rq)
{
	struct scx_sched *sch = scx_root;
	struct task_struct *p = rq->donor;

	if (SCX_HAS_OP(sch, yield))
		SCX_CALL_OP_2TASKS_RET(sch, SCX_KF_REST, yield, rq, p, NULL);
	else
		p->scx.slice = 0;
}

static bool yield_to_task_scx(struct rq *rq, struct task_struct *to)
{
	struct scx_sched *sch = scx_root;
	struct task_struct *from = rq->donor;

	if (SCX_HAS_OP(sch, yield))
		return SCX_CALL_OP_2TASKS_RET(sch, SCX_KF_REST, yield, rq,
					      from, to);
	else
		return false;
}

static void move_local_task_to_local_dsq(struct task_struct *p, u64 enq_flags,
					 struct scx_dispatch_q *src_dsq,
					 struct rq *dst_rq)
{
	struct scx_dispatch_q *dst_dsq = &dst_rq->scx.local_dsq;

	/* @dsq is locked and @p is on @dst_rq */
	lockdep_assert_held(&src_dsq->lock);
	lockdep_assert_rq_held(dst_rq);

	WARN_ON_ONCE(p->scx.holding_cpu >= 0);

	if (enq_flags & (SCX_ENQ_HEAD | SCX_ENQ_PREEMPT))
		list_add(&p->scx.dsq_list.node, &dst_dsq->list);
	else
		list_add_tail(&p->scx.dsq_list.node, &dst_dsq->list);

	dsq_mod_nr(dst_dsq, 1);
	p->scx.dsq = dst_dsq;
}

/**
 * move_remote_task_to_local_dsq - Move a task from a foreign rq to a local DSQ
 * @p: task to move
 * @enq_flags: %SCX_ENQ_*
 * @src_rq: rq to move the task from, locked on entry, released on return
 * @dst_rq: rq to move the task into, locked on return
 *
 * Move @p which is currently on @src_rq to @dst_rq's local DSQ.
 */
static void move_remote_task_to_local_dsq(struct task_struct *p, u64 enq_flags,
					  struct rq *src_rq, struct rq *dst_rq)
{
	lockdep_assert_rq_held(src_rq);

	/* the following marks @p MIGRATING which excludes dequeue */
	deactivate_task(src_rq, p, 0);
	set_task_cpu(p, cpu_of(dst_rq));
	p->scx.sticky_cpu = cpu_of(dst_rq);

	raw_spin_rq_unlock(src_rq);
	raw_spin_rq_lock(dst_rq);

	/*
	 * We want to pass scx-specific enq_flags but activate_task() will
	 * truncate the upper 32 bit. As we own @rq, we can pass them through
	 * @rq->scx.extra_enq_flags instead.
	 */
	WARN_ON_ONCE(!cpumask_test_cpu(cpu_of(dst_rq), p->cpus_ptr));
	WARN_ON_ONCE(dst_rq->scx.extra_enq_flags);
	dst_rq->scx.extra_enq_flags = enq_flags;
	activate_task(dst_rq, p, 0);
	dst_rq->scx.extra_enq_flags = 0;
}

/*
 * Similar to kernel/sched/core.c::is_cpu_allowed(). However, there are two
 * differences:
 *
 * - is_cpu_allowed() asks "Can this task run on this CPU?" while
 *   task_can_run_on_remote_rq() asks "Can the BPF scheduler migrate the task to
 *   this CPU?".
 *
 *   While migration is disabled, is_cpu_allowed() has to say "yes" as the task
 *   must be allowed to finish on the CPU that it's currently on regardless of
 *   the CPU state. However, task_can_run_on_remote_rq() must say "no" as the
 *   BPF scheduler shouldn't attempt to migrate a task which has migration
 *   disabled.
 *
 * - The BPF scheduler is bypassed while the rq is offline and we can always say
 *   no to the BPF scheduler initiated migrations while offline.
 *
 * The caller must ensure that @p and @rq are on different CPUs.
 */
static bool task_can_run_on_remote_rq(struct scx_sched *sch,
				      struct task_struct *p, struct rq *rq,
				      bool enforce)
{
	int cpu = cpu_of(rq);

	WARN_ON_ONCE(task_cpu(p) == cpu);

	/*
	 * If @p has migration disabled, @p->cpus_ptr is updated to contain only
	 * the pinned CPU in migrate_disable_switch() while @p is being switched
	 * out. However, put_prev_task_scx() is called before @p->cpus_ptr is
	 * updated and thus another CPU may see @p on a DSQ inbetween leading to
	 * @p passing the below task_allowed_on_cpu() check while migration is
	 * disabled.
	 *
	 * Test the migration disabled state first as the race window is narrow
	 * and the BPF scheduler failing to check migration disabled state can
	 * easily be masked if task_allowed_on_cpu() is done first.
	 */
	if (unlikely(is_migration_disabled(p))) {
		if (enforce)
			scx_error(sch, "SCX_DSQ_LOCAL[_ON] cannot move migration disabled %s[%d] from CPU %d to %d",
				  p->comm, p->pid, task_cpu(p), cpu);
		return false;
	}

	/*
	 * We don't require the BPF scheduler to avoid dispatching to offline
	 * CPUs mostly for convenience but also because CPUs can go offline
	 * between scx_bpf_dsq_insert() calls and here. Trigger error iff the
	 * picked CPU is outside the allowed mask.
	 */
	if (!task_allowed_on_cpu(p, cpu)) {
		if (enforce)
			scx_error(sch, "SCX_DSQ_LOCAL[_ON] target CPU %d not allowed for %s[%d]",
				  cpu, p->comm, p->pid);
		return false;
	}

	if (!scx_rq_online(rq)) {
		if (enforce)
			__scx_add_event(sch, SCX_EV_DISPATCH_LOCAL_DSQ_OFFLINE, 1);
		return false;
	}

	return true;
}

/**
 * unlink_dsq_and_lock_src_rq() - Unlink task from its DSQ and lock its task_rq
 * @p: target task
 * @dsq: locked DSQ @p is currently on
 * @src_rq: rq @p is currently on, stable with @dsq locked
 *
 * Called with @dsq locked but no rq's locked. We want to move @p to a different
 * DSQ, including any local DSQ, but are not locking @src_rq. Locking @src_rq is
 * required when transferring into a local DSQ. Even when transferring into a
 * non-local DSQ, it's better to use the same mechanism to protect against
 * dequeues and maintain the invariant that @p->scx.dsq can only change while
 * @src_rq is locked, which e.g. scx_dump_task() depends on.
 *
 * We want to grab @src_rq but that can deadlock if we try while locking @dsq,
 * so we want to unlink @p from @dsq, drop its lock and then lock @src_rq. As
 * this may race with dequeue, which can't drop the rq lock or fail, do a little
 * dancing from our side.
 *
 * @p->scx.holding_cpu is set to this CPU before @dsq is unlocked. If @p gets
 * dequeued after we unlock @dsq but before locking @src_rq, the holding_cpu
 * would be cleared to -1. While other cpus may have updated it to different
 * values afterwards, as this operation can't be preempted or recurse, the
 * holding_cpu can never become this CPU again before we're done. Thus, we can
 * tell whether we lost to dequeue by testing whether the holding_cpu still
 * points to this CPU. See dispatch_dequeue() for the counterpart.
 *
 * On return, @dsq is unlocked and @src_rq is locked. Returns %true if @p is
 * still valid. %false if lost to dequeue.
 */
static bool unlink_dsq_and_lock_src_rq(struct task_struct *p,
				       struct scx_dispatch_q *dsq,
				       struct rq *src_rq)
{
	s32 cpu = raw_smp_processor_id();

	lockdep_assert_held(&dsq->lock);

	WARN_ON_ONCE(p->scx.holding_cpu >= 0);
	task_unlink_from_dsq(p, dsq);
	p->scx.holding_cpu = cpu;

	raw_spin_unlock(&dsq->lock);
	raw_spin_rq_lock(src_rq);

	/* task_rq couldn't have changed if we're still the holding cpu */
	return likely(p->scx.holding_cpu == cpu) &&
		!WARN_ON_ONCE(src_rq != task_rq(p));
}

static bool consume_remote_task(struct rq *this_rq, struct task_struct *p,
				struct scx_dispatch_q *dsq, struct rq *src_rq)
{
	raw_spin_rq_unlock(this_rq);

	if (unlink_dsq_and_lock_src_rq(p, dsq, src_rq)) {
		move_remote_task_to_local_dsq(p, 0, src_rq, this_rq);
		return true;
	} else {
		raw_spin_rq_unlock(src_rq);
		raw_spin_rq_lock(this_rq);
		return false;
	}
}

/**
 * move_task_between_dsqs() - Move a task from one DSQ to another
 * @sch: scx_sched being operated on
 * @p: target task
 * @enq_flags: %SCX_ENQ_*
 * @src_dsq: DSQ @p is currently on, must not be a local DSQ
 * @dst_dsq: DSQ @p is being moved to, can be any DSQ
 *
 * Must be called with @p's task_rq and @src_dsq locked. If @dst_dsq is a local
 * DSQ and @p is on a different CPU, @p will be migrated and thus its task_rq
 * will change. As @p's task_rq is locked, this function doesn't need to use the
 * holding_cpu mechanism.
 *
 * On return, @src_dsq is unlocked and only @p's new task_rq, which is the
 * return value, is locked.
 */
static struct rq *move_task_between_dsqs(struct scx_sched *sch,
					 struct task_struct *p, u64 enq_flags,
					 struct scx_dispatch_q *src_dsq,
					 struct scx_dispatch_q *dst_dsq)
{
	struct rq *src_rq = task_rq(p), *dst_rq;

	BUG_ON(src_dsq->id == SCX_DSQ_LOCAL);
	lockdep_assert_held(&src_dsq->lock);
	lockdep_assert_rq_held(src_rq);

	if (dst_dsq->id == SCX_DSQ_LOCAL) {
		dst_rq = container_of(dst_dsq, struct rq, scx.local_dsq);
		if (src_rq != dst_rq &&
		    unlikely(!task_can_run_on_remote_rq(sch, p, dst_rq, true))) {
			dst_dsq = find_global_dsq(sch, p);
			dst_rq = src_rq;
		}
	} else {
		/* no need to migrate if destination is a non-local DSQ */
		dst_rq = src_rq;
	}

	/*
	 * Move @p into $dst_dsq. If $dst_dsq is the local DSQ of a different
	 * CPU, @p will be migrated.
	 */
	if (dst_dsq->id == SCX_DSQ_LOCAL) {
		/* @p is going from a non-local DSQ to a local DSQ */
		if (src_rq == dst_rq) {
			task_unlink_from_dsq(p, src_dsq);
			move_local_task_to_local_dsq(p, enq_flags,
						     src_dsq, dst_rq);
			raw_spin_unlock(&src_dsq->lock);
		} else {
			raw_spin_unlock(&src_dsq->lock);
			move_remote_task_to_local_dsq(p, enq_flags,
						      src_rq, dst_rq);
		}
	} else {
		/*
		 * @p is going from a non-local DSQ to a non-local DSQ. As
		 * $src_dsq is already locked, do an abbreviated dequeue.
		 */
		dispatch_dequeue_locked(p, src_dsq);
		raw_spin_unlock(&src_dsq->lock);

		dispatch_enqueue(sch, dst_dsq, p, enq_flags);
	}

	return dst_rq;
}

static bool consume_dispatch_q(struct scx_sched *sch, struct rq *rq,
			       struct scx_dispatch_q *dsq)
{
	struct task_struct *p;
retry:
	/*
	 * The caller can't expect to successfully consume a task if the task's
	 * addition to @dsq isn't guaranteed to be visible somehow. Test
	 * @dsq->list without locking and skip if it seems empty.
	 */
	if (list_empty(&dsq->list))
		return false;

	raw_spin_lock(&dsq->lock);

	nldsq_for_each_task(p, dsq) {
		struct rq *task_rq = task_rq(p);

		/*
		 * This loop can lead to multiple lockup scenarios, e.g. the BPF
		 * scheduler can put an enormous number of affinitized tasks into
		 * a contended DSQ, or the outer retry loop can repeatedly race
		 * against scx_bypass() dequeueing tasks from @dsq trying to put
		 * the system into the bypass mode. This can easily live-lock the
		 * machine. If aborting, exit from all non-bypass DSQs.
		 */
		if (unlikely(READ_ONCE(scx_aborting)) && dsq->id != SCX_DSQ_BYPASS)
			break;

		if (rq == task_rq) {
			task_unlink_from_dsq(p, dsq);
			move_local_task_to_local_dsq(p, 0, dsq, rq);
			raw_spin_unlock(&dsq->lock);
			return true;
		}

		if (task_can_run_on_remote_rq(sch, p, rq, false)) {
			if (likely(consume_remote_task(rq, p, dsq, task_rq)))
				return true;
			goto retry;
		}
	}

	raw_spin_unlock(&dsq->lock);
	return false;
}

static bool consume_global_dsq(struct scx_sched *sch, struct rq *rq)
{
	int node = cpu_to_node(cpu_of(rq));

	return consume_dispatch_q(sch, rq, sch->global_dsqs[node]);
}

/**
 * dispatch_to_local_dsq - Dispatch a task to a local dsq
 * @sch: scx_sched being operated on
 * @rq: current rq which is locked
 * @dst_dsq: destination DSQ
 * @p: task to dispatch
 * @enq_flags: %SCX_ENQ_*
 *
 * We're holding @rq lock and want to dispatch @p to @dst_dsq which is a local
 * DSQ. This function performs all the synchronization dancing needed because
 * local DSQs are protected with rq locks.
 *
 * The caller must have exclusive ownership of @p (e.g. through
 * %SCX_OPSS_DISPATCHING).
 */
static void dispatch_to_local_dsq(struct scx_sched *sch, struct rq *rq,
				  struct scx_dispatch_q *dst_dsq,
				  struct task_struct *p, u64 enq_flags)
{
	struct rq *src_rq = task_rq(p);
	struct rq *dst_rq = container_of(dst_dsq, struct rq, scx.local_dsq);
	struct rq *locked_rq = rq;

	/*
	 * We're synchronized against dequeue through DISPATCHING. As @p can't
	 * be dequeued, its task_rq and cpus_allowed are stable too.
	 *
	 * If dispatching to @rq that @p is already on, no lock dancing needed.
	 */
	if (rq == src_rq && rq == dst_rq) {
		dispatch_enqueue(sch, dst_dsq, p,
				 enq_flags | SCX_ENQ_CLEAR_OPSS);
		return;
	}

	if (src_rq != dst_rq &&
	    unlikely(!task_can_run_on_remote_rq(sch, p, dst_rq, true))) {
		dispatch_enqueue(sch, find_global_dsq(sch, p), p,
				 enq_flags | SCX_ENQ_CLEAR_OPSS);
		return;
	}

	/*
	 * @p is on a possibly remote @src_rq which we need to lock to move the
	 * task. If dequeue is in progress, it'd be locking @src_rq and waiting
	 * on DISPATCHING, so we can't grab @src_rq lock while holding
	 * DISPATCHING.
	 *
	 * As DISPATCHING guarantees that @p is wholly ours, we can pretend that
	 * we're moving from a DSQ and use the same mechanism - mark the task
	 * under transfer with holding_cpu, release DISPATCHING and then follow
	 * the same protocol. See unlink_dsq_and_lock_src_rq().
	 */
	p->scx.holding_cpu = raw_smp_processor_id();

	/* store_release ensures that dequeue sees the above */
	atomic_long_set_release(&p->scx.ops_state, SCX_OPSS_NONE);

	/* switch to @src_rq lock */
	if (locked_rq != src_rq) {
		raw_spin_rq_unlock(locked_rq);
		locked_rq = src_rq;
		raw_spin_rq_lock(src_rq);
	}

	/* task_rq couldn't have changed if we're still the holding cpu */
	if (likely(p->scx.holding_cpu == raw_smp_processor_id()) &&
	    !WARN_ON_ONCE(src_rq != task_rq(p))) {
		/*
		 * If @p is staying on the same rq, there's no need to go
		 * through the full deactivate/activate cycle. Optimize by
		 * abbreviating move_remote_task_to_local_dsq().
		 */
		if (src_rq == dst_rq) {
			p->scx.holding_cpu = -1;
			dispatch_enqueue(sch, &dst_rq->scx.local_dsq, p,
					 enq_flags);
		} else {
			move_remote_task_to_local_dsq(p, enq_flags,
						      src_rq, dst_rq);
			/* task has been moved to dst_rq, which is now locked */
			locked_rq = dst_rq;
		}

		/* if the destination CPU is idle, wake it up */
		if (sched_class_above(p->sched_class, dst_rq->curr->sched_class))
			resched_curr(dst_rq);
	}

	/* switch back to @rq lock */
	if (locked_rq != rq) {
		raw_spin_rq_unlock(locked_rq);
		raw_spin_rq_lock(rq);
	}
}

/**
 * finish_dispatch - Asynchronously finish dispatching a task
 * @rq: current rq which is locked
 * @p: task to finish dispatching
 * @qseq_at_dispatch: qseq when @p started getting dispatched
 * @dsq_id: destination DSQ ID
 * @enq_flags: %SCX_ENQ_*
 *
 * Dispatching to local DSQs may need to wait for queueing to complete or
 * require rq lock dancing. As we don't wanna do either while inside
 * ops.dispatch() to avoid locking order inversion, we split dispatching into
 * two parts. scx_bpf_dsq_insert() which is called by ops.dispatch() records the
 * task and its qseq. Once ops.dispatch() returns, this function is called to
 * finish up.
 *
 * There is no guarantee that @p is still valid for dispatching or even that it
 * was valid in the first place. Make sure that the task is still owned by the
 * BPF scheduler and claim the ownership before dispatching.
 */
static void finish_dispatch(struct scx_sched *sch, struct rq *rq,
			    struct task_struct *p,
			    unsigned long qseq_at_dispatch,
			    u64 dsq_id, u64 enq_flags)
{
	struct scx_dispatch_q *dsq;
	unsigned long opss;

	touch_core_sched_dispatch(rq, p);
retry:
	/*
	 * No need for _acquire here. @p is accessed only after a successful
	 * try_cmpxchg to DISPATCHING.
	 */
	opss = atomic_long_read(&p->scx.ops_state);

	switch (opss & SCX_OPSS_STATE_MASK) {
	case SCX_OPSS_DISPATCHING:
	case SCX_OPSS_NONE:
		/* someone else already got to it */
		return;
	case SCX_OPSS_QUEUED:
		/*
		 * If qseq doesn't match, @p has gone through at least one
		 * dispatch/dequeue and re-enqueue cycle between
		 * scx_bpf_dsq_insert() and here and we have no claim on it.
		 */
		if ((opss & SCX_OPSS_QSEQ_MASK) != qseq_at_dispatch)
			return;

		/*
		 * While we know @p is accessible, we don't yet have a claim on
		 * it - the BPF scheduler is allowed to dispatch tasks
		 * spuriously and there can be a racing dequeue attempt. Let's
		 * claim @p by atomically transitioning it from QUEUED to
		 * DISPATCHING.
		 */
		if (likely(atomic_long_try_cmpxchg(&p->scx.ops_state, &opss,
						   SCX_OPSS_DISPATCHING)))
			break;
		goto retry;
	case SCX_OPSS_QUEUEING:
		/*
		 * do_enqueue_task() is in the process of transferring the task
		 * to the BPF scheduler while holding @p's rq lock. As we aren't
		 * holding any kernel or BPF resource that the enqueue path may
		 * depend upon, it's safe to wait.
		 */
		wait_ops_state(p, opss);
		goto retry;
	}

	BUG_ON(!(p->scx.flags & SCX_TASK_QUEUED));

	dsq = find_dsq_for_dispatch(sch, this_rq(), dsq_id, p);

	if (dsq->id == SCX_DSQ_LOCAL)
		dispatch_to_local_dsq(sch, rq, dsq, p, enq_flags);
	else
		dispatch_enqueue(sch, dsq, p, enq_flags | SCX_ENQ_CLEAR_OPSS);
}

static void flush_dispatch_buf(struct scx_sched *sch, struct rq *rq)
{
	struct scx_dsp_ctx *dspc = this_cpu_ptr(scx_dsp_ctx);
	u32 u;

	for (u = 0; u < dspc->cursor; u++) {
		struct scx_dsp_buf_ent *ent = &dspc->buf[u];

		finish_dispatch(sch, rq, ent->task, ent->qseq, ent->dsq_id,
				ent->enq_flags);
	}

	dspc->nr_tasks += dspc->cursor;
	dspc->cursor = 0;
}

static inline void maybe_queue_balance_callback(struct rq *rq)
{
	lockdep_assert_rq_held(rq);

	if (!(rq->scx.flags & SCX_RQ_BAL_CB_PENDING))
		return;

	queue_balance_callback(rq, &rq->scx.deferred_bal_cb,
				deferred_bal_cb_workfn);

	rq->scx.flags &= ~SCX_RQ_BAL_CB_PENDING;
}

static int balance_one(struct rq *rq, struct task_struct *prev)
{
	struct scx_sched *sch = scx_root;
	struct scx_dsp_ctx *dspc = this_cpu_ptr(scx_dsp_ctx);
	bool prev_on_scx = prev->sched_class == &ext_sched_class;
	bool prev_on_rq = prev->scx.flags & SCX_TASK_QUEUED;
	int nr_loops = SCX_DSP_MAX_LOOPS;

	lockdep_assert_rq_held(rq);
	rq->scx.flags |= SCX_RQ_IN_BALANCE;
	rq->scx.flags &= ~SCX_RQ_BAL_KEEP;

	if ((sch->ops.flags & SCX_OPS_HAS_CPU_PREEMPT) &&
	    unlikely(rq->scx.cpu_released)) {
		/*
		 * If the previous sched_class for the current CPU was not SCX,
		 * notify the BPF scheduler that it again has control of the
		 * core. This callback complements ->cpu_release(), which is
		 * emitted in switch_class().
		 */
		if (SCX_HAS_OP(sch, cpu_acquire))
			SCX_CALL_OP(sch, SCX_KF_REST, cpu_acquire, rq,
				    cpu_of(rq), NULL);
		rq->scx.cpu_released = false;
	}

	if (prev_on_scx) {
		update_curr_scx(rq);

		/*
		 * If @prev is runnable & has slice left, it has priority and
		 * fetching more just increases latency for the fetched tasks.
		 * Tell pick_task_scx() to keep running @prev. If the BPF
		 * scheduler wants to handle this explicitly, it should
		 * implement ->cpu_release().
		 *
		 * See scx_disable_workfn() for the explanation on the bypassing
		 * test.
		 */
		if (prev_on_rq && prev->scx.slice && !scx_rq_bypassing(rq)) {
			rq->scx.flags |= SCX_RQ_BAL_KEEP;
			goto has_tasks;
		}
	}

	/* if there already are tasks to run, nothing to do */
	if (rq->scx.local_dsq.nr)
		goto has_tasks;

	if (consume_global_dsq(sch, rq))
		goto has_tasks;

	if (scx_rq_bypassing(rq)) {
		if (consume_dispatch_q(sch, rq, &rq->scx.bypass_dsq))
			goto has_tasks;
		else
			goto no_tasks;
	}

	if (unlikely(!SCX_HAS_OP(sch, dispatch)) || !scx_rq_online(rq))
		goto no_tasks;

	dspc->rq = rq;

	/*
	 * The dispatch loop. Because flush_dispatch_buf() may drop the rq lock,
	 * the local DSQ might still end up empty after a successful
	 * ops.dispatch(). If the local DSQ is empty even after ops.dispatch()
	 * produced some tasks, retry. The BPF scheduler may depend on this
	 * looping behavior to simplify its implementation.
	 */
	do {
		dspc->nr_tasks = 0;

		SCX_CALL_OP(sch, SCX_KF_DISPATCH, dispatch, rq,
			    cpu_of(rq), prev_on_scx ? prev : NULL);

		flush_dispatch_buf(sch, rq);

		if (prev_on_rq && prev->scx.slice) {
			rq->scx.flags |= SCX_RQ_BAL_KEEP;
			goto has_tasks;
		}
		if (rq->scx.local_dsq.nr)
			goto has_tasks;
		if (consume_global_dsq(sch, rq))
			goto has_tasks;

		/*
		 * ops.dispatch() can trap us in this loop by repeatedly
		 * dispatching ineligible tasks. Break out once in a while to
		 * allow the watchdog to run. As IRQ can't be enabled in
		 * balance(), we want to complete this scheduling cycle and then
		 * start a new one. IOW, we want to call resched_curr() on the
		 * next, most likely idle, task, not the current one. Use
		 * scx_kick_cpu() for deferred kicking.
		 */
		if (unlikely(!--nr_loops)) {
			scx_kick_cpu(sch, cpu_of(rq), 0);
			break;
		}
	} while (dspc->nr_tasks);

no_tasks:
	/*
	 * Didn't find another task to run. Keep running @prev unless
	 * %SCX_OPS_ENQ_LAST is in effect.
	 */
	if (prev_on_rq &&
	    (!(sch->ops.flags & SCX_OPS_ENQ_LAST) || scx_rq_bypassing(rq))) {
		rq->scx.flags |= SCX_RQ_BAL_KEEP;
		__scx_add_event(sch, SCX_EV_DISPATCH_KEEP_LAST, 1);
		goto has_tasks;
	}
	rq->scx.flags &= ~SCX_RQ_IN_BALANCE;
	return false;

has_tasks:
	rq->scx.flags &= ~SCX_RQ_IN_BALANCE;
	return true;
}

static void process_ddsp_deferred_locals(struct rq *rq)
{
	struct task_struct *p;

	lockdep_assert_rq_held(rq);

	/*
	 * Now that @rq can be unlocked, execute the deferred enqueueing of
	 * tasks directly dispatched to the local DSQs of other CPUs. See
	 * direct_dispatch(). Keep popping from the head instead of using
	 * list_for_each_entry_safe() as dispatch_local_dsq() may unlock @rq
	 * temporarily.
	 */
	while ((p = list_first_entry_or_null(&rq->scx.ddsp_deferred_locals,
				struct task_struct, scx.dsq_list.node))) {
		struct scx_sched *sch = scx_root;
		struct scx_dispatch_q *dsq;

		list_del_init(&p->scx.dsq_list.node);

		dsq = find_dsq_for_dispatch(sch, rq, p->scx.ddsp_dsq_id, p);
		if (!WARN_ON_ONCE(dsq->id != SCX_DSQ_LOCAL))
			dispatch_to_local_dsq(sch, rq, dsq, p,
					      p->scx.ddsp_enq_flags);
	}
}

static void set_next_task_scx(struct rq *rq, struct task_struct *p, bool first)
{
	struct scx_sched *sch = scx_root;

	if (p->scx.flags & SCX_TASK_QUEUED) {
		/*
		 * Core-sched might decide to execute @p before it is
		 * dispatched. Call ops_dequeue() to notify the BPF scheduler.
		 */
		ops_dequeue(rq, p, SCX_DEQ_CORE_SCHED_EXEC);
		dispatch_dequeue(rq, p);
	}

	p->se.exec_start = rq_clock_task(rq);

	/* see dequeue_task_scx() on why we skip when !QUEUED */
	if (SCX_HAS_OP(sch, running) && (p->scx.flags & SCX_TASK_QUEUED))
		SCX_CALL_OP_TASK(sch, SCX_KF_REST, running, rq, p);

	clr_task_runnable(p, true);

	/*
	 * @p is getting newly scheduled or got kicked after someone updated its
	 * slice. Refresh whether tick can be stopped. See scx_can_stop_tick().
	 */
	if ((p->scx.slice == SCX_SLICE_INF) !=
	    (bool)(rq->scx.flags & SCX_RQ_CAN_STOP_TICK)) {
		if (p->scx.slice == SCX_SLICE_INF)
			rq->scx.flags |= SCX_RQ_CAN_STOP_TICK;
		else
			rq->scx.flags &= ~SCX_RQ_CAN_STOP_TICK;

		sched_update_tick_dependency(rq);

		/*
		 * For now, let's refresh the load_avgs just when transitioning
		 * in and out of nohz. In the future, we might want to add a
		 * mechanism which calls the following periodically on
		 * tick-stopped CPUs.
		 */
		update_other_load_avgs(rq);
	}
}

static enum scx_cpu_preempt_reason
preempt_reason_from_class(const struct sched_class *class)
{
	if (class == &stop_sched_class)
		return SCX_CPU_PREEMPT_STOP;
	if (class == &dl_sched_class)
		return SCX_CPU_PREEMPT_DL;
	if (class == &rt_sched_class)
		return SCX_CPU_PREEMPT_RT;
	return SCX_CPU_PREEMPT_UNKNOWN;
}

static void switch_class(struct rq *rq, struct task_struct *next)
{
	struct scx_sched *sch = scx_root;
	const struct sched_class *next_class = next->sched_class;

	if (!(sch->ops.flags & SCX_OPS_HAS_CPU_PREEMPT))
		return;

	/*
	 * The callback is conceptually meant to convey that the CPU is no
	 * longer under the control of SCX. Therefore, don't invoke the callback
	 * if the next class is below SCX (in which case the BPF scheduler has
	 * actively decided not to schedule any tasks on the CPU).
	 */
	if (sched_class_above(&ext_sched_class, next_class))
		return;

	/*
	 * At this point we know that SCX was preempted by a higher priority
	 * sched_class, so invoke the ->cpu_release() callback if we have not
	 * done so already. We only send the callback once between SCX being
	 * preempted, and it regaining control of the CPU.
	 *
	 * ->cpu_release() complements ->cpu_acquire(), which is emitted the
	 *  next time that balance_scx() is invoked.
	 */
	if (!rq->scx.cpu_released) {
		if (SCX_HAS_OP(sch, cpu_release)) {
			struct scx_cpu_release_args args = {
				.reason = preempt_reason_from_class(next_class),
				.task = next,
			};

			SCX_CALL_OP(sch, SCX_KF_CPU_RELEASE, cpu_release, rq,
				    cpu_of(rq), &args);
		}
		rq->scx.cpu_released = true;
	}
}

static void put_prev_task_scx(struct rq *rq, struct task_struct *p,
			      struct task_struct *next)
{
	struct scx_sched *sch = scx_root;

	/* see kick_cpus_irq_workfn() */
	smp_store_release(&rq->scx.kick_sync, rq->scx.kick_sync + 1);

	update_curr_scx(rq);

	/* see dequeue_task_scx() on why we skip when !QUEUED */
	if (SCX_HAS_OP(sch, stopping) && (p->scx.flags & SCX_TASK_QUEUED))
		SCX_CALL_OP_TASK(sch, SCX_KF_REST, stopping, rq, p, true);

	if (p->scx.flags & SCX_TASK_QUEUED) {
		set_task_runnable(rq, p);

		/*
		 * If @p has slice left and is being put, @p is getting
		 * preempted by a higher priority scheduler class or core-sched
		 * forcing a different task. Leave it at the head of the local
		 * DSQ.
		 */
		if (p->scx.slice && !scx_rq_bypassing(rq)) {
			dispatch_enqueue(sch, &rq->scx.local_dsq, p,
					 SCX_ENQ_HEAD);
			goto switch_class;
		}

		/*
		 * If @p is runnable but we're about to enter a lower
		 * sched_class, %SCX_OPS_ENQ_LAST must be set. Tell
		 * ops.enqueue() that @p is the only one available for this cpu,
		 * which should trigger an explicit follow-up scheduling event.
		 */
		if (sched_class_above(&ext_sched_class, next->sched_class)) {
			WARN_ON_ONCE(!(sch->ops.flags & SCX_OPS_ENQ_LAST));
			do_enqueue_task(rq, p, SCX_ENQ_LAST, -1);
		} else {
			do_enqueue_task(rq, p, 0, -1);
		}
	}

switch_class:
	if (next && next->sched_class != &ext_sched_class)
		switch_class(rq, next);
}

static struct task_struct *first_local_task(struct rq *rq)
{
	return list_first_entry_or_null(&rq->scx.local_dsq.list,
					struct task_struct, scx.dsq_list.node);
}

<<<<<<< HEAD
static struct task_struct *pick_task_scx(struct rq *rq, struct rq_flags *rf)
=======
static struct task_struct *
do_pick_task_scx(struct rq *rq, struct rq_flags *rf, bool force_scx)
>>>>>>> e090182c
{
	struct task_struct *prev = rq->curr;
	bool keep_prev, kick_idle = false;
	struct task_struct *p;
<<<<<<< HEAD

	rq_modified_clear(rq);
	rq_unpin_lock(rq, rf);
	balance_one(rq, prev);
	rq_repin_lock(rq, rf);
	maybe_queue_balance_callback(rq);
	if (rq_modified_above(rq, &ext_sched_class))
=======

	/* see kick_cpus_irq_workfn() */
	smp_store_release(&rq->scx.kick_sync, rq->scx.kick_sync + 1);

	rq_modified_clear(rq);

	rq_unpin_lock(rq, rf);
	balance_one(rq, prev);
	rq_repin_lock(rq, rf);

	maybe_queue_balance_callback(rq);

	/*
	 * If any higher-priority sched class enqueued a runnable task on
	 * this rq during balance_one(), abort and return RETRY_TASK, so
	 * that the scheduler loop can restart.
	 *
	 * If @force_scx is true, always try to pick a SCHED_EXT task,
	 * regardless of any higher-priority sched classes activity.
	 */
	if (!force_scx && rq_modified_above(rq, &ext_sched_class))
>>>>>>> e090182c
		return RETRY_TASK;

	keep_prev = rq->scx.flags & SCX_RQ_BAL_KEEP;
	if (unlikely(keep_prev &&
		     prev->sched_class != &ext_sched_class)) {
		WARN_ON_ONCE(scx_enable_state() == SCX_ENABLED);
		keep_prev = false;
	}

	/*
	 * If balance_scx() is telling us to keep running @prev, replenish slice
	 * if necessary and keep running @prev. Otherwise, pop the first one
	 * from the local DSQ.
	 */
	if (keep_prev) {
		p = prev;
		if (!p->scx.slice)
			refill_task_slice_dfl(rcu_dereference_sched(scx_root), p);
	} else {
		p = first_local_task(rq);
		if (!p) {
			if (kick_idle)
				scx_kick_cpu(rcu_dereference_sched(scx_root),
					     cpu_of(rq), SCX_KICK_IDLE);
			return NULL;
		}

		if (unlikely(!p->scx.slice)) {
			struct scx_sched *sch = rcu_dereference_sched(scx_root);

			if (!scx_rq_bypassing(rq) && !sch->warned_zero_slice) {
				printk_deferred(KERN_WARNING "sched_ext: %s[%d] has zero slice in %s()\n",
						p->comm, p->pid, __func__);
				sch->warned_zero_slice = true;
			}
			refill_task_slice_dfl(sch, p);
		}
	}

	return p;
}

static struct task_struct *pick_task_scx(struct rq *rq, struct rq_flags *rf)
{
	return do_pick_task_scx(rq, rf, false);
}

#ifdef CONFIG_SCHED_CORE
/**
 * scx_prio_less - Task ordering for core-sched
 * @a: task A
 * @b: task B
 * @in_fi: in forced idle state
 *
 * Core-sched is implemented as an additional scheduling layer on top of the
 * usual sched_class'es and needs to find out the expected task ordering. For
 * SCX, core-sched calls this function to interrogate the task ordering.
 *
 * Unless overridden by ops.core_sched_before(), @p->scx.core_sched_at is used
 * to implement the default task ordering. The older the timestamp, the higher
 * priority the task - the global FIFO ordering matching the default scheduling
 * behavior.
 *
 * When ops.core_sched_before() is enabled, @p->scx.core_sched_at is used to
 * implement FIFO ordering within each local DSQ. See pick_task_scx().
 */
bool scx_prio_less(const struct task_struct *a, const struct task_struct *b,
		   bool in_fi)
{
	struct scx_sched *sch = scx_root;

	/*
	 * The const qualifiers are dropped from task_struct pointers when
	 * calling ops.core_sched_before(). Accesses are controlled by the
	 * verifier.
	 */
	if (SCX_HAS_OP(sch, core_sched_before) &&
	    !scx_rq_bypassing(task_rq(a)))
		return SCX_CALL_OP_2TASKS_RET(sch, SCX_KF_REST, core_sched_before,
					      NULL,
					      (struct task_struct *)a,
					      (struct task_struct *)b);
	else
		return time_after64(a->scx.core_sched_at, b->scx.core_sched_at);
}
#endif	/* CONFIG_SCHED_CORE */

static int select_task_rq_scx(struct task_struct *p, int prev_cpu, int wake_flags)
{
	struct scx_sched *sch = scx_root;
	bool rq_bypass;

	/*
	 * sched_exec() calls with %WF_EXEC when @p is about to exec(2) as it
	 * can be a good migration opportunity with low cache and memory
	 * footprint. Returning a CPU different than @prev_cpu triggers
	 * immediate rq migration. However, for SCX, as the current rq
	 * association doesn't dictate where the task is going to run, this
	 * doesn't fit well. If necessary, we can later add a dedicated method
	 * which can decide to preempt self to force it through the regular
	 * scheduling path.
	 */
	if (unlikely(wake_flags & WF_EXEC))
		return prev_cpu;

	rq_bypass = scx_rq_bypassing(task_rq(p));
	if (likely(SCX_HAS_OP(sch, select_cpu)) && !rq_bypass) {
		s32 cpu;
		struct task_struct **ddsp_taskp;

		ddsp_taskp = this_cpu_ptr(&direct_dispatch_task);
		WARN_ON_ONCE(*ddsp_taskp);
		*ddsp_taskp = p;

		cpu = SCX_CALL_OP_TASK_RET(sch,
					   SCX_KF_ENQUEUE | SCX_KF_SELECT_CPU,
					   select_cpu, NULL, p, prev_cpu,
					   wake_flags);
		p->scx.selected_cpu = cpu;
		*ddsp_taskp = NULL;
		if (ops_cpu_valid(sch, cpu, "from ops.select_cpu()"))
			return cpu;
		else
			return prev_cpu;
	} else {
		s32 cpu;

		cpu = scx_select_cpu_dfl(p, prev_cpu, wake_flags, NULL, 0);
		if (cpu >= 0) {
			refill_task_slice_dfl(sch, p);
			p->scx.ddsp_dsq_id = SCX_DSQ_LOCAL;
		} else {
			cpu = prev_cpu;
		}
		p->scx.selected_cpu = cpu;

		if (rq_bypass)
			__scx_add_event(sch, SCX_EV_BYPASS_DISPATCH, 1);
		return cpu;
	}
}

static void task_woken_scx(struct rq *rq, struct task_struct *p)
{
	run_deferred(rq);
}

static void set_cpus_allowed_scx(struct task_struct *p,
				 struct affinity_context *ac)
{
	struct scx_sched *sch = scx_root;

	set_cpus_allowed_common(p, ac);

	/*
	 * The effective cpumask is stored in @p->cpus_ptr which may temporarily
	 * differ from the configured one in @p->cpus_mask. Always tell the bpf
	 * scheduler the effective one.
	 *
	 * Fine-grained memory write control is enforced by BPF making the const
	 * designation pointless. Cast it away when calling the operation.
	 */
	if (SCX_HAS_OP(sch, set_cpumask))
		SCX_CALL_OP_TASK(sch, SCX_KF_REST, set_cpumask, NULL,
				 p, (struct cpumask *)p->cpus_ptr);
}

static void handle_hotplug(struct rq *rq, bool online)
{
	struct scx_sched *sch = scx_root;
	int cpu = cpu_of(rq);

	atomic_long_inc(&scx_hotplug_seq);

	/*
	 * scx_root updates are protected by cpus_read_lock() and will stay
	 * stable here. Note that we can't depend on scx_enabled() test as the
	 * hotplug ops need to be enabled before __scx_enabled is set.
	 */
	if (unlikely(!sch))
		return;

	if (scx_enabled())
		scx_idle_update_selcpu_topology(&sch->ops);

	if (online && SCX_HAS_OP(sch, cpu_online))
		SCX_CALL_OP(sch, SCX_KF_UNLOCKED, cpu_online, NULL, cpu);
	else if (!online && SCX_HAS_OP(sch, cpu_offline))
		SCX_CALL_OP(sch, SCX_KF_UNLOCKED, cpu_offline, NULL, cpu);
	else
		scx_exit(sch, SCX_EXIT_UNREG_KERN,
			 SCX_ECODE_ACT_RESTART | SCX_ECODE_RSN_HOTPLUG,
			 "cpu %d going %s, exiting scheduler", cpu,
			 online ? "online" : "offline");
}

void scx_rq_activate(struct rq *rq)
{
	handle_hotplug(rq, true);
}

void scx_rq_deactivate(struct rq *rq)
{
	handle_hotplug(rq, false);
}

static void rq_online_scx(struct rq *rq)
{
	rq->scx.flags |= SCX_RQ_ONLINE;
}

static void rq_offline_scx(struct rq *rq)
{
	rq->scx.flags &= ~SCX_RQ_ONLINE;
}


static bool check_rq_for_timeouts(struct rq *rq)
{
	struct scx_sched *sch;
	struct task_struct *p;
	struct rq_flags rf;
	bool timed_out = false;

	rq_lock_irqsave(rq, &rf);
	sch = rcu_dereference_bh(scx_root);
	if (unlikely(!sch))
		goto out_unlock;

	list_for_each_entry(p, &rq->scx.runnable_list, scx.runnable_node) {
		unsigned long last_runnable = p->scx.runnable_at;

		if (unlikely(time_after(jiffies,
					last_runnable + scx_watchdog_timeout))) {
			u32 dur_ms = jiffies_to_msecs(jiffies - last_runnable);

			scx_exit(sch, SCX_EXIT_ERROR_STALL, 0,
				 "%s[%d] failed to run for %u.%03us",
				 p->comm, p->pid, dur_ms / 1000, dur_ms % 1000);
			timed_out = true;
			break;
		}
	}
out_unlock:
	rq_unlock_irqrestore(rq, &rf);
	return timed_out;
}

static void scx_watchdog_workfn(struct work_struct *work)
{
	int cpu;

	WRITE_ONCE(scx_watchdog_timestamp, jiffies);

	for_each_online_cpu(cpu) {
		if (unlikely(check_rq_for_timeouts(cpu_rq(cpu))))
			break;

		cond_resched();
	}
	queue_delayed_work(system_unbound_wq, to_delayed_work(work),
			   scx_watchdog_timeout / 2);
}

void scx_tick(struct rq *rq)
{
	struct scx_sched *sch;
	unsigned long last_check;

	if (!scx_enabled())
		return;

	sch = rcu_dereference_bh(scx_root);
	if (unlikely(!sch))
		return;

	last_check = READ_ONCE(scx_watchdog_timestamp);
	if (unlikely(time_after(jiffies,
				last_check + READ_ONCE(scx_watchdog_timeout)))) {
		u32 dur_ms = jiffies_to_msecs(jiffies - last_check);

		scx_exit(sch, SCX_EXIT_ERROR_STALL, 0,
			 "watchdog failed to check in for %u.%03us",
			 dur_ms / 1000, dur_ms % 1000);
	}

	update_other_load_avgs(rq);
}

static void task_tick_scx(struct rq *rq, struct task_struct *curr, int queued)
{
	struct scx_sched *sch = scx_root;

	update_curr_scx(rq);

	/*
	 * While disabling, always resched and refresh core-sched timestamp as
	 * we can't trust the slice management or ops.core_sched_before().
	 */
	if (scx_rq_bypassing(rq)) {
		curr->scx.slice = 0;
		touch_core_sched(rq, curr);
	} else if (SCX_HAS_OP(sch, tick)) {
		SCX_CALL_OP_TASK(sch, SCX_KF_REST, tick, rq, curr);
	}

	if (!curr->scx.slice)
		resched_curr(rq);
}

#ifdef CONFIG_EXT_GROUP_SCHED
static struct cgroup *tg_cgrp(struct task_group *tg)
{
	/*
	 * If CGROUP_SCHED is disabled, @tg is NULL. If @tg is an autogroup,
	 * @tg->css.cgroup is NULL. In both cases, @tg can be treated as the
	 * root cgroup.
	 */
	if (tg && tg->css.cgroup)
		return tg->css.cgroup;
	else
		return &cgrp_dfl_root.cgrp;
}

#define SCX_INIT_TASK_ARGS_CGROUP(tg)		.cgroup = tg_cgrp(tg),

#else	/* CONFIG_EXT_GROUP_SCHED */

#define SCX_INIT_TASK_ARGS_CGROUP(tg)

#endif	/* CONFIG_EXT_GROUP_SCHED */

static enum scx_task_state scx_get_task_state(const struct task_struct *p)
{
	return (p->scx.flags & SCX_TASK_STATE_MASK) >> SCX_TASK_STATE_SHIFT;
}

static void scx_set_task_state(struct task_struct *p, enum scx_task_state state)
{
	enum scx_task_state prev_state = scx_get_task_state(p);
	bool warn = false;

	BUILD_BUG_ON(SCX_TASK_NR_STATES > (1 << SCX_TASK_STATE_BITS));

	switch (state) {
	case SCX_TASK_NONE:
		break;
	case SCX_TASK_INIT:
		warn = prev_state != SCX_TASK_NONE;
		break;
	case SCX_TASK_READY:
		warn = prev_state == SCX_TASK_NONE;
		break;
	case SCX_TASK_ENABLED:
		warn = prev_state != SCX_TASK_READY;
		break;
	default:
		warn = true;
		return;
	}

	WARN_ONCE(warn, "sched_ext: Invalid task state transition %d -> %d for %s[%d]",
		  prev_state, state, p->comm, p->pid);

	p->scx.flags &= ~SCX_TASK_STATE_MASK;
	p->scx.flags |= state << SCX_TASK_STATE_SHIFT;
}

static int scx_init_task(struct task_struct *p, struct task_group *tg, bool fork)
{
	struct scx_sched *sch = scx_root;
	int ret;

	p->scx.disallow = false;

	if (SCX_HAS_OP(sch, init_task)) {
		struct scx_init_task_args args = {
			SCX_INIT_TASK_ARGS_CGROUP(tg)
			.fork = fork,
		};

		ret = SCX_CALL_OP_RET(sch, SCX_KF_UNLOCKED, init_task, NULL,
				      p, &args);
		if (unlikely(ret)) {
			ret = ops_sanitize_err(sch, "init_task", ret);
			return ret;
		}
	}

	scx_set_task_state(p, SCX_TASK_INIT);

	if (p->scx.disallow) {
		if (!fork) {
			struct rq *rq;
			struct rq_flags rf;

			rq = task_rq_lock(p, &rf);

			/*
			 * We're in the load path and @p->policy will be applied
			 * right after. Reverting @p->policy here and rejecting
			 * %SCHED_EXT transitions from scx_check_setscheduler()
			 * guarantees that if ops.init_task() sets @p->disallow,
			 * @p can never be in SCX.
			 */
			if (p->policy == SCHED_EXT) {
				p->policy = SCHED_NORMAL;
				atomic_long_inc(&scx_nr_rejected);
			}

			task_rq_unlock(rq, p, &rf);
		} else if (p->policy == SCHED_EXT) {
			scx_error(sch, "ops.init_task() set task->scx.disallow for %s[%d] during fork",
				  p->comm, p->pid);
		}
	}

	p->scx.flags |= SCX_TASK_RESET_RUNNABLE_AT;
	return 0;
}

static void scx_enable_task(struct task_struct *p)
{
	struct scx_sched *sch = scx_root;
	struct rq *rq = task_rq(p);
	u32 weight;

	lockdep_assert_rq_held(rq);

	/*
	 * Set the weight before calling ops.enable() so that the scheduler
	 * doesn't see a stale value if they inspect the task struct.
	 */
	if (task_has_idle_policy(p))
		weight = WEIGHT_IDLEPRIO;
	else
		weight = sched_prio_to_weight[p->static_prio - MAX_RT_PRIO];

	p->scx.weight = sched_weight_to_cgroup(weight);

	if (SCX_HAS_OP(sch, enable))
		SCX_CALL_OP_TASK(sch, SCX_KF_REST, enable, rq, p);
	scx_set_task_state(p, SCX_TASK_ENABLED);

	if (SCX_HAS_OP(sch, set_weight))
		SCX_CALL_OP_TASK(sch, SCX_KF_REST, set_weight, rq,
				 p, p->scx.weight);
}

static void scx_disable_task(struct task_struct *p)
{
	struct scx_sched *sch = scx_root;
	struct rq *rq = task_rq(p);

	lockdep_assert_rq_held(rq);
	WARN_ON_ONCE(scx_get_task_state(p) != SCX_TASK_ENABLED);

	if (SCX_HAS_OP(sch, disable))
		SCX_CALL_OP_TASK(sch, SCX_KF_REST, disable, rq, p);
	scx_set_task_state(p, SCX_TASK_READY);
}

static void scx_exit_task(struct task_struct *p)
{
	struct scx_sched *sch = scx_root;
	struct scx_exit_task_args args = {
		.cancelled = false,
	};

	lockdep_assert_rq_held(task_rq(p));

	switch (scx_get_task_state(p)) {
	case SCX_TASK_NONE:
		return;
	case SCX_TASK_INIT:
		args.cancelled = true;
		break;
	case SCX_TASK_READY:
		break;
	case SCX_TASK_ENABLED:
		scx_disable_task(p);
		break;
	default:
		WARN_ON_ONCE(true);
		return;
	}

	if (SCX_HAS_OP(sch, exit_task))
		SCX_CALL_OP_TASK(sch, SCX_KF_REST, exit_task, task_rq(p),
				 p, &args);
	scx_set_task_state(p, SCX_TASK_NONE);
}

void init_scx_entity(struct sched_ext_entity *scx)
{
	memset(scx, 0, sizeof(*scx));
	INIT_LIST_HEAD(&scx->dsq_list.node);
	RB_CLEAR_NODE(&scx->dsq_priq);
	scx->sticky_cpu = -1;
	scx->holding_cpu = -1;
	INIT_LIST_HEAD(&scx->runnable_node);
	scx->runnable_at = jiffies;
	scx->ddsp_dsq_id = SCX_DSQ_INVALID;
	scx->slice = READ_ONCE(scx_slice_dfl);
}

void scx_pre_fork(struct task_struct *p)
{
	/*
	 * BPF scheduler enable/disable paths want to be able to iterate and
	 * update all tasks which can become complex when racing forks. As
	 * enable/disable are very cold paths, let's use a percpu_rwsem to
	 * exclude forks.
	 */
	percpu_down_read(&scx_fork_rwsem);
}

int scx_fork(struct task_struct *p)
{
	percpu_rwsem_assert_held(&scx_fork_rwsem);

	if (scx_init_task_enabled)
		return scx_init_task(p, task_group(p), true);
	else
		return 0;
}

void scx_post_fork(struct task_struct *p)
{
	if (scx_init_task_enabled) {
		scx_set_task_state(p, SCX_TASK_READY);

		/*
		 * Enable the task immediately if it's running on sched_ext.
		 * Otherwise, it'll be enabled in switching_to_scx() if and
		 * when it's ever configured to run with a SCHED_EXT policy.
		 */
		if (p->sched_class == &ext_sched_class) {
			struct rq_flags rf;
			struct rq *rq;

			rq = task_rq_lock(p, &rf);
			scx_enable_task(p);
			task_rq_unlock(rq, p, &rf);
		}
	}

	raw_spin_lock_irq(&scx_tasks_lock);
	list_add_tail(&p->scx.tasks_node, &scx_tasks);
	raw_spin_unlock_irq(&scx_tasks_lock);

	percpu_up_read(&scx_fork_rwsem);
}

void scx_cancel_fork(struct task_struct *p)
{
	if (scx_enabled()) {
		struct rq *rq;
		struct rq_flags rf;

		rq = task_rq_lock(p, &rf);
		WARN_ON_ONCE(scx_get_task_state(p) >= SCX_TASK_READY);
		scx_exit_task(p);
		task_rq_unlock(rq, p, &rf);
	}

	percpu_up_read(&scx_fork_rwsem);
}

void sched_ext_dead(struct task_struct *p)
{
	unsigned long flags;

	raw_spin_lock_irqsave(&scx_tasks_lock, flags);
	list_del_init(&p->scx.tasks_node);
	raw_spin_unlock_irqrestore(&scx_tasks_lock, flags);

	/*
	 * @p is off scx_tasks and wholly ours. scx_enable()'s READY -> ENABLED
	 * transitions can't race us. Disable ops for @p.
	 */
	if (scx_get_task_state(p) != SCX_TASK_NONE) {
		struct rq_flags rf;
		struct rq *rq;

		rq = task_rq_lock(p, &rf);
		scx_exit_task(p);
		task_rq_unlock(rq, p, &rf);
	}
}

static void reweight_task_scx(struct rq *rq, struct task_struct *p,
			      const struct load_weight *lw)
{
	struct scx_sched *sch = scx_root;

	lockdep_assert_rq_held(task_rq(p));

	p->scx.weight = sched_weight_to_cgroup(scale_load_down(lw->weight));
	if (SCX_HAS_OP(sch, set_weight))
		SCX_CALL_OP_TASK(sch, SCX_KF_REST, set_weight, rq,
				 p, p->scx.weight);
}

static void prio_changed_scx(struct rq *rq, struct task_struct *p, u64 oldprio)
{
}

static void switching_to_scx(struct rq *rq, struct task_struct *p)
{
	struct scx_sched *sch = scx_root;

	scx_enable_task(p);

	/*
	 * set_cpus_allowed_scx() is not called while @p is associated with a
	 * different scheduler class. Keep the BPF scheduler up-to-date.
	 */
	if (SCX_HAS_OP(sch, set_cpumask))
		SCX_CALL_OP_TASK(sch, SCX_KF_REST, set_cpumask, rq,
				 p, (struct cpumask *)p->cpus_ptr);
}

static void switched_from_scx(struct rq *rq, struct task_struct *p)
{
	scx_disable_task(p);
}

static void wakeup_preempt_scx(struct rq *rq, struct task_struct *p,int wake_flags) {}
static void switched_to_scx(struct rq *rq, struct task_struct *p) {}

int scx_check_setscheduler(struct task_struct *p, int policy)
{
	lockdep_assert_rq_held(task_rq(p));

	/* if disallow, reject transitioning into SCX */
	if (scx_enabled() && READ_ONCE(p->scx.disallow) &&
	    p->policy != policy && policy == SCHED_EXT)
		return -EACCES;

	return 0;
}

#ifdef CONFIG_NO_HZ_FULL
bool scx_can_stop_tick(struct rq *rq)
{
	struct task_struct *p = rq->curr;

	if (scx_rq_bypassing(rq))
		return false;

	if (p->sched_class != &ext_sched_class)
		return true;

	/*
	 * @rq can dispatch from different DSQs, so we can't tell whether it
	 * needs the tick or not by looking at nr_running. Allow stopping ticks
	 * iff the BPF scheduler indicated so. See set_next_task_scx().
	 */
	return rq->scx.flags & SCX_RQ_CAN_STOP_TICK;
}
#endif

#ifdef CONFIG_EXT_GROUP_SCHED

DEFINE_STATIC_PERCPU_RWSEM(scx_cgroup_ops_rwsem);
static bool scx_cgroup_enabled;

void scx_tg_init(struct task_group *tg)
{
	tg->scx.weight = CGROUP_WEIGHT_DFL;
	tg->scx.bw_period_us = default_bw_period_us();
	tg->scx.bw_quota_us = RUNTIME_INF;
	tg->scx.idle = false;
}

int scx_tg_online(struct task_group *tg)
{
	struct scx_sched *sch = scx_root;
	int ret = 0;

	WARN_ON_ONCE(tg->scx.flags & (SCX_TG_ONLINE | SCX_TG_INITED));

	if (scx_cgroup_enabled) {
		if (SCX_HAS_OP(sch, cgroup_init)) {
			struct scx_cgroup_init_args args =
				{ .weight = tg->scx.weight,
				  .bw_period_us = tg->scx.bw_period_us,
				  .bw_quota_us = tg->scx.bw_quota_us,
				  .bw_burst_us = tg->scx.bw_burst_us };

			ret = SCX_CALL_OP_RET(sch, SCX_KF_UNLOCKED, cgroup_init,
					      NULL, tg->css.cgroup, &args);
			if (ret)
				ret = ops_sanitize_err(sch, "cgroup_init", ret);
		}
		if (ret == 0)
			tg->scx.flags |= SCX_TG_ONLINE | SCX_TG_INITED;
	} else {
		tg->scx.flags |= SCX_TG_ONLINE;
	}

	return ret;
}

void scx_tg_offline(struct task_group *tg)
{
	struct scx_sched *sch = scx_root;

	WARN_ON_ONCE(!(tg->scx.flags & SCX_TG_ONLINE));

	if (scx_cgroup_enabled && SCX_HAS_OP(sch, cgroup_exit) &&
	    (tg->scx.flags & SCX_TG_INITED))
		SCX_CALL_OP(sch, SCX_KF_UNLOCKED, cgroup_exit, NULL,
			    tg->css.cgroup);
	tg->scx.flags &= ~(SCX_TG_ONLINE | SCX_TG_INITED);
}

int scx_cgroup_can_attach(struct cgroup_taskset *tset)
{
	struct scx_sched *sch = scx_root;
	struct cgroup_subsys_state *css;
	struct task_struct *p;
	int ret;

	if (!scx_cgroup_enabled)
		return 0;

	cgroup_taskset_for_each(p, css, tset) {
		struct cgroup *from = tg_cgrp(task_group(p));
		struct cgroup *to = tg_cgrp(css_tg(css));

		WARN_ON_ONCE(p->scx.cgrp_moving_from);

		/*
		 * sched_move_task() omits identity migrations. Let's match the
		 * behavior so that ops.cgroup_prep_move() and ops.cgroup_move()
		 * always match one-to-one.
		 */
		if (from == to)
			continue;

		if (SCX_HAS_OP(sch, cgroup_prep_move)) {
			ret = SCX_CALL_OP_RET(sch, SCX_KF_UNLOCKED,
					      cgroup_prep_move, NULL,
					      p, from, css->cgroup);
			if (ret)
				goto err;
		}

		p->scx.cgrp_moving_from = from;
	}

	return 0;

err:
	cgroup_taskset_for_each(p, css, tset) {
		if (SCX_HAS_OP(sch, cgroup_cancel_move) &&
		    p->scx.cgrp_moving_from)
			SCX_CALL_OP(sch, SCX_KF_UNLOCKED, cgroup_cancel_move, NULL,
				    p, p->scx.cgrp_moving_from, css->cgroup);
		p->scx.cgrp_moving_from = NULL;
	}

	return ops_sanitize_err(sch, "cgroup_prep_move", ret);
}

void scx_cgroup_move_task(struct task_struct *p)
{
	struct scx_sched *sch = scx_root;

	if (!scx_cgroup_enabled)
		return;

	/*
	 * @p must have ops.cgroup_prep_move() called on it and thus
	 * cgrp_moving_from set.
	 */
	if (SCX_HAS_OP(sch, cgroup_move) &&
	    !WARN_ON_ONCE(!p->scx.cgrp_moving_from))
		SCX_CALL_OP_TASK(sch, SCX_KF_UNLOCKED, cgroup_move, NULL,
				 p, p->scx.cgrp_moving_from,
				 tg_cgrp(task_group(p)));
	p->scx.cgrp_moving_from = NULL;
}

void scx_cgroup_cancel_attach(struct cgroup_taskset *tset)
{
	struct scx_sched *sch = scx_root;
	struct cgroup_subsys_state *css;
	struct task_struct *p;

	if (!scx_cgroup_enabled)
		return;

	cgroup_taskset_for_each(p, css, tset) {
		if (SCX_HAS_OP(sch, cgroup_cancel_move) &&
		    p->scx.cgrp_moving_from)
			SCX_CALL_OP(sch, SCX_KF_UNLOCKED, cgroup_cancel_move, NULL,
				    p, p->scx.cgrp_moving_from, css->cgroup);
		p->scx.cgrp_moving_from = NULL;
	}
}

void scx_group_set_weight(struct task_group *tg, unsigned long weight)
{
	struct scx_sched *sch = scx_root;

	percpu_down_read(&scx_cgroup_ops_rwsem);

	if (scx_cgroup_enabled && SCX_HAS_OP(sch, cgroup_set_weight) &&
	    tg->scx.weight != weight)
		SCX_CALL_OP(sch, SCX_KF_UNLOCKED, cgroup_set_weight, NULL,
			    tg_cgrp(tg), weight);

	tg->scx.weight = weight;

	percpu_up_read(&scx_cgroup_ops_rwsem);
}

void scx_group_set_idle(struct task_group *tg, bool idle)
{
	struct scx_sched *sch = scx_root;

	percpu_down_read(&scx_cgroup_ops_rwsem);

	if (scx_cgroup_enabled && SCX_HAS_OP(sch, cgroup_set_idle))
		SCX_CALL_OP(sch, SCX_KF_UNLOCKED, cgroup_set_idle, NULL,
			    tg_cgrp(tg), idle);

	/* Update the task group's idle state */
	tg->scx.idle = idle;

	percpu_up_read(&scx_cgroup_ops_rwsem);
}

void scx_group_set_bandwidth(struct task_group *tg,
			     u64 period_us, u64 quota_us, u64 burst_us)
{
	struct scx_sched *sch = scx_root;

	percpu_down_read(&scx_cgroup_ops_rwsem);

	if (scx_cgroup_enabled && SCX_HAS_OP(sch, cgroup_set_bandwidth) &&
	    (tg->scx.bw_period_us != period_us ||
	     tg->scx.bw_quota_us != quota_us ||
	     tg->scx.bw_burst_us != burst_us))
		SCX_CALL_OP(sch, SCX_KF_UNLOCKED, cgroup_set_bandwidth, NULL,
			    tg_cgrp(tg), period_us, quota_us, burst_us);

	tg->scx.bw_period_us = period_us;
	tg->scx.bw_quota_us = quota_us;
	tg->scx.bw_burst_us = burst_us;

	percpu_up_read(&scx_cgroup_ops_rwsem);
}

static void scx_cgroup_lock(void)
{
	percpu_down_write(&scx_cgroup_ops_rwsem);
	cgroup_lock();
}

static void scx_cgroup_unlock(void)
{
	cgroup_unlock();
	percpu_up_write(&scx_cgroup_ops_rwsem);
}

#else	/* CONFIG_EXT_GROUP_SCHED */

static void scx_cgroup_lock(void) {}
static void scx_cgroup_unlock(void) {}

#endif	/* CONFIG_EXT_GROUP_SCHED */

/*
 * Omitted operations:
 *
 * - wakeup_preempt: NOOP as it isn't useful in the wakeup path because the task
 *   isn't tied to the CPU at that point. Preemption is implemented by resetting
 *   the victim task's slice to 0 and triggering reschedule on the target CPU.
 *
 * - migrate_task_rq: Unnecessary as task to cpu mapping is transient.
 *
 * - task_fork/dead: We need fork/dead notifications for all tasks regardless of
 *   their current sched_class. Call them directly from sched core instead.
 */
DEFINE_SCHED_CLASS(ext) = {
	.queue_mask		= 1,

	.enqueue_task		= enqueue_task_scx,
	.dequeue_task		= dequeue_task_scx,
	.yield_task		= yield_task_scx,
	.yield_to_task		= yield_to_task_scx,

	.wakeup_preempt		= wakeup_preempt_scx,

	.pick_task		= pick_task_scx,

	.put_prev_task		= put_prev_task_scx,
	.set_next_task		= set_next_task_scx,

	.select_task_rq		= select_task_rq_scx,
	.task_woken		= task_woken_scx,
	.set_cpus_allowed	= set_cpus_allowed_scx,

	.rq_online		= rq_online_scx,
	.rq_offline		= rq_offline_scx,

	.task_tick		= task_tick_scx,

	.switching_to		= switching_to_scx,
	.switched_from		= switched_from_scx,
	.switched_to		= switched_to_scx,
	.reweight_task		= reweight_task_scx,
	.prio_changed		= prio_changed_scx,

	.update_curr		= update_curr_scx,

#ifdef CONFIG_UCLAMP_TASK
	.uclamp_enabled		= 1,
#endif
};

static void init_dsq(struct scx_dispatch_q *dsq, u64 dsq_id)
{
	memset(dsq, 0, sizeof(*dsq));

	raw_spin_lock_init(&dsq->lock);
	INIT_LIST_HEAD(&dsq->list);
	dsq->id = dsq_id;
}

static void free_dsq_irq_workfn(struct irq_work *irq_work)
{
	struct llist_node *to_free = llist_del_all(&dsqs_to_free);
	struct scx_dispatch_q *dsq, *tmp_dsq;

	llist_for_each_entry_safe(dsq, tmp_dsq, to_free, free_node)
		kfree_rcu(dsq, rcu);
}

static DEFINE_IRQ_WORK(free_dsq_irq_work, free_dsq_irq_workfn);

static void destroy_dsq(struct scx_sched *sch, u64 dsq_id)
{
	struct scx_dispatch_q *dsq;
	unsigned long flags;

	rcu_read_lock();

	dsq = find_user_dsq(sch, dsq_id);
	if (!dsq)
		goto out_unlock_rcu;

	raw_spin_lock_irqsave(&dsq->lock, flags);

	if (dsq->nr) {
		scx_error(sch, "attempting to destroy in-use dsq 0x%016llx (nr=%u)",
			  dsq->id, dsq->nr);
		goto out_unlock_dsq;
	}

	if (rhashtable_remove_fast(&sch->dsq_hash, &dsq->hash_node,
				   dsq_hash_params))
		goto out_unlock_dsq;

	/*
	 * Mark dead by invalidating ->id to prevent dispatch_enqueue() from
	 * queueing more tasks. As this function can be called from anywhere,
	 * freeing is bounced through an irq work to avoid nesting RCU
	 * operations inside scheduler locks.
	 */
	dsq->id = SCX_DSQ_INVALID;
	llist_add(&dsq->free_node, &dsqs_to_free);
	irq_work_queue(&free_dsq_irq_work);

out_unlock_dsq:
	raw_spin_unlock_irqrestore(&dsq->lock, flags);
out_unlock_rcu:
	rcu_read_unlock();
}

#ifdef CONFIG_EXT_GROUP_SCHED
static void scx_cgroup_exit(struct scx_sched *sch)
{
	struct cgroup_subsys_state *css;

	scx_cgroup_enabled = false;

	/*
	 * scx_tg_on/offline() are excluded through cgroup_lock(). If we walk
	 * cgroups and exit all the inited ones, all online cgroups are exited.
	 */
	css_for_each_descendant_post(css, &root_task_group.css) {
		struct task_group *tg = css_tg(css);

		if (!(tg->scx.flags & SCX_TG_INITED))
			continue;
		tg->scx.flags &= ~SCX_TG_INITED;

		if (!sch->ops.cgroup_exit)
			continue;

		SCX_CALL_OP(sch, SCX_KF_UNLOCKED, cgroup_exit, NULL,
			    css->cgroup);
	}
}

static int scx_cgroup_init(struct scx_sched *sch)
{
	struct cgroup_subsys_state *css;
	int ret;

	/*
	 * scx_tg_on/offline() are excluded through cgroup_lock(). If we walk
	 * cgroups and init, all online cgroups are initialized.
	 */
	css_for_each_descendant_pre(css, &root_task_group.css) {
		struct task_group *tg = css_tg(css);
		struct scx_cgroup_init_args args = {
			.weight = tg->scx.weight,
			.bw_period_us = tg->scx.bw_period_us,
			.bw_quota_us = tg->scx.bw_quota_us,
			.bw_burst_us = tg->scx.bw_burst_us,
		};

		if ((tg->scx.flags &
		     (SCX_TG_ONLINE | SCX_TG_INITED)) != SCX_TG_ONLINE)
			continue;

		if (!sch->ops.cgroup_init) {
			tg->scx.flags |= SCX_TG_INITED;
			continue;
		}

		ret = SCX_CALL_OP_RET(sch, SCX_KF_UNLOCKED, cgroup_init, NULL,
				      css->cgroup, &args);
		if (ret) {
			css_put(css);
			scx_error(sch, "ops.cgroup_init() failed (%d)", ret);
			return ret;
		}
		tg->scx.flags |= SCX_TG_INITED;
	}

	WARN_ON_ONCE(scx_cgroup_enabled);
	scx_cgroup_enabled = true;

	return 0;
}

#else
static void scx_cgroup_exit(struct scx_sched *sch) {}
static int scx_cgroup_init(struct scx_sched *sch) { return 0; }
#endif


/********************************************************************************
 * Sysfs interface and ops enable/disable.
 */

#define SCX_ATTR(_name)								\
	static struct kobj_attribute scx_attr_##_name = {			\
		.attr = { .name = __stringify(_name), .mode = 0444 },		\
		.show = scx_attr_##_name##_show,				\
	}

static ssize_t scx_attr_state_show(struct kobject *kobj,
				   struct kobj_attribute *ka, char *buf)
{
	return sysfs_emit(buf, "%s\n", scx_enable_state_str[scx_enable_state()]);
}
SCX_ATTR(state);

static ssize_t scx_attr_switch_all_show(struct kobject *kobj,
					struct kobj_attribute *ka, char *buf)
{
	return sysfs_emit(buf, "%d\n", READ_ONCE(scx_switching_all));
}
SCX_ATTR(switch_all);

static ssize_t scx_attr_nr_rejected_show(struct kobject *kobj,
					 struct kobj_attribute *ka, char *buf)
{
	return sysfs_emit(buf, "%ld\n", atomic_long_read(&scx_nr_rejected));
}
SCX_ATTR(nr_rejected);

static ssize_t scx_attr_hotplug_seq_show(struct kobject *kobj,
					 struct kobj_attribute *ka, char *buf)
{
	return sysfs_emit(buf, "%ld\n", atomic_long_read(&scx_hotplug_seq));
}
SCX_ATTR(hotplug_seq);

static ssize_t scx_attr_enable_seq_show(struct kobject *kobj,
					struct kobj_attribute *ka, char *buf)
{
	return sysfs_emit(buf, "%ld\n", atomic_long_read(&scx_enable_seq));
}
SCX_ATTR(enable_seq);

static struct attribute *scx_global_attrs[] = {
	&scx_attr_state.attr,
	&scx_attr_switch_all.attr,
	&scx_attr_nr_rejected.attr,
	&scx_attr_hotplug_seq.attr,
	&scx_attr_enable_seq.attr,
	NULL,
};

static const struct attribute_group scx_global_attr_group = {
	.attrs = scx_global_attrs,
};

static void free_exit_info(struct scx_exit_info *ei);

static void scx_sched_free_rcu_work(struct work_struct *work)
{
	struct rcu_work *rcu_work = to_rcu_work(work);
	struct scx_sched *sch = container_of(rcu_work, struct scx_sched, rcu_work);
	struct rhashtable_iter rht_iter;
	struct scx_dispatch_q *dsq;
	int node;

	irq_work_sync(&sch->error_irq_work);
	kthread_stop(sch->helper->task);

	free_percpu(sch->pcpu);

	for_each_node_state(node, N_POSSIBLE)
		kfree(sch->global_dsqs[node]);
	kfree(sch->global_dsqs);

	rhashtable_walk_enter(&sch->dsq_hash, &rht_iter);
	do {
		rhashtable_walk_start(&rht_iter);

		while ((dsq = rhashtable_walk_next(&rht_iter)) && !IS_ERR(dsq))
			destroy_dsq(sch, dsq->id);

		rhashtable_walk_stop(&rht_iter);
	} while (dsq == ERR_PTR(-EAGAIN));
	rhashtable_walk_exit(&rht_iter);

	rhashtable_free_and_destroy(&sch->dsq_hash, NULL, NULL);
	free_exit_info(sch->exit_info);
	kfree(sch);
}

static void scx_kobj_release(struct kobject *kobj)
{
	struct scx_sched *sch = container_of(kobj, struct scx_sched, kobj);

	INIT_RCU_WORK(&sch->rcu_work, scx_sched_free_rcu_work);
	queue_rcu_work(system_unbound_wq, &sch->rcu_work);
}

static ssize_t scx_attr_ops_show(struct kobject *kobj,
				 struct kobj_attribute *ka, char *buf)
{
	return sysfs_emit(buf, "%s\n", scx_root->ops.name);
}
SCX_ATTR(ops);

#define scx_attr_event_show(buf, at, events, kind) ({				\
	sysfs_emit_at(buf, at, "%s %llu\n", #kind, (events)->kind);		\
})

static ssize_t scx_attr_events_show(struct kobject *kobj,
				    struct kobj_attribute *ka, char *buf)
{
	struct scx_sched *sch = container_of(kobj, struct scx_sched, kobj);
	struct scx_event_stats events;
	int at = 0;

	scx_read_events(sch, &events);
	at += scx_attr_event_show(buf, at, &events, SCX_EV_SELECT_CPU_FALLBACK);
	at += scx_attr_event_show(buf, at, &events, SCX_EV_DISPATCH_LOCAL_DSQ_OFFLINE);
	at += scx_attr_event_show(buf, at, &events, SCX_EV_DISPATCH_KEEP_LAST);
	at += scx_attr_event_show(buf, at, &events, SCX_EV_ENQ_SKIP_EXITING);
	at += scx_attr_event_show(buf, at, &events, SCX_EV_ENQ_SKIP_MIGRATION_DISABLED);
	at += scx_attr_event_show(buf, at, &events, SCX_EV_REFILL_SLICE_DFL);
	at += scx_attr_event_show(buf, at, &events, SCX_EV_BYPASS_DURATION);
	at += scx_attr_event_show(buf, at, &events, SCX_EV_BYPASS_DISPATCH);
	at += scx_attr_event_show(buf, at, &events, SCX_EV_BYPASS_ACTIVATE);
	return at;
}
SCX_ATTR(events);

static struct attribute *scx_sched_attrs[] = {
	&scx_attr_ops.attr,
	&scx_attr_events.attr,
	NULL,
};
ATTRIBUTE_GROUPS(scx_sched);

static const struct kobj_type scx_ktype = {
	.release = scx_kobj_release,
	.sysfs_ops = &kobj_sysfs_ops,
	.default_groups = scx_sched_groups,
};

static int scx_uevent(const struct kobject *kobj, struct kobj_uevent_env *env)
{
	return add_uevent_var(env, "SCXOPS=%s", scx_root->ops.name);
}

static const struct kset_uevent_ops scx_uevent_ops = {
	.uevent = scx_uevent,
};

/*
 * Used by sched_fork() and __setscheduler_prio() to pick the matching
 * sched_class. dl/rt are already handled.
 */
bool task_should_scx(int policy)
{
	if (!scx_enabled() || unlikely(scx_enable_state() == SCX_DISABLING))
		return false;
	if (READ_ONCE(scx_switching_all))
		return true;
	return policy == SCHED_EXT;
}

bool scx_allow_ttwu_queue(const struct task_struct *p)
{
	struct scx_sched *sch;

	if (!scx_enabled())
		return true;

	sch = rcu_dereference_sched(scx_root);
	if (unlikely(!sch))
		return true;

	if (sch->ops.flags & SCX_OPS_ALLOW_QUEUED_WAKEUP)
		return true;

	if (unlikely(p->sched_class != &ext_sched_class))
		return true;

	return false;
}

/**
 * handle_lockup - sched_ext common lockup handler
 * @fmt: format string
 *
 * Called on system stall or lockup condition and initiates abort of sched_ext
 * if enabled, which may resolve the reported lockup.
 *
 * Returns %true if sched_ext is enabled and abort was initiated, which may
 * resolve the lockup. %false if sched_ext is not enabled or abort was already
 * initiated by someone else.
 */
static __printf(1, 2) bool handle_lockup(const char *fmt, ...)
{
	struct scx_sched *sch;
	va_list args;
	bool ret;

	guard(rcu)();

	sch = rcu_dereference(scx_root);
	if (unlikely(!sch))
		return false;

	switch (scx_enable_state()) {
	case SCX_ENABLING:
	case SCX_ENABLED:
		va_start(args, fmt);
		ret = scx_verror(sch, fmt, args);
		va_end(args);
		return ret;
	default:
		return false;
	}
}

/**
 * scx_rcu_cpu_stall - sched_ext RCU CPU stall handler
 *
 * While there are various reasons why RCU CPU stalls can occur on a system
 * that may not be caused by the current BPF scheduler, try kicking out the
 * current scheduler in an attempt to recover the system to a good state before
 * issuing panics.
 *
 * Returns %true if sched_ext is enabled and abort was initiated, which may
 * resolve the reported RCU stall. %false if sched_ext is not enabled or someone
 * else already initiated abort.
 */
bool scx_rcu_cpu_stall(void)
{
	return handle_lockup("RCU CPU stall detected!");
}

/**
 * scx_softlockup - sched_ext softlockup handler
 * @dur_s: number of seconds of CPU stuck due to soft lockup
 *
 * On some multi-socket setups (e.g. 2x Intel 8480c), the BPF scheduler can
 * live-lock the system by making many CPUs target the same DSQ to the point
 * where soft-lockup detection triggers. This function is called from
 * soft-lockup watchdog when the triggering point is close and tries to unjam
 * the system and aborting the BPF scheduler.
 */
void scx_softlockup(u32 dur_s)
{
	if (!handle_lockup("soft lockup - CPU %d stuck for %us", smp_processor_id(), dur_s))
		return;

	printk_deferred(KERN_ERR "sched_ext: Soft lockup - CPU %d stuck for %us, disabling BPF scheduler\n",
			smp_processor_id(), dur_s);
}

/**
 * scx_hardlockup - sched_ext hardlockup handler
 *
 * A poorly behaving BPF scheduler can trigger hard lockup by e.g. putting
 * numerous affinitized tasks in a single queue and directing all CPUs at it.
 * Try kicking out the current scheduler in an attempt to recover the system to
 * a good state before taking more drastic actions.
 *
 * Returns %true if sched_ext is enabled and abort was initiated, which may
 * resolve the reported hardlockdup. %false if sched_ext is not enabled or
 * someone else already initiated abort.
 */
bool scx_hardlockup(int cpu)
{
	if (!handle_lockup("hard lockup - CPU %d", cpu))
		return false;

	printk_deferred(KERN_ERR "sched_ext: Hard lockup - CPU %d, disabling BPF scheduler\n",
			cpu);
	return true;
}

static u32 bypass_lb_cpu(struct scx_sched *sch, struct rq *rq,
			 struct cpumask *donee_mask, struct cpumask *resched_mask,
			 u32 nr_donor_target, u32 nr_donee_target)
{
	struct scx_dispatch_q *donor_dsq = &rq->scx.bypass_dsq;
	struct task_struct *p, *n;
	struct scx_dsq_list_node cursor = INIT_DSQ_LIST_CURSOR(cursor, 0, 0);
	s32 delta = READ_ONCE(donor_dsq->nr) - nr_donor_target;
	u32 nr_balanced = 0, min_delta_us;

	/*
	 * All we want to guarantee is reasonable forward progress. No reason to
	 * fine tune. Assuming every task on @donor_dsq runs their full slice,
	 * consider offloading iff the total queued duration is over the
	 * threshold.
	 */
	min_delta_us = scx_bypass_lb_intv_us / SCX_BYPASS_LB_MIN_DELTA_DIV;
	if (delta < DIV_ROUND_UP(min_delta_us, scx_slice_bypass_us))
		return 0;

	raw_spin_rq_lock_irq(rq);
	raw_spin_lock(&donor_dsq->lock);
	list_add(&cursor.node, &donor_dsq->list);
resume:
	n = container_of(&cursor, struct task_struct, scx.dsq_list);
	n = nldsq_next_task(donor_dsq, n, false);

	while ((p = n)) {
		struct rq *donee_rq;
		struct scx_dispatch_q *donee_dsq;
		int donee;

		n = nldsq_next_task(donor_dsq, n, false);

		if (donor_dsq->nr <= nr_donor_target)
			break;

		if (cpumask_empty(donee_mask))
			break;

		donee = cpumask_any_and_distribute(donee_mask, p->cpus_ptr);
		if (donee >= nr_cpu_ids)
			continue;

		donee_rq = cpu_rq(donee);
		donee_dsq = &donee_rq->scx.bypass_dsq;

		/*
		 * $p's rq is not locked but $p's DSQ lock protects its
		 * scheduling properties making this test safe.
		 */
		if (!task_can_run_on_remote_rq(sch, p, donee_rq, false))
			continue;

		/*
		 * Moving $p from one non-local DSQ to another. The source rq
		 * and DSQ are already locked. Do an abbreviated dequeue and
		 * then perform enqueue without unlocking $donor_dsq.
		 *
		 * We don't want to drop and reacquire the lock on each
		 * iteration as @donor_dsq can be very long and potentially
		 * highly contended. Donee DSQs are less likely to be contended.
		 * The nested locking is safe as only this LB moves tasks
		 * between bypass DSQs.
		 */
		dispatch_dequeue_locked(p, donor_dsq);
		dispatch_enqueue(sch, donee_dsq, p, SCX_ENQ_NESTED);

		/*
		 * $donee might have been idle and need to be woken up. No need
		 * to be clever. Kick every CPU that receives tasks.
		 */
		cpumask_set_cpu(donee, resched_mask);

		if (READ_ONCE(donee_dsq->nr) >= nr_donee_target)
			cpumask_clear_cpu(donee, donee_mask);

		nr_balanced++;
		if (!(nr_balanced % SCX_BYPASS_LB_BATCH) && n) {
			list_move_tail(&cursor.node, &n->scx.dsq_list.node);
			raw_spin_unlock(&donor_dsq->lock);
			raw_spin_rq_unlock_irq(rq);
			cpu_relax();
			raw_spin_rq_lock_irq(rq);
			raw_spin_lock(&donor_dsq->lock);
			goto resume;
		}
	}

	list_del_init(&cursor.node);
	raw_spin_unlock(&donor_dsq->lock);
	raw_spin_rq_unlock_irq(rq);

	return nr_balanced;
}

static void bypass_lb_node(struct scx_sched *sch, int node)
{
	const struct cpumask *node_mask = cpumask_of_node(node);
	struct cpumask *donee_mask = scx_bypass_lb_donee_cpumask;
	struct cpumask *resched_mask = scx_bypass_lb_resched_cpumask;
	u32 nr_tasks = 0, nr_cpus = 0, nr_balanced = 0;
	u32 nr_target, nr_donor_target;
	u32 before_min = U32_MAX, before_max = 0;
	u32 after_min = U32_MAX, after_max = 0;
	int cpu;

	/* count the target tasks and CPUs */
	for_each_cpu_and(cpu, cpu_online_mask, node_mask) {
		u32 nr = READ_ONCE(cpu_rq(cpu)->scx.bypass_dsq.nr);

		nr_tasks += nr;
		nr_cpus++;

		before_min = min(nr, before_min);
		before_max = max(nr, before_max);
	}

	if (!nr_cpus)
		return;

	/*
	 * We don't want CPUs to have more than $nr_donor_target tasks and
	 * balancing to fill donee CPUs upto $nr_target. Once targets are
	 * calculated, find the donee CPUs.
	 */
	nr_target = DIV_ROUND_UP(nr_tasks, nr_cpus);
	nr_donor_target = DIV_ROUND_UP(nr_target * SCX_BYPASS_LB_DONOR_PCT, 100);

	cpumask_clear(donee_mask);
	for_each_cpu_and(cpu, cpu_online_mask, node_mask) {
		if (READ_ONCE(cpu_rq(cpu)->scx.bypass_dsq.nr) < nr_target)
			cpumask_set_cpu(cpu, donee_mask);
	}

	/* iterate !donee CPUs and see if they should be offloaded */
	cpumask_clear(resched_mask);
	for_each_cpu_and(cpu, cpu_online_mask, node_mask) {
		struct rq *rq = cpu_rq(cpu);
		struct scx_dispatch_q *donor_dsq = &rq->scx.bypass_dsq;

		if (cpumask_empty(donee_mask))
			break;
		if (cpumask_test_cpu(cpu, donee_mask))
			continue;
		if (READ_ONCE(donor_dsq->nr) <= nr_donor_target)
			continue;

		nr_balanced += bypass_lb_cpu(sch, rq, donee_mask, resched_mask,
					     nr_donor_target, nr_target);
	}

	for_each_cpu(cpu, resched_mask) {
		struct rq *rq = cpu_rq(cpu);

		raw_spin_rq_lock_irq(rq);
		resched_curr(rq);
		raw_spin_rq_unlock_irq(rq);
	}

	for_each_cpu_and(cpu, cpu_online_mask, node_mask) {
		u32 nr = READ_ONCE(cpu_rq(cpu)->scx.bypass_dsq.nr);

		after_min = min(nr, after_min);
		after_max = max(nr, after_max);

	}

	trace_sched_ext_bypass_lb(node, nr_cpus, nr_tasks, nr_balanced,
				  before_min, before_max, after_min, after_max);
}

/*
 * In bypass mode, all tasks are put on the per-CPU bypass DSQs. If the machine
 * is over-saturated and the BPF scheduler skewed tasks into few CPUs, some
 * bypass DSQs can be overloaded. If there are enough tasks to saturate other
 * lightly loaded CPUs, such imbalance can lead to very high execution latency
 * on the overloaded CPUs and thus to hung tasks and RCU stalls. To avoid such
 * outcomes, a simple load balancing mechanism is implemented by the following
 * timer which runs periodically while bypass mode is in effect.
 */
static void scx_bypass_lb_timerfn(struct timer_list *timer)
{
	struct scx_sched *sch;
	int node;
	u32 intv_us;

	sch = rcu_dereference_all(scx_root);
	if (unlikely(!sch) || !READ_ONCE(scx_bypass_depth))
		return;

	for_each_node_with_cpus(node)
		bypass_lb_node(sch, node);

	intv_us = READ_ONCE(scx_bypass_lb_intv_us);
	if (intv_us)
		mod_timer(timer, jiffies + usecs_to_jiffies(intv_us));
}

static DEFINE_TIMER(scx_bypass_lb_timer, scx_bypass_lb_timerfn);

/**
 * scx_bypass - [Un]bypass scx_ops and guarantee forward progress
 * @bypass: true for bypass, false for unbypass
 *
 * Bypassing guarantees that all runnable tasks make forward progress without
 * trusting the BPF scheduler. We can't grab any mutexes or rwsems as they might
 * be held by tasks that the BPF scheduler is forgetting to run, which
 * unfortunately also excludes toggling the static branches.
 *
 * Let's work around by overriding a couple ops and modifying behaviors based on
 * the DISABLING state and then cycling the queued tasks through dequeue/enqueue
 * to force global FIFO scheduling.
 *
 * - ops.select_cpu() is ignored and the default select_cpu() is used.
 *
 * - ops.enqueue() is ignored and tasks are queued in simple global FIFO order.
 *   %SCX_OPS_ENQ_LAST is also ignored.
 *
 * - ops.dispatch() is ignored.
 *
 * - balance_scx() does not set %SCX_RQ_BAL_KEEP on non-zero slice as slice
 *   can't be trusted. Whenever a tick triggers, the running task is rotated to
 *   the tail of the queue with core_sched_at touched.
 *
 * - pick_next_task() suppresses zero slice warning.
 *
 * - scx_kick_cpu() is disabled to avoid irq_work malfunction during PM
 *   operations.
 *
 * - scx_prio_less() reverts to the default core_sched_at order.
 */
static void scx_bypass(bool bypass)
{
	static DEFINE_RAW_SPINLOCK(bypass_lock);
	static unsigned long bypass_timestamp;
	struct scx_sched *sch;
	unsigned long flags;
	int cpu;

	raw_spin_lock_irqsave(&bypass_lock, flags);
	sch = rcu_dereference_bh(scx_root);

	if (bypass) {
		u32 intv_us;

		WRITE_ONCE(scx_bypass_depth, scx_bypass_depth + 1);
		WARN_ON_ONCE(scx_bypass_depth <= 0);
		if (scx_bypass_depth != 1)
			goto unlock;
		WRITE_ONCE(scx_slice_dfl, scx_slice_bypass_us * NSEC_PER_USEC);
		bypass_timestamp = ktime_get_ns();
		if (sch)
			scx_add_event(sch, SCX_EV_BYPASS_ACTIVATE, 1);

		intv_us = READ_ONCE(scx_bypass_lb_intv_us);
		if (intv_us && !timer_pending(&scx_bypass_lb_timer)) {
			scx_bypass_lb_timer.expires =
				jiffies + usecs_to_jiffies(intv_us);
			add_timer_global(&scx_bypass_lb_timer);
		}
	} else {
		WRITE_ONCE(scx_bypass_depth, scx_bypass_depth - 1);
		WARN_ON_ONCE(scx_bypass_depth < 0);
		if (scx_bypass_depth != 0)
			goto unlock;
		WRITE_ONCE(scx_slice_dfl, SCX_SLICE_DFL);
		if (sch)
			scx_add_event(sch, SCX_EV_BYPASS_DURATION,
				      ktime_get_ns() - bypass_timestamp);
	}

	/*
	 * No task property is changing. We just need to make sure all currently
	 * queued tasks are re-queued according to the new scx_rq_bypassing()
	 * state. As an optimization, walk each rq's runnable_list instead of
	 * the scx_tasks list.
	 *
	 * This function can't trust the scheduler and thus can't use
	 * cpus_read_lock(). Walk all possible CPUs instead of online.
	 */
	for_each_possible_cpu(cpu) {
		struct rq *rq = cpu_rq(cpu);
		struct task_struct *p, *n;

		raw_spin_rq_lock(rq);

		if (bypass) {
			WARN_ON_ONCE(rq->scx.flags & SCX_RQ_BYPASSING);
			rq->scx.flags |= SCX_RQ_BYPASSING;
		} else {
			WARN_ON_ONCE(!(rq->scx.flags & SCX_RQ_BYPASSING));
			rq->scx.flags &= ~SCX_RQ_BYPASSING;
		}

		/*
		 * We need to guarantee that no tasks are on the BPF scheduler
		 * while bypassing. Either we see enabled or the enable path
		 * sees scx_rq_bypassing() before moving tasks to SCX.
		 */
		if (!scx_enabled()) {
			raw_spin_rq_unlock(rq);
			continue;
		}

		/*
		 * The use of list_for_each_entry_safe_reverse() is required
		 * because each task is going to be removed from and added back
		 * to the runnable_list during iteration. Because they're added
		 * to the tail of the list, safe reverse iteration can still
		 * visit all nodes.
		 */
		list_for_each_entry_safe_reverse(p, n, &rq->scx.runnable_list,
						 scx.runnable_node) {
			/* cycling deq/enq is enough, see the function comment */
			scoped_guard (sched_change, p, DEQUEUE_SAVE | DEQUEUE_MOVE) {
				/* nothing */ ;
			}
		}

		/* resched to restore ticks and idle state */
		if (cpu_online(cpu) || cpu == smp_processor_id())
			resched_curr(rq);

		raw_spin_rq_unlock(rq);
	}

unlock:
	raw_spin_unlock_irqrestore(&bypass_lock, flags);
}

static void free_exit_info(struct scx_exit_info *ei)
{
	kvfree(ei->dump);
	kfree(ei->msg);
	kfree(ei->bt);
	kfree(ei);
}

static struct scx_exit_info *alloc_exit_info(size_t exit_dump_len)
{
	struct scx_exit_info *ei;

	ei = kzalloc(sizeof(*ei), GFP_KERNEL);
	if (!ei)
		return NULL;

	ei->bt = kcalloc(SCX_EXIT_BT_LEN, sizeof(ei->bt[0]), GFP_KERNEL);
	ei->msg = kzalloc(SCX_EXIT_MSG_LEN, GFP_KERNEL);
	ei->dump = kvzalloc(exit_dump_len, GFP_KERNEL);

	if (!ei->bt || !ei->msg || !ei->dump) {
		free_exit_info(ei);
		return NULL;
	}

	return ei;
}

static const char *scx_exit_reason(enum scx_exit_kind kind)
{
	switch (kind) {
	case SCX_EXIT_UNREG:
		return "unregistered from user space";
	case SCX_EXIT_UNREG_BPF:
		return "unregistered from BPF";
	case SCX_EXIT_UNREG_KERN:
		return "unregistered from the main kernel";
	case SCX_EXIT_SYSRQ:
		return "disabled by sysrq-S";
	case SCX_EXIT_ERROR:
		return "runtime error";
	case SCX_EXIT_ERROR_BPF:
		return "scx_bpf_error";
	case SCX_EXIT_ERROR_STALL:
		return "runnable task stall";
	default:
		return "<UNKNOWN>";
	}
}

static void free_kick_syncs(void)
{
	int cpu;

	for_each_possible_cpu(cpu) {
		struct scx_kick_syncs **ksyncs = per_cpu_ptr(&scx_kick_syncs, cpu);
		struct scx_kick_syncs *to_free;

		to_free = rcu_replace_pointer(*ksyncs, NULL, true);
		if (to_free)
			kvfree_rcu(to_free, rcu);
	}
}

static void scx_disable_workfn(struct kthread_work *work)
{
	struct scx_sched *sch = container_of(work, struct scx_sched, disable_work);
	struct scx_exit_info *ei = sch->exit_info;
	struct scx_task_iter sti;
	struct task_struct *p;
	int kind, cpu;

	kind = atomic_read(&sch->exit_kind);
	while (true) {
		if (kind == SCX_EXIT_DONE)	/* already disabled? */
			return;
		WARN_ON_ONCE(kind == SCX_EXIT_NONE);
		if (atomic_try_cmpxchg(&sch->exit_kind, &kind, SCX_EXIT_DONE))
			break;
	}
	ei->kind = kind;
	ei->reason = scx_exit_reason(ei->kind);

	/* guarantee forward progress by bypassing scx_ops */
	scx_bypass(true);
	WRITE_ONCE(scx_aborting, false);

	switch (scx_set_enable_state(SCX_DISABLING)) {
	case SCX_DISABLING:
		WARN_ONCE(true, "sched_ext: duplicate disabling instance?");
		break;
	case SCX_DISABLED:
		pr_warn("sched_ext: ops error detected without ops (%s)\n",
			sch->exit_info->msg);
		WARN_ON_ONCE(scx_set_enable_state(SCX_DISABLED) != SCX_DISABLING);
		goto done;
	default:
		break;
	}

	/*
	 * Here, every runnable task is guaranteed to make forward progress and
	 * we can safely use blocking synchronization constructs. Actually
	 * disable ops.
	 */
	mutex_lock(&scx_enable_mutex);

	static_branch_disable(&__scx_switched_all);
	WRITE_ONCE(scx_switching_all, false);

	/*
	 * Shut down cgroup support before tasks so that the cgroup attach path
	 * doesn't race against scx_exit_task().
	 */
	scx_cgroup_lock();
	scx_cgroup_exit(sch);
	scx_cgroup_unlock();

	/*
	 * The BPF scheduler is going away. All tasks including %TASK_DEAD ones
	 * must be switched out and exited synchronously.
	 */
	percpu_down_write(&scx_fork_rwsem);

	scx_init_task_enabled = false;

	scx_task_iter_start(&sti);
	while ((p = scx_task_iter_next_locked(&sti))) {
		unsigned int queue_flags = DEQUEUE_SAVE | DEQUEUE_MOVE | DEQUEUE_NOCLOCK;
		const struct sched_class *old_class = p->sched_class;
		const struct sched_class *new_class =
			__setscheduler_class(p->policy, p->prio);
<<<<<<< HEAD

		update_rq_clock(task_rq(p));

		if (old_class != new_class)
			queue_flags |= DEQUEUE_CLASS;

=======

		update_rq_clock(task_rq(p));

		if (old_class != new_class)
			queue_flags |= DEQUEUE_CLASS;

>>>>>>> e090182c
		scoped_guard (sched_change, p, queue_flags) {
			p->sched_class = new_class;
		}

		scx_exit_task(p);
	}
	scx_task_iter_stop(&sti);
	percpu_up_write(&scx_fork_rwsem);

	/*
	 * Invalidate all the rq clocks to prevent getting outdated
	 * rq clocks from a previous scx scheduler.
	 */
	for_each_possible_cpu(cpu) {
		struct rq *rq = cpu_rq(cpu);
		scx_rq_clock_invalidate(rq);
	}

	/* no task is on scx, turn off all the switches and flush in-progress calls */
	static_branch_disable(&__scx_enabled);
	bitmap_zero(sch->has_op, SCX_OPI_END);
	scx_idle_disable();
	synchronize_rcu();

	if (ei->kind >= SCX_EXIT_ERROR) {
		pr_err("sched_ext: BPF scheduler \"%s\" disabled (%s)\n",
		       sch->ops.name, ei->reason);

		if (ei->msg[0] != '\0')
			pr_err("sched_ext: %s: %s\n", sch->ops.name, ei->msg);
#ifdef CONFIG_STACKTRACE
		stack_trace_print(ei->bt, ei->bt_len, 2);
#endif
	} else {
		pr_info("sched_ext: BPF scheduler \"%s\" disabled (%s)\n",
			sch->ops.name, ei->reason);
	}

	if (sch->ops.exit)
		SCX_CALL_OP(sch, SCX_KF_UNLOCKED, exit, NULL, ei);

	cancel_delayed_work_sync(&scx_watchdog_work);

	/*
	 * scx_root clearing must be inside cpus_read_lock(). See
	 * handle_hotplug().
	 */
	cpus_read_lock();
	RCU_INIT_POINTER(scx_root, NULL);
	cpus_read_unlock();

	/*
	 * Delete the kobject from the hierarchy synchronously. Otherwise, sysfs
	 * could observe an object of the same name still in the hierarchy when
	 * the next scheduler is loaded.
	 */
	kobject_del(&sch->kobj);

	free_percpu(scx_dsp_ctx);
	scx_dsp_ctx = NULL;
	scx_dsp_max_batch = 0;
	free_kick_syncs();

	mutex_unlock(&scx_enable_mutex);

	WARN_ON_ONCE(scx_set_enable_state(SCX_DISABLED) != SCX_DISABLING);
done:
	scx_bypass(false);
}

static bool scx_claim_exit(struct scx_sched *sch, enum scx_exit_kind kind)
{
	int none = SCX_EXIT_NONE;

	if (!atomic_try_cmpxchg(&sch->exit_kind, &none, kind))
		return false;

	/*
	 * Some CPUs may be trapped in the dispatch paths. Set the aborting
	 * flag to break potential live-lock scenarios, ensuring we can
	 * successfully reach scx_bypass().
	 */
	WRITE_ONCE(scx_aborting, true);
	return true;
}

static void scx_disable(enum scx_exit_kind kind)
{
	struct scx_sched *sch;

	if (WARN_ON_ONCE(kind == SCX_EXIT_NONE || kind == SCX_EXIT_DONE))
		kind = SCX_EXIT_ERROR;

	rcu_read_lock();
	sch = rcu_dereference(scx_root);
	if (sch) {
		scx_claim_exit(sch, kind);
		kthread_queue_work(sch->helper, &sch->disable_work);
	}
	rcu_read_unlock();
}

static void dump_newline(struct seq_buf *s)
{
	trace_sched_ext_dump("");

	/* @s may be zero sized and seq_buf triggers WARN if so */
	if (s->size)
		seq_buf_putc(s, '\n');
}

static __printf(2, 3) void dump_line(struct seq_buf *s, const char *fmt, ...)
{
	va_list args;

#ifdef CONFIG_TRACEPOINTS
	if (trace_sched_ext_dump_enabled()) {
		/* protected by scx_dump_state()::dump_lock */
		static char line_buf[SCX_EXIT_MSG_LEN];

		va_start(args, fmt);
		vscnprintf(line_buf, sizeof(line_buf), fmt, args);
		va_end(args);

		trace_sched_ext_dump(line_buf);
	}
#endif
	/* @s may be zero sized and seq_buf triggers WARN if so */
	if (s->size) {
		va_start(args, fmt);
		seq_buf_vprintf(s, fmt, args);
		va_end(args);

		seq_buf_putc(s, '\n');
	}
}

static void dump_stack_trace(struct seq_buf *s, const char *prefix,
			     const unsigned long *bt, unsigned int len)
{
	unsigned int i;

	for (i = 0; i < len; i++)
		dump_line(s, "%s%pS", prefix, (void *)bt[i]);
}

static void ops_dump_init(struct seq_buf *s, const char *prefix)
{
	struct scx_dump_data *dd = &scx_dump_data;

	lockdep_assert_irqs_disabled();

	dd->cpu = smp_processor_id();		/* allow scx_bpf_dump() */
	dd->first = true;
	dd->cursor = 0;
	dd->s = s;
	dd->prefix = prefix;
}

static void ops_dump_flush(void)
{
	struct scx_dump_data *dd = &scx_dump_data;
	char *line = dd->buf.line;

	if (!dd->cursor)
		return;

	/*
	 * There's something to flush and this is the first line. Insert a blank
	 * line to distinguish ops dump.
	 */
	if (dd->first) {
		dump_newline(dd->s);
		dd->first = false;
	}

	/*
	 * There may be multiple lines in $line. Scan and emit each line
	 * separately.
	 */
	while (true) {
		char *end = line;
		char c;

		while (*end != '\n' && *end != '\0')
			end++;

		/*
		 * If $line overflowed, it may not have newline at the end.
		 * Always emit with a newline.
		 */
		c = *end;
		*end = '\0';
		dump_line(dd->s, "%s%s", dd->prefix, line);
		if (c == '\0')
			break;

		/* move to the next line */
		end++;
		if (*end == '\0')
			break;
		line = end;
	}

	dd->cursor = 0;
}

static void ops_dump_exit(void)
{
	ops_dump_flush();
	scx_dump_data.cpu = -1;
}

static void scx_dump_task(struct seq_buf *s, struct scx_dump_ctx *dctx,
			  struct task_struct *p, char marker)
{
	static unsigned long bt[SCX_EXIT_BT_LEN];
	struct scx_sched *sch = scx_root;
	char dsq_id_buf[19] = "(n/a)";
	unsigned long ops_state = atomic_long_read(&p->scx.ops_state);
	unsigned int bt_len = 0;

	if (p->scx.dsq)
		scnprintf(dsq_id_buf, sizeof(dsq_id_buf), "0x%llx",
			  (unsigned long long)p->scx.dsq->id);

	dump_newline(s);
	dump_line(s, " %c%c %s[%d] %+ldms",
		  marker, task_state_to_char(p), p->comm, p->pid,
		  jiffies_delta_msecs(p->scx.runnable_at, dctx->at_jiffies));
	dump_line(s, "      scx_state/flags=%u/0x%x dsq_flags=0x%x ops_state/qseq=%lu/%lu",
		  scx_get_task_state(p), p->scx.flags & ~SCX_TASK_STATE_MASK,
		  p->scx.dsq_flags, ops_state & SCX_OPSS_STATE_MASK,
		  ops_state >> SCX_OPSS_QSEQ_SHIFT);
	dump_line(s, "      sticky/holding_cpu=%d/%d dsq_id=%s",
		  p->scx.sticky_cpu, p->scx.holding_cpu, dsq_id_buf);
	dump_line(s, "      dsq_vtime=%llu slice=%llu weight=%u",
		  p->scx.dsq_vtime, p->scx.slice, p->scx.weight);
	dump_line(s, "      cpus=%*pb no_mig=%u", cpumask_pr_args(p->cpus_ptr),
		  p->migration_disabled);

	if (SCX_HAS_OP(sch, dump_task)) {
		ops_dump_init(s, "    ");
		SCX_CALL_OP(sch, SCX_KF_REST, dump_task, NULL, dctx, p);
		ops_dump_exit();
	}

#ifdef CONFIG_STACKTRACE
	bt_len = stack_trace_save_tsk(p, bt, SCX_EXIT_BT_LEN, 1);
#endif
	if (bt_len) {
		dump_newline(s);
		dump_stack_trace(s, "    ", bt, bt_len);
	}
}

static void scx_dump_state(struct scx_exit_info *ei, size_t dump_len)
{
	static DEFINE_SPINLOCK(dump_lock);
	static const char trunc_marker[] = "\n\n~~~~ TRUNCATED ~~~~\n";
	struct scx_sched *sch = scx_root;
	struct scx_dump_ctx dctx = {
		.kind = ei->kind,
		.exit_code = ei->exit_code,
		.reason = ei->reason,
		.at_ns = ktime_get_ns(),
		.at_jiffies = jiffies,
	};
	struct seq_buf s;
	struct scx_event_stats events;
	unsigned long flags;
	char *buf;
	int cpu;

	spin_lock_irqsave(&dump_lock, flags);

	seq_buf_init(&s, ei->dump, dump_len);

	if (ei->kind == SCX_EXIT_NONE) {
		dump_line(&s, "Debug dump triggered by %s", ei->reason);
	} else {
		dump_line(&s, "%s[%d] triggered exit kind %d:",
			  current->comm, current->pid, ei->kind);
		dump_line(&s, "  %s (%s)", ei->reason, ei->msg);
		dump_newline(&s);
		dump_line(&s, "Backtrace:");
		dump_stack_trace(&s, "  ", ei->bt, ei->bt_len);
	}

	if (SCX_HAS_OP(sch, dump)) {
		ops_dump_init(&s, "");
		SCX_CALL_OP(sch, SCX_KF_UNLOCKED, dump, NULL, &dctx);
		ops_dump_exit();
	}

	dump_newline(&s);
	dump_line(&s, "CPU states");
	dump_line(&s, "----------");

	for_each_possible_cpu(cpu) {
		struct rq *rq = cpu_rq(cpu);
		struct rq_flags rf;
		struct task_struct *p;
		struct seq_buf ns;
		size_t avail, used;
		bool idle;

		rq_lock_irqsave(rq, &rf);

		idle = list_empty(&rq->scx.runnable_list) &&
			rq->curr->sched_class == &idle_sched_class;

		if (idle && !SCX_HAS_OP(sch, dump_cpu))
			goto next;

		/*
		 * We don't yet know whether ops.dump_cpu() will produce output
		 * and we may want to skip the default CPU dump if it doesn't.
		 * Use a nested seq_buf to generate the standard dump so that we
		 * can decide whether to commit later.
		 */
		avail = seq_buf_get_buf(&s, &buf);
		seq_buf_init(&ns, buf, avail);

		dump_newline(&ns);
		dump_line(&ns, "CPU %-4d: nr_run=%u flags=0x%x cpu_rel=%d ops_qseq=%lu ksync=%lu",
			  cpu, rq->scx.nr_running, rq->scx.flags,
			  rq->scx.cpu_released, rq->scx.ops_qseq,
			  rq->scx.kick_sync);
		dump_line(&ns, "          curr=%s[%d] class=%ps",
			  rq->curr->comm, rq->curr->pid,
			  rq->curr->sched_class);
		if (!cpumask_empty(rq->scx.cpus_to_kick))
			dump_line(&ns, "  cpus_to_kick   : %*pb",
				  cpumask_pr_args(rq->scx.cpus_to_kick));
		if (!cpumask_empty(rq->scx.cpus_to_kick_if_idle))
			dump_line(&ns, "  idle_to_kick   : %*pb",
				  cpumask_pr_args(rq->scx.cpus_to_kick_if_idle));
		if (!cpumask_empty(rq->scx.cpus_to_preempt))
			dump_line(&ns, "  cpus_to_preempt: %*pb",
				  cpumask_pr_args(rq->scx.cpus_to_preempt));
		if (!cpumask_empty(rq->scx.cpus_to_wait))
			dump_line(&ns, "  cpus_to_wait   : %*pb",
				  cpumask_pr_args(rq->scx.cpus_to_wait));

		used = seq_buf_used(&ns);
		if (SCX_HAS_OP(sch, dump_cpu)) {
			ops_dump_init(&ns, "  ");
			SCX_CALL_OP(sch, SCX_KF_REST, dump_cpu, NULL,
				    &dctx, cpu, idle);
			ops_dump_exit();
		}

		/*
		 * If idle && nothing generated by ops.dump_cpu(), there's
		 * nothing interesting. Skip.
		 */
		if (idle && used == seq_buf_used(&ns))
			goto next;

		/*
		 * $s may already have overflowed when $ns was created. If so,
		 * calling commit on it will trigger BUG.
		 */
		if (avail) {
			seq_buf_commit(&s, seq_buf_used(&ns));
			if (seq_buf_has_overflowed(&ns))
				seq_buf_set_overflow(&s);
		}

		if (rq->curr->sched_class == &ext_sched_class)
			scx_dump_task(&s, &dctx, rq->curr, '*');

		list_for_each_entry(p, &rq->scx.runnable_list, scx.runnable_node)
			scx_dump_task(&s, &dctx, p, ' ');
	next:
		rq_unlock_irqrestore(rq, &rf);
	}

	dump_newline(&s);
	dump_line(&s, "Event counters");
	dump_line(&s, "--------------");

	scx_read_events(sch, &events);
	scx_dump_event(s, &events, SCX_EV_SELECT_CPU_FALLBACK);
	scx_dump_event(s, &events, SCX_EV_DISPATCH_LOCAL_DSQ_OFFLINE);
	scx_dump_event(s, &events, SCX_EV_DISPATCH_KEEP_LAST);
	scx_dump_event(s, &events, SCX_EV_ENQ_SKIP_EXITING);
	scx_dump_event(s, &events, SCX_EV_ENQ_SKIP_MIGRATION_DISABLED);
	scx_dump_event(s, &events, SCX_EV_REFILL_SLICE_DFL);
	scx_dump_event(s, &events, SCX_EV_BYPASS_DURATION);
	scx_dump_event(s, &events, SCX_EV_BYPASS_DISPATCH);
	scx_dump_event(s, &events, SCX_EV_BYPASS_ACTIVATE);

	if (seq_buf_has_overflowed(&s) && dump_len >= sizeof(trunc_marker))
		memcpy(ei->dump + dump_len - sizeof(trunc_marker),
		       trunc_marker, sizeof(trunc_marker));

	spin_unlock_irqrestore(&dump_lock, flags);
}

static void scx_error_irq_workfn(struct irq_work *irq_work)
{
	struct scx_sched *sch = container_of(irq_work, struct scx_sched, error_irq_work);
	struct scx_exit_info *ei = sch->exit_info;

	if (ei->kind >= SCX_EXIT_ERROR)
		scx_dump_state(ei, sch->ops.exit_dump_len);

	kthread_queue_work(sch->helper, &sch->disable_work);
}

static bool scx_vexit(struct scx_sched *sch,
		      enum scx_exit_kind kind, s64 exit_code,
		      const char *fmt, va_list args)
{
	struct scx_exit_info *ei = sch->exit_info;

	if (!scx_claim_exit(sch, kind))
		return false;

	ei->exit_code = exit_code;
#ifdef CONFIG_STACKTRACE
	if (kind >= SCX_EXIT_ERROR)
		ei->bt_len = stack_trace_save(ei->bt, SCX_EXIT_BT_LEN, 1);
#endif
	vscnprintf(ei->msg, SCX_EXIT_MSG_LEN, fmt, args);

	/*
	 * Set ei->kind and ->reason for scx_dump_state(). They'll be set again
	 * in scx_disable_workfn().
	 */
	ei->kind = kind;
	ei->reason = scx_exit_reason(ei->kind);

	irq_work_queue(&sch->error_irq_work);
	return true;
}

static int alloc_kick_syncs(void)
{
	int cpu;

	/*
	 * Allocate per-CPU arrays sized by nr_cpu_ids. Use kvzalloc as size
	 * can exceed percpu allocator limits on large machines.
	 */
	for_each_possible_cpu(cpu) {
		struct scx_kick_syncs **ksyncs = per_cpu_ptr(&scx_kick_syncs, cpu);
		struct scx_kick_syncs *new_ksyncs;

		WARN_ON_ONCE(rcu_access_pointer(*ksyncs));

		new_ksyncs = kvzalloc_node(struct_size(new_ksyncs, syncs, nr_cpu_ids),
					   GFP_KERNEL, cpu_to_node(cpu));
		if (!new_ksyncs) {
			free_kick_syncs();
			return -ENOMEM;
		}

		rcu_assign_pointer(*ksyncs, new_ksyncs);
	}

	return 0;
}

static struct scx_sched *scx_alloc_and_add_sched(struct sched_ext_ops *ops)
{
	struct scx_sched *sch;
	int node, ret;

	sch = kzalloc(sizeof(*sch), GFP_KERNEL);
	if (!sch)
		return ERR_PTR(-ENOMEM);

	sch->exit_info = alloc_exit_info(ops->exit_dump_len);
	if (!sch->exit_info) {
		ret = -ENOMEM;
		goto err_free_sch;
	}

	ret = rhashtable_init(&sch->dsq_hash, &dsq_hash_params);
	if (ret < 0)
		goto err_free_ei;

	sch->global_dsqs = kcalloc(nr_node_ids, sizeof(sch->global_dsqs[0]),
				   GFP_KERNEL);
	if (!sch->global_dsqs) {
		ret = -ENOMEM;
		goto err_free_hash;
	}

	for_each_node_state(node, N_POSSIBLE) {
		struct scx_dispatch_q *dsq;

		dsq = kzalloc_node(sizeof(*dsq), GFP_KERNEL, node);
		if (!dsq) {
			ret = -ENOMEM;
			goto err_free_gdsqs;
		}

		init_dsq(dsq, SCX_DSQ_GLOBAL);
		sch->global_dsqs[node] = dsq;
	}

	sch->pcpu = alloc_percpu(struct scx_sched_pcpu);
	if (!sch->pcpu)
		goto err_free_gdsqs;

	sch->helper = kthread_run_worker(0, "sched_ext_helper");
	if (IS_ERR(sch->helper)) {
		ret = PTR_ERR(sch->helper);
		goto err_free_pcpu;
	}

	sched_set_fifo(sch->helper->task);

	atomic_set(&sch->exit_kind, SCX_EXIT_NONE);
	init_irq_work(&sch->error_irq_work, scx_error_irq_workfn);
	kthread_init_work(&sch->disable_work, scx_disable_workfn);
	sch->ops = *ops;
	ops->priv = sch;

	sch->kobj.kset = scx_kset;
	ret = kobject_init_and_add(&sch->kobj, &scx_ktype, NULL, "root");
	if (ret < 0)
		goto err_stop_helper;

	return sch;

err_stop_helper:
	kthread_stop(sch->helper->task);
err_free_pcpu:
	free_percpu(sch->pcpu);
err_free_gdsqs:
	for_each_node_state(node, N_POSSIBLE)
		kfree(sch->global_dsqs[node]);
	kfree(sch->global_dsqs);
err_free_hash:
	rhashtable_free_and_destroy(&sch->dsq_hash, NULL, NULL);
err_free_ei:
	free_exit_info(sch->exit_info);
err_free_sch:
	kfree(sch);
	return ERR_PTR(ret);
}

static int check_hotplug_seq(struct scx_sched *sch,
			      const struct sched_ext_ops *ops)
{
	unsigned long long global_hotplug_seq;

	/*
	 * If a hotplug event has occurred between when a scheduler was
	 * initialized, and when we were able to attach, exit and notify user
	 * space about it.
	 */
	if (ops->hotplug_seq) {
		global_hotplug_seq = atomic_long_read(&scx_hotplug_seq);
		if (ops->hotplug_seq != global_hotplug_seq) {
			scx_exit(sch, SCX_EXIT_UNREG_KERN,
				 SCX_ECODE_ACT_RESTART | SCX_ECODE_RSN_HOTPLUG,
				 "expected hotplug seq %llu did not match actual %llu",
				 ops->hotplug_seq, global_hotplug_seq);
			return -EBUSY;
		}
	}

	return 0;
}

static int validate_ops(struct scx_sched *sch, const struct sched_ext_ops *ops)
{
	/*
	 * It doesn't make sense to specify the SCX_OPS_ENQ_LAST flag if the
	 * ops.enqueue() callback isn't implemented.
	 */
	if ((ops->flags & SCX_OPS_ENQ_LAST) && !ops->enqueue) {
		scx_error(sch, "SCX_OPS_ENQ_LAST requires ops.enqueue() to be implemented");
		return -EINVAL;
	}

	/*
	 * SCX_OPS_BUILTIN_IDLE_PER_NODE requires built-in CPU idle
	 * selection policy to be enabled.
	 */
	if ((ops->flags & SCX_OPS_BUILTIN_IDLE_PER_NODE) &&
	    (ops->update_idle && !(ops->flags & SCX_OPS_KEEP_BUILTIN_IDLE))) {
		scx_error(sch, "SCX_OPS_BUILTIN_IDLE_PER_NODE requires CPU idle selection enabled");
		return -EINVAL;
	}

	if (ops->flags & SCX_OPS_HAS_CGROUP_WEIGHT)
		pr_warn("SCX_OPS_HAS_CGROUP_WEIGHT is deprecated and a noop\n");

	if (ops->cpu_acquire || ops->cpu_release)
		pr_warn("ops->cpu_acquire/release() are deprecated, use sched_switch TP instead\n");

	return 0;
}

static int scx_enable(struct sched_ext_ops *ops, struct bpf_link *link)
{
	struct scx_sched *sch;
	struct scx_task_iter sti;
	struct task_struct *p;
	unsigned long timeout;
	int i, cpu, ret;

	if (!cpumask_equal(housekeeping_cpumask(HK_TYPE_DOMAIN),
			   cpu_possible_mask)) {
		pr_err("sched_ext: Not compatible with \"isolcpus=\" domain isolation\n");
		return -EINVAL;
	}

	mutex_lock(&scx_enable_mutex);

	if (scx_enable_state() != SCX_DISABLED) {
		ret = -EBUSY;
		goto err_unlock;
	}

	ret = alloc_kick_syncs();
	if (ret)
		goto err_unlock;

	sch = scx_alloc_and_add_sched(ops);
	if (IS_ERR(sch)) {
		ret = PTR_ERR(sch);
		goto err_free_ksyncs;
	}

	/*
	 * Transition to ENABLING and clear exit info to arm the disable path.
	 * Failure triggers full disabling from here on.
	 */
	WARN_ON_ONCE(scx_set_enable_state(SCX_ENABLING) != SCX_DISABLED);
	WARN_ON_ONCE(scx_root);
	if (WARN_ON_ONCE(READ_ONCE(scx_aborting)))
		WRITE_ONCE(scx_aborting, false);

	atomic_long_set(&scx_nr_rejected, 0);

	for_each_possible_cpu(cpu)
		cpu_rq(cpu)->scx.cpuperf_target = SCX_CPUPERF_ONE;

	/*
	 * Keep CPUs stable during enable so that the BPF scheduler can track
	 * online CPUs by watching ->on/offline_cpu() after ->init().
	 */
	cpus_read_lock();

	/*
	 * Make the scheduler instance visible. Must be inside cpus_read_lock().
	 * See handle_hotplug().
	 */
	rcu_assign_pointer(scx_root, sch);

	scx_idle_enable(ops);

	if (sch->ops.init) {
		ret = SCX_CALL_OP_RET(sch, SCX_KF_UNLOCKED, init, NULL);
		if (ret) {
			ret = ops_sanitize_err(sch, "init", ret);
			cpus_read_unlock();
			scx_error(sch, "ops.init() failed (%d)", ret);
			goto err_disable;
		}
		sch->exit_info->flags |= SCX_EFLAG_INITIALIZED;
	}

	for (i = SCX_OPI_CPU_HOTPLUG_BEGIN; i < SCX_OPI_CPU_HOTPLUG_END; i++)
		if (((void (**)(void))ops)[i])
			set_bit(i, sch->has_op);

	ret = check_hotplug_seq(sch, ops);
	if (ret) {
		cpus_read_unlock();
		goto err_disable;
	}
	scx_idle_update_selcpu_topology(ops);

	cpus_read_unlock();

	ret = validate_ops(sch, ops);
	if (ret)
		goto err_disable;

	WARN_ON_ONCE(scx_dsp_ctx);
	scx_dsp_max_batch = ops->dispatch_max_batch ?: SCX_DSP_DFL_MAX_BATCH;
	scx_dsp_ctx = __alloc_percpu(struct_size_t(struct scx_dsp_ctx, buf,
						   scx_dsp_max_batch),
				     __alignof__(struct scx_dsp_ctx));
	if (!scx_dsp_ctx) {
		ret = -ENOMEM;
		goto err_disable;
	}

	if (ops->timeout_ms)
		timeout = msecs_to_jiffies(ops->timeout_ms);
	else
		timeout = SCX_WATCHDOG_MAX_TIMEOUT;

	WRITE_ONCE(scx_watchdog_timeout, timeout);
	WRITE_ONCE(scx_watchdog_timestamp, jiffies);
	queue_delayed_work(system_unbound_wq, &scx_watchdog_work,
			   scx_watchdog_timeout / 2);

	/*
	 * Once __scx_enabled is set, %current can be switched to SCX anytime.
	 * This can lead to stalls as some BPF schedulers (e.g. userspace
	 * scheduling) may not function correctly before all tasks are switched.
	 * Init in bypass mode to guarantee forward progress.
	 */
	scx_bypass(true);

	for (i = SCX_OPI_NORMAL_BEGIN; i < SCX_OPI_NORMAL_END; i++)
		if (((void (**)(void))ops)[i])
			set_bit(i, sch->has_op);

	if (sch->ops.cpu_acquire || sch->ops.cpu_release)
		sch->ops.flags |= SCX_OPS_HAS_CPU_PREEMPT;

	/*
	 * Lock out forks, cgroup on/offlining and moves before opening the
	 * floodgate so that they don't wander into the operations prematurely.
	 */
	percpu_down_write(&scx_fork_rwsem);

	WARN_ON_ONCE(scx_init_task_enabled);
	scx_init_task_enabled = true;

	/*
	 * Enable ops for every task. Fork is excluded by scx_fork_rwsem
	 * preventing new tasks from being added. No need to exclude tasks
	 * leaving as sched_ext_free() can handle both prepped and enabled
	 * tasks. Prep all tasks first and then enable them with preemption
	 * disabled.
	 *
	 * All cgroups should be initialized before scx_init_task() so that the
	 * BPF scheduler can reliably track each task's cgroup membership from
	 * scx_init_task(). Lock out cgroup on/offlining and task migrations
	 * while tasks are being initialized so that scx_cgroup_can_attach()
	 * never sees uninitialized tasks.
	 */
	scx_cgroup_lock();
	ret = scx_cgroup_init(sch);
	if (ret)
		goto err_disable_unlock_all;

	scx_task_iter_start(&sti);
	while ((p = scx_task_iter_next_locked(&sti))) {
		/*
		 * @p may already be dead, have lost all its usages counts and
		 * be waiting for RCU grace period before being freed. @p can't
		 * be initialized for SCX in such cases and should be ignored.
		 */
		if (!tryget_task_struct(p))
			continue;

		scx_task_iter_unlock(&sti);

		ret = scx_init_task(p, task_group(p), false);
		if (ret) {
			put_task_struct(p);
			scx_task_iter_stop(&sti);
			scx_error(sch, "ops.init_task() failed (%d) for %s[%d]",
				  ret, p->comm, p->pid);
			goto err_disable_unlock_all;
		}

		scx_set_task_state(p, SCX_TASK_READY);

		put_task_struct(p);
	}
	scx_task_iter_stop(&sti);
	scx_cgroup_unlock();
	percpu_up_write(&scx_fork_rwsem);

	/*
	 * All tasks are READY. It's safe to turn on scx_enabled() and switch
	 * all eligible tasks.
	 */
	WRITE_ONCE(scx_switching_all, !(ops->flags & SCX_OPS_SWITCH_PARTIAL));
	static_branch_enable(&__scx_enabled);

	/*
	 * We're fully committed and can't fail. The task READY -> ENABLED
	 * transitions here are synchronized against sched_ext_free() through
	 * scx_tasks_lock.
	 */
	percpu_down_write(&scx_fork_rwsem);
	scx_task_iter_start(&sti);
	while ((p = scx_task_iter_next_locked(&sti))) {
		unsigned int queue_flags = DEQUEUE_SAVE | DEQUEUE_MOVE;
		const struct sched_class *old_class = p->sched_class;
		const struct sched_class *new_class =
			__setscheduler_class(p->policy, p->prio);

		if (scx_get_task_state(p) != SCX_TASK_READY)
			continue;

		if (old_class != new_class)
			queue_flags |= DEQUEUE_CLASS;

		scoped_guard (sched_change, p, queue_flags) {
<<<<<<< HEAD
			p->scx.slice = SCX_SLICE_DFL;
			p->sched_class = new_class;
		}

		put_task_struct(p);
=======
			p->scx.slice = READ_ONCE(scx_slice_dfl);
			p->sched_class = new_class;
		}
>>>>>>> e090182c
	}
	scx_task_iter_stop(&sti);
	percpu_up_write(&scx_fork_rwsem);

	scx_bypass(false);

	if (!scx_tryset_enable_state(SCX_ENABLED, SCX_ENABLING)) {
		WARN_ON_ONCE(atomic_read(&sch->exit_kind) == SCX_EXIT_NONE);
		goto err_disable;
	}

	if (!(ops->flags & SCX_OPS_SWITCH_PARTIAL))
		static_branch_enable(&__scx_switched_all);

	pr_info("sched_ext: BPF scheduler \"%s\" enabled%s\n",
		sch->ops.name, scx_switched_all() ? "" : " (partial)");
	kobject_uevent(&sch->kobj, KOBJ_ADD);
	mutex_unlock(&scx_enable_mutex);

	atomic_long_inc(&scx_enable_seq);

	return 0;

err_free_ksyncs:
	free_kick_syncs();
err_unlock:
	mutex_unlock(&scx_enable_mutex);
	return ret;

err_disable_unlock_all:
	scx_cgroup_unlock();
	percpu_up_write(&scx_fork_rwsem);
	/* we'll soon enter disable path, keep bypass on */
err_disable:
	mutex_unlock(&scx_enable_mutex);
	/*
	 * Returning an error code here would not pass all the error information
	 * to userspace. Record errno using scx_error() for cases scx_error()
	 * wasn't already invoked and exit indicating success so that the error
	 * is notified through ops.exit() with all the details.
	 *
	 * Flush scx_disable_work to ensure that error is reported before init
	 * completion. sch's base reference will be put by bpf_scx_unreg().
	 */
	scx_error(sch, "scx_enable() failed (%d)", ret);
	kthread_flush_work(&sch->disable_work);
	return 0;
}


/********************************************************************************
 * bpf_struct_ops plumbing.
 */
#include <linux/bpf_verifier.h>
#include <linux/bpf.h>
#include <linux/btf.h>

static const struct btf_type *task_struct_type;

static bool bpf_scx_is_valid_access(int off, int size,
				    enum bpf_access_type type,
				    const struct bpf_prog *prog,
				    struct bpf_insn_access_aux *info)
{
	if (type != BPF_READ)
		return false;
	if (off < 0 || off >= sizeof(__u64) * MAX_BPF_FUNC_ARGS)
		return false;
	if (off % size != 0)
		return false;

	return btf_ctx_access(off, size, type, prog, info);
}

static int bpf_scx_btf_struct_access(struct bpf_verifier_log *log,
				     const struct bpf_reg_state *reg, int off,
				     int size)
{
	const struct btf_type *t;

	t = btf_type_by_id(reg->btf, reg->btf_id);
	if (t == task_struct_type) {
		if (off >= offsetof(struct task_struct, scx.slice) &&
		    off + size <= offsetofend(struct task_struct, scx.slice))
			return SCALAR_VALUE;
		if (off >= offsetof(struct task_struct, scx.dsq_vtime) &&
		    off + size <= offsetofend(struct task_struct, scx.dsq_vtime))
			return SCALAR_VALUE;
		if (off >= offsetof(struct task_struct, scx.disallow) &&
		    off + size <= offsetofend(struct task_struct, scx.disallow))
			return SCALAR_VALUE;
	}

	return -EACCES;
}

static const struct bpf_verifier_ops bpf_scx_verifier_ops = {
	.get_func_proto = bpf_base_func_proto,
	.is_valid_access = bpf_scx_is_valid_access,
	.btf_struct_access = bpf_scx_btf_struct_access,
};

static int bpf_scx_init_member(const struct btf_type *t,
			       const struct btf_member *member,
			       void *kdata, const void *udata)
{
	const struct sched_ext_ops *uops = udata;
	struct sched_ext_ops *ops = kdata;
	u32 moff = __btf_member_bit_offset(t, member) / 8;
	int ret;

	switch (moff) {
	case offsetof(struct sched_ext_ops, dispatch_max_batch):
		if (*(u32 *)(udata + moff) > INT_MAX)
			return -E2BIG;
		ops->dispatch_max_batch = *(u32 *)(udata + moff);
		return 1;
	case offsetof(struct sched_ext_ops, flags):
		if (*(u64 *)(udata + moff) & ~SCX_OPS_ALL_FLAGS)
			return -EINVAL;
		ops->flags = *(u64 *)(udata + moff);
		return 1;
	case offsetof(struct sched_ext_ops, name):
		ret = bpf_obj_name_cpy(ops->name, uops->name,
				       sizeof(ops->name));
		if (ret < 0)
			return ret;
		if (ret == 0)
			return -EINVAL;
		return 1;
	case offsetof(struct sched_ext_ops, timeout_ms):
		if (msecs_to_jiffies(*(u32 *)(udata + moff)) >
		    SCX_WATCHDOG_MAX_TIMEOUT)
			return -E2BIG;
		ops->timeout_ms = *(u32 *)(udata + moff);
		return 1;
	case offsetof(struct sched_ext_ops, exit_dump_len):
		ops->exit_dump_len =
			*(u32 *)(udata + moff) ?: SCX_EXIT_DUMP_DFL_LEN;
		return 1;
	case offsetof(struct sched_ext_ops, hotplug_seq):
		ops->hotplug_seq = *(u64 *)(udata + moff);
		return 1;
	}

	return 0;
}

static int bpf_scx_check_member(const struct btf_type *t,
				const struct btf_member *member,
				const struct bpf_prog *prog)
{
	u32 moff = __btf_member_bit_offset(t, member) / 8;

	switch (moff) {
	case offsetof(struct sched_ext_ops, init_task):
#ifdef CONFIG_EXT_GROUP_SCHED
	case offsetof(struct sched_ext_ops, cgroup_init):
	case offsetof(struct sched_ext_ops, cgroup_exit):
	case offsetof(struct sched_ext_ops, cgroup_prep_move):
#endif
	case offsetof(struct sched_ext_ops, cpu_online):
	case offsetof(struct sched_ext_ops, cpu_offline):
	case offsetof(struct sched_ext_ops, init):
	case offsetof(struct sched_ext_ops, exit):
		break;
	default:
		if (prog->sleepable)
			return -EINVAL;
	}

	return 0;
}

static int bpf_scx_reg(void *kdata, struct bpf_link *link)
{
	return scx_enable(kdata, link);
}

static void bpf_scx_unreg(void *kdata, struct bpf_link *link)
{
	struct sched_ext_ops *ops = kdata;
	struct scx_sched *sch = ops->priv;

	scx_disable(SCX_EXIT_UNREG);
	kthread_flush_work(&sch->disable_work);
	kobject_put(&sch->kobj);
}

static int bpf_scx_init(struct btf *btf)
{
	task_struct_type = btf_type_by_id(btf, btf_tracing_ids[BTF_TRACING_TYPE_TASK]);

	return 0;
}

static int bpf_scx_update(void *kdata, void *old_kdata, struct bpf_link *link)
{
	/*
	 * sched_ext does not support updating the actively-loaded BPF
	 * scheduler, as registering a BPF scheduler can always fail if the
	 * scheduler returns an error code for e.g. ops.init(), ops.init_task(),
	 * etc. Similarly, we can always race with unregistration happening
	 * elsewhere, such as with sysrq.
	 */
	return -EOPNOTSUPP;
}

static int bpf_scx_validate(void *kdata)
{
	return 0;
}

static s32 sched_ext_ops__select_cpu(struct task_struct *p, s32 prev_cpu, u64 wake_flags) { return -EINVAL; }
static void sched_ext_ops__enqueue(struct task_struct *p, u64 enq_flags) {}
static void sched_ext_ops__dequeue(struct task_struct *p, u64 enq_flags) {}
static void sched_ext_ops__dispatch(s32 prev_cpu, struct task_struct *prev__nullable) {}
static void sched_ext_ops__tick(struct task_struct *p) {}
static void sched_ext_ops__runnable(struct task_struct *p, u64 enq_flags) {}
static void sched_ext_ops__running(struct task_struct *p) {}
static void sched_ext_ops__stopping(struct task_struct *p, bool runnable) {}
static void sched_ext_ops__quiescent(struct task_struct *p, u64 deq_flags) {}
static bool sched_ext_ops__yield(struct task_struct *from, struct task_struct *to__nullable) { return false; }
static bool sched_ext_ops__core_sched_before(struct task_struct *a, struct task_struct *b) { return false; }
static void sched_ext_ops__set_weight(struct task_struct *p, u32 weight) {}
static void sched_ext_ops__set_cpumask(struct task_struct *p, const struct cpumask *mask) {}
static void sched_ext_ops__update_idle(s32 cpu, bool idle) {}
static void sched_ext_ops__cpu_acquire(s32 cpu, struct scx_cpu_acquire_args *args) {}
static void sched_ext_ops__cpu_release(s32 cpu, struct scx_cpu_release_args *args) {}
static s32 sched_ext_ops__init_task(struct task_struct *p, struct scx_init_task_args *args) { return -EINVAL; }
static void sched_ext_ops__exit_task(struct task_struct *p, struct scx_exit_task_args *args) {}
static void sched_ext_ops__enable(struct task_struct *p) {}
static void sched_ext_ops__disable(struct task_struct *p) {}
#ifdef CONFIG_EXT_GROUP_SCHED
static s32 sched_ext_ops__cgroup_init(struct cgroup *cgrp, struct scx_cgroup_init_args *args) { return -EINVAL; }
static void sched_ext_ops__cgroup_exit(struct cgroup *cgrp) {}
static s32 sched_ext_ops__cgroup_prep_move(struct task_struct *p, struct cgroup *from, struct cgroup *to) { return -EINVAL; }
static void sched_ext_ops__cgroup_move(struct task_struct *p, struct cgroup *from, struct cgroup *to) {}
static void sched_ext_ops__cgroup_cancel_move(struct task_struct *p, struct cgroup *from, struct cgroup *to) {}
static void sched_ext_ops__cgroup_set_weight(struct cgroup *cgrp, u32 weight) {}
static void sched_ext_ops__cgroup_set_bandwidth(struct cgroup *cgrp, u64 period_us, u64 quota_us, u64 burst_us) {}
static void sched_ext_ops__cgroup_set_idle(struct cgroup *cgrp, bool idle) {}
#endif
static void sched_ext_ops__cpu_online(s32 cpu) {}
static void sched_ext_ops__cpu_offline(s32 cpu) {}
static s32 sched_ext_ops__init(void) { return -EINVAL; }
static void sched_ext_ops__exit(struct scx_exit_info *info) {}
static void sched_ext_ops__dump(struct scx_dump_ctx *ctx) {}
static void sched_ext_ops__dump_cpu(struct scx_dump_ctx *ctx, s32 cpu, bool idle) {}
static void sched_ext_ops__dump_task(struct scx_dump_ctx *ctx, struct task_struct *p) {}

static struct sched_ext_ops __bpf_ops_sched_ext_ops = {
	.select_cpu		= sched_ext_ops__select_cpu,
	.enqueue		= sched_ext_ops__enqueue,
	.dequeue		= sched_ext_ops__dequeue,
	.dispatch		= sched_ext_ops__dispatch,
	.tick			= sched_ext_ops__tick,
	.runnable		= sched_ext_ops__runnable,
	.running		= sched_ext_ops__running,
	.stopping		= sched_ext_ops__stopping,
	.quiescent		= sched_ext_ops__quiescent,
	.yield			= sched_ext_ops__yield,
	.core_sched_before	= sched_ext_ops__core_sched_before,
	.set_weight		= sched_ext_ops__set_weight,
	.set_cpumask		= sched_ext_ops__set_cpumask,
	.update_idle		= sched_ext_ops__update_idle,
	.cpu_acquire		= sched_ext_ops__cpu_acquire,
	.cpu_release		= sched_ext_ops__cpu_release,
	.init_task		= sched_ext_ops__init_task,
	.exit_task		= sched_ext_ops__exit_task,
	.enable			= sched_ext_ops__enable,
	.disable		= sched_ext_ops__disable,
#ifdef CONFIG_EXT_GROUP_SCHED
	.cgroup_init		= sched_ext_ops__cgroup_init,
	.cgroup_exit		= sched_ext_ops__cgroup_exit,
	.cgroup_prep_move	= sched_ext_ops__cgroup_prep_move,
	.cgroup_move		= sched_ext_ops__cgroup_move,
	.cgroup_cancel_move	= sched_ext_ops__cgroup_cancel_move,
	.cgroup_set_weight	= sched_ext_ops__cgroup_set_weight,
	.cgroup_set_bandwidth	= sched_ext_ops__cgroup_set_bandwidth,
	.cgroup_set_idle	= sched_ext_ops__cgroup_set_idle,
#endif
	.cpu_online		= sched_ext_ops__cpu_online,
	.cpu_offline		= sched_ext_ops__cpu_offline,
	.init			= sched_ext_ops__init,
	.exit			= sched_ext_ops__exit,
	.dump			= sched_ext_ops__dump,
	.dump_cpu		= sched_ext_ops__dump_cpu,
	.dump_task		= sched_ext_ops__dump_task,
};

static struct bpf_struct_ops bpf_sched_ext_ops = {
	.verifier_ops = &bpf_scx_verifier_ops,
	.reg = bpf_scx_reg,
	.unreg = bpf_scx_unreg,
	.check_member = bpf_scx_check_member,
	.init_member = bpf_scx_init_member,
	.init = bpf_scx_init,
	.update = bpf_scx_update,
	.validate = bpf_scx_validate,
	.name = "sched_ext_ops",
	.owner = THIS_MODULE,
	.cfi_stubs = &__bpf_ops_sched_ext_ops
};


/********************************************************************************
 * System integration and init.
 */

static void sysrq_handle_sched_ext_reset(u8 key)
{
	scx_disable(SCX_EXIT_SYSRQ);
}

static const struct sysrq_key_op sysrq_sched_ext_reset_op = {
	.handler	= sysrq_handle_sched_ext_reset,
	.help_msg	= "reset-sched-ext(S)",
	.action_msg	= "Disable sched_ext and revert all tasks to CFS",
	.enable_mask	= SYSRQ_ENABLE_RTNICE,
};

static void sysrq_handle_sched_ext_dump(u8 key)
{
	struct scx_exit_info ei = { .kind = SCX_EXIT_NONE, .reason = "SysRq-D" };

	if (scx_enabled())
		scx_dump_state(&ei, 0);
}

static const struct sysrq_key_op sysrq_sched_ext_dump_op = {
	.handler	= sysrq_handle_sched_ext_dump,
	.help_msg	= "dump-sched-ext(D)",
	.action_msg	= "Trigger sched_ext debug dump",
	.enable_mask	= SYSRQ_ENABLE_RTNICE,
};

static bool can_skip_idle_kick(struct rq *rq)
{
	lockdep_assert_rq_held(rq);

	/*
	 * We can skip idle kicking if @rq is going to go through at least one
	 * full SCX scheduling cycle before going idle. Just checking whether
	 * curr is not idle is insufficient because we could be racing
	 * balance_one() trying to pull the next task from a remote rq, which
	 * may fail, and @rq may become idle afterwards.
	 *
	 * The race window is small and we don't and can't guarantee that @rq is
	 * only kicked while idle anyway. Skip only when sure.
	 */
	return !is_idle_task(rq->curr) && !(rq->scx.flags & SCX_RQ_IN_BALANCE);
}

static bool kick_one_cpu(s32 cpu, struct rq *this_rq, unsigned long *ksyncs)
{
	struct rq *rq = cpu_rq(cpu);
	struct scx_rq *this_scx = &this_rq->scx;
	const struct sched_class *cur_class;
	bool should_wait = false;
	unsigned long flags;

	raw_spin_rq_lock_irqsave(rq, flags);
	cur_class = rq->curr->sched_class;

	/*
	 * During CPU hotplug, a CPU may depend on kicking itself to make
	 * forward progress. Allow kicking self regardless of online state. If
	 * @cpu is running a higher class task, we have no control over @cpu.
	 * Skip kicking.
	 */
	if ((cpu_online(cpu) || cpu == cpu_of(this_rq)) &&
	    !sched_class_above(cur_class, &ext_sched_class)) {
		if (cpumask_test_cpu(cpu, this_scx->cpus_to_preempt)) {
			if (cur_class == &ext_sched_class)
				rq->curr->scx.slice = 0;
			cpumask_clear_cpu(cpu, this_scx->cpus_to_preempt);
		}

		if (cpumask_test_cpu(cpu, this_scx->cpus_to_wait)) {
			if (cur_class == &ext_sched_class) {
				ksyncs[cpu] = rq->scx.kick_sync;
				should_wait = true;
			} else {
				cpumask_clear_cpu(cpu, this_scx->cpus_to_wait);
			}
		}

		resched_curr(rq);
	} else {
		cpumask_clear_cpu(cpu, this_scx->cpus_to_preempt);
		cpumask_clear_cpu(cpu, this_scx->cpus_to_wait);
	}

	raw_spin_rq_unlock_irqrestore(rq, flags);

	return should_wait;
}

static void kick_one_cpu_if_idle(s32 cpu, struct rq *this_rq)
{
	struct rq *rq = cpu_rq(cpu);
	unsigned long flags;

	raw_spin_rq_lock_irqsave(rq, flags);

	if (!can_skip_idle_kick(rq) &&
	    (cpu_online(cpu) || cpu == cpu_of(this_rq)))
		resched_curr(rq);

	raw_spin_rq_unlock_irqrestore(rq, flags);
}

static void kick_cpus_irq_workfn(struct irq_work *irq_work)
{
	struct rq *this_rq = this_rq();
	struct scx_rq *this_scx = &this_rq->scx;
	struct scx_kick_syncs __rcu *ksyncs_pcpu = __this_cpu_read(scx_kick_syncs);
	bool should_wait = false;
	unsigned long *ksyncs;
	s32 cpu;

	if (unlikely(!ksyncs_pcpu)) {
		pr_warn_once("kick_cpus_irq_workfn() called with NULL scx_kick_syncs");
		return;
	}

	ksyncs = rcu_dereference_bh(ksyncs_pcpu)->syncs;

	for_each_cpu(cpu, this_scx->cpus_to_kick) {
		should_wait |= kick_one_cpu(cpu, this_rq, ksyncs);
		cpumask_clear_cpu(cpu, this_scx->cpus_to_kick);
		cpumask_clear_cpu(cpu, this_scx->cpus_to_kick_if_idle);
	}

	for_each_cpu(cpu, this_scx->cpus_to_kick_if_idle) {
		kick_one_cpu_if_idle(cpu, this_rq);
		cpumask_clear_cpu(cpu, this_scx->cpus_to_kick_if_idle);
	}

	if (!should_wait)
		return;

	for_each_cpu(cpu, this_scx->cpus_to_wait) {
		unsigned long *wait_kick_sync = &cpu_rq(cpu)->scx.kick_sync;

		/*
		 * Busy-wait until the task running at the time of kicking is no
		 * longer running. This can be used to implement e.g. core
		 * scheduling.
		 *
		 * smp_cond_load_acquire() pairs with store_releases in
		 * pick_task_scx() and put_prev_task_scx(). The former breaks
		 * the wait if SCX's scheduling path is entered even if the same
		 * task is picked subsequently. The latter is necessary to break
		 * the wait when $cpu is taken by a higher sched class.
		 */
		if (cpu != cpu_of(this_rq))
			smp_cond_load_acquire(wait_kick_sync, VAL != ksyncs[cpu]);

		cpumask_clear_cpu(cpu, this_scx->cpus_to_wait);
	}
}

/**
 * print_scx_info - print out sched_ext scheduler state
 * @log_lvl: the log level to use when printing
 * @p: target task
 *
 * If a sched_ext scheduler is enabled, print the name and state of the
 * scheduler. If @p is on sched_ext, print further information about the task.
 *
 * This function can be safely called on any task as long as the task_struct
 * itself is accessible. While safe, this function isn't synchronized and may
 * print out mixups or garbages of limited length.
 */
void print_scx_info(const char *log_lvl, struct task_struct *p)
{
	struct scx_sched *sch = scx_root;
	enum scx_enable_state state = scx_enable_state();
	const char *all = READ_ONCE(scx_switching_all) ? "+all" : "";
	char runnable_at_buf[22] = "?";
	struct sched_class *class;
	unsigned long runnable_at;

	if (state == SCX_DISABLED)
		return;

	/*
	 * Carefully check if the task was running on sched_ext, and then
	 * carefully copy the time it's been runnable, and its state.
	 */
	if (copy_from_kernel_nofault(&class, &p->sched_class, sizeof(class)) ||
	    class != &ext_sched_class) {
		printk("%sSched_ext: %s (%s%s)", log_lvl, sch->ops.name,
		       scx_enable_state_str[state], all);
		return;
	}

	if (!copy_from_kernel_nofault(&runnable_at, &p->scx.runnable_at,
				      sizeof(runnable_at)))
		scnprintf(runnable_at_buf, sizeof(runnable_at_buf), "%+ldms",
			  jiffies_delta_msecs(runnable_at, jiffies));

	/* print everything onto one line to conserve console space */
	printk("%sSched_ext: %s (%s%s), task: runnable_at=%s",
	       log_lvl, sch->ops.name, scx_enable_state_str[state], all,
	       runnable_at_buf);
}

static int scx_pm_handler(struct notifier_block *nb, unsigned long event, void *ptr)
{
	/*
	 * SCX schedulers often have userspace components which are sometimes
	 * involved in critial scheduling paths. PM operations involve freezing
	 * userspace which can lead to scheduling misbehaviors including stalls.
	 * Let's bypass while PM operations are in progress.
	 */
	switch (event) {
	case PM_HIBERNATION_PREPARE:
	case PM_SUSPEND_PREPARE:
	case PM_RESTORE_PREPARE:
		scx_bypass(true);
		break;
	case PM_POST_HIBERNATION:
	case PM_POST_SUSPEND:
	case PM_POST_RESTORE:
		scx_bypass(false);
		break;
	}

	return NOTIFY_OK;
}

static struct notifier_block scx_pm_notifier = {
	.notifier_call = scx_pm_handler,
};

void __init init_sched_ext_class(void)
{
	s32 cpu, v;

	/*
	 * The following is to prevent the compiler from optimizing out the enum
	 * definitions so that BPF scheduler implementations can use them
	 * through the generated vmlinux.h.
	 */
	WRITE_ONCE(v, SCX_ENQ_WAKEUP | SCX_DEQ_SLEEP | SCX_KICK_PREEMPT |
		   SCX_TG_ONLINE);

	scx_idle_init_masks();

	for_each_possible_cpu(cpu) {
		struct rq *rq = cpu_rq(cpu);
		int  n = cpu_to_node(cpu);

		init_dsq(&rq->scx.local_dsq, SCX_DSQ_LOCAL);
		init_dsq(&rq->scx.bypass_dsq, SCX_DSQ_BYPASS);
		INIT_LIST_HEAD(&rq->scx.runnable_list);
		INIT_LIST_HEAD(&rq->scx.ddsp_deferred_locals);

		BUG_ON(!zalloc_cpumask_var_node(&rq->scx.cpus_to_kick, GFP_KERNEL, n));
		BUG_ON(!zalloc_cpumask_var_node(&rq->scx.cpus_to_kick_if_idle, GFP_KERNEL, n));
		BUG_ON(!zalloc_cpumask_var_node(&rq->scx.cpus_to_preempt, GFP_KERNEL, n));
		BUG_ON(!zalloc_cpumask_var_node(&rq->scx.cpus_to_wait, GFP_KERNEL, n));
		rq->scx.deferred_irq_work = IRQ_WORK_INIT_HARD(deferred_irq_workfn);
		rq->scx.kick_cpus_irq_work = IRQ_WORK_INIT_HARD(kick_cpus_irq_workfn);

		if (cpu_online(cpu))
			cpu_rq(cpu)->scx.flags |= SCX_RQ_ONLINE;
	}

	register_sysrq_key('S', &sysrq_sched_ext_reset_op);
	register_sysrq_key('D', &sysrq_sched_ext_dump_op);
	INIT_DELAYED_WORK(&scx_watchdog_work, scx_watchdog_workfn);
}


/********************************************************************************
 * Helpers that can be called from the BPF scheduler.
 */
static bool scx_dsq_insert_preamble(struct scx_sched *sch, struct task_struct *p,
				    u64 enq_flags)
{
	if (!scx_kf_allowed(sch, SCX_KF_ENQUEUE | SCX_KF_DISPATCH))
		return false;

	lockdep_assert_irqs_disabled();

	if (unlikely(!p)) {
		scx_error(sch, "called with NULL task");
		return false;
	}

	if (unlikely(enq_flags & __SCX_ENQ_INTERNAL_MASK)) {
		scx_error(sch, "invalid enq_flags 0x%llx", enq_flags);
		return false;
	}

	return true;
}

static void scx_dsq_insert_commit(struct scx_sched *sch, struct task_struct *p,
				  u64 dsq_id, u64 enq_flags)
{
	struct scx_dsp_ctx *dspc = this_cpu_ptr(scx_dsp_ctx);
	struct task_struct *ddsp_task;

	ddsp_task = __this_cpu_read(direct_dispatch_task);
	if (ddsp_task) {
		mark_direct_dispatch(sch, ddsp_task, p, dsq_id, enq_flags);
		return;
	}

	if (unlikely(dspc->cursor >= scx_dsp_max_batch)) {
		scx_error(sch, "dispatch buffer overflow");
		return;
	}

	dspc->buf[dspc->cursor++] = (struct scx_dsp_buf_ent){
		.task = p,
		.qseq = atomic_long_read(&p->scx.ops_state) & SCX_OPSS_QSEQ_MASK,
		.dsq_id = dsq_id,
		.enq_flags = enq_flags,
	};
}

__bpf_kfunc_start_defs();

/**
 * scx_bpf_dsq_insert - Insert a task into the FIFO queue of a DSQ
 * @p: task_struct to insert
 * @dsq_id: DSQ to insert into
 * @slice: duration @p can run for in nsecs, 0 to keep the current value
 * @enq_flags: SCX_ENQ_*
 *
 * Insert @p into the FIFO queue of the DSQ identified by @dsq_id. It is safe to
 * call this function spuriously. Can be called from ops.enqueue(),
 * ops.select_cpu(), and ops.dispatch().
 *
 * When called from ops.select_cpu() or ops.enqueue(), it's for direct dispatch
 * and @p must match the task being enqueued.
 *
 * When called from ops.select_cpu(), @enq_flags and @dsp_id are stored, and @p
 * will be directly inserted into the corresponding dispatch queue after
 * ops.select_cpu() returns. If @p is inserted into SCX_DSQ_LOCAL, it will be
 * inserted into the local DSQ of the CPU returned by ops.select_cpu().
 * @enq_flags are OR'd with the enqueue flags on the enqueue path before the
 * task is inserted.
 *
 * When called from ops.dispatch(), there are no restrictions on @p or @dsq_id
 * and this function can be called upto ops.dispatch_max_batch times to insert
 * multiple tasks. scx_bpf_dispatch_nr_slots() returns the number of the
 * remaining slots. scx_bpf_dsq_move_to_local() flushes the batch and resets the
 * counter.
 *
 * This function doesn't have any locking restrictions and may be called under
 * BPF locks (in the future when BPF introduces more flexible locking).
 *
 * @p is allowed to run for @slice. The scheduling path is triggered on slice
 * exhaustion. If zero, the current residual slice is maintained. If
 * %SCX_SLICE_INF, @p never expires and the BPF scheduler must kick the CPU with
 * scx_bpf_kick_cpu() to trigger scheduling.
 *
 * Returns %true on successful insertion, %false on failure. On the root
 * scheduler, %false return triggers scheduler abort and the caller doesn't need
 * to check the return value.
 */
__bpf_kfunc bool scx_bpf_dsq_insert___v2(struct task_struct *p, u64 dsq_id,
					 u64 slice, u64 enq_flags)
{
	struct scx_sched *sch;

	guard(rcu)();
	sch = rcu_dereference(scx_root);
	if (unlikely(!sch))
		return false;

	if (!scx_dsq_insert_preamble(sch, p, enq_flags))
		return false;

	if (slice)
		p->scx.slice = slice;
	else
		p->scx.slice = p->scx.slice ?: 1;

	scx_dsq_insert_commit(sch, p, dsq_id, enq_flags);

	return true;
}

/*
 * COMPAT: Will be removed in v6.23 along with the ___v2 suffix.
 */
__bpf_kfunc void scx_bpf_dsq_insert(struct task_struct *p, u64 dsq_id,
					     u64 slice, u64 enq_flags)
{
	scx_bpf_dsq_insert___v2(p, dsq_id, slice, enq_flags);
}

static bool scx_dsq_insert_vtime(struct scx_sched *sch, struct task_struct *p,
				 u64 dsq_id, u64 slice, u64 vtime, u64 enq_flags)
{
	if (!scx_dsq_insert_preamble(sch, p, enq_flags))
		return false;

	if (slice)
		p->scx.slice = slice;
	else
		p->scx.slice = p->scx.slice ?: 1;

	p->scx.dsq_vtime = vtime;

	scx_dsq_insert_commit(sch, p, dsq_id, enq_flags | SCX_ENQ_DSQ_PRIQ);

	return true;
}

struct scx_bpf_dsq_insert_vtime_args {
	/* @p can't be packed together as KF_RCU is not transitive */
	u64			dsq_id;
	u64			slice;
	u64			vtime;
	u64			enq_flags;
};

/**
 * __scx_bpf_dsq_insert_vtime - Arg-wrapped vtime DSQ insertion
 * @p: task_struct to insert
 * @args: struct containing the rest of the arguments
 *       @args->dsq_id: DSQ to insert into
 *       @args->slice: duration @p can run for in nsecs, 0 to keep the current value
 *       @args->vtime: @p's ordering inside the vtime-sorted queue of the target DSQ
 *       @args->enq_flags: SCX_ENQ_*
 *
 * Wrapper kfunc that takes arguments via struct to work around BPF's 5 argument
 * limit. BPF programs should use scx_bpf_dsq_insert_vtime() which is provided
 * as an inline wrapper in common.bpf.h.
 *
 * Insert @p into the vtime priority queue of the DSQ identified by
 * @args->dsq_id. Tasks queued into the priority queue are ordered by
 * @args->vtime. All other aspects are identical to scx_bpf_dsq_insert().
 *
 * @args->vtime ordering is according to time_before64() which considers
 * wrapping. A numerically larger vtime may indicate an earlier position in the
 * ordering and vice-versa.
 *
 * A DSQ can only be used as a FIFO or priority queue at any given time and this
 * function must not be called on a DSQ which already has one or more FIFO tasks
 * queued and vice-versa. Also, the built-in DSQs (SCX_DSQ_LOCAL and
 * SCX_DSQ_GLOBAL) cannot be used as priority queues.
 *
 * Returns %true on successful insertion, %false on failure. On the root
 * scheduler, %false return triggers scheduler abort and the caller doesn't need
 * to check the return value.
 */
__bpf_kfunc bool
__scx_bpf_dsq_insert_vtime(struct task_struct *p,
			   struct scx_bpf_dsq_insert_vtime_args *args)
{
	struct scx_sched *sch;

	guard(rcu)();

	sch = rcu_dereference(scx_root);
	if (unlikely(!sch))
		return false;

	return scx_dsq_insert_vtime(sch, p, args->dsq_id, args->slice,
				    args->vtime, args->enq_flags);
}

/*
 * COMPAT: Will be removed in v6.23.
 */
__bpf_kfunc void scx_bpf_dsq_insert_vtime(struct task_struct *p, u64 dsq_id,
					  u64 slice, u64 vtime, u64 enq_flags)
{
	struct scx_sched *sch;

	guard(rcu)();

	sch = rcu_dereference(scx_root);
	if (unlikely(!sch))
		return;

	scx_dsq_insert_vtime(sch, p, dsq_id, slice, vtime, enq_flags);
}

__bpf_kfunc_end_defs();

BTF_KFUNCS_START(scx_kfunc_ids_enqueue_dispatch)
BTF_ID_FLAGS(func, scx_bpf_dsq_insert, KF_RCU)
BTF_ID_FLAGS(func, scx_bpf_dsq_insert___v2, KF_RCU)
BTF_ID_FLAGS(func, __scx_bpf_dsq_insert_vtime, KF_RCU)
BTF_ID_FLAGS(func, scx_bpf_dsq_insert_vtime, KF_RCU)
BTF_KFUNCS_END(scx_kfunc_ids_enqueue_dispatch)

static const struct btf_kfunc_id_set scx_kfunc_set_enqueue_dispatch = {
	.owner			= THIS_MODULE,
	.set			= &scx_kfunc_ids_enqueue_dispatch,
};

static bool scx_dsq_move(struct bpf_iter_scx_dsq_kern *kit,
			 struct task_struct *p, u64 dsq_id, u64 enq_flags)
{
	struct scx_sched *sch = scx_root;
	struct scx_dispatch_q *src_dsq = kit->dsq, *dst_dsq;
	struct rq *this_rq, *src_rq, *locked_rq;
	bool dispatched = false;
	bool in_balance;
	unsigned long flags;

	if (!scx_kf_allowed_if_unlocked() &&
	    !scx_kf_allowed(sch, SCX_KF_DISPATCH))
		return false;

	/*
	 * If the BPF scheduler keeps calling this function repeatedly, it can
	 * cause similar live-lock conditions as consume_dispatch_q().
	 */
	if (unlikely(READ_ONCE(scx_aborting)))
		return false;

	/*
	 * Can be called from either ops.dispatch() locking this_rq() or any
	 * context where no rq lock is held. If latter, lock @p's task_rq which
	 * we'll likely need anyway.
	 */
	src_rq = task_rq(p);

	local_irq_save(flags);
	this_rq = this_rq();
	in_balance = this_rq->scx.flags & SCX_RQ_IN_BALANCE;

	if (in_balance) {
		if (this_rq != src_rq) {
			raw_spin_rq_unlock(this_rq);
			raw_spin_rq_lock(src_rq);
		}
	} else {
		raw_spin_rq_lock(src_rq);
	}

	locked_rq = src_rq;
	raw_spin_lock(&src_dsq->lock);

	/*
	 * Did someone else get to it? @p could have already left $src_dsq, got
	 * re-enqueud, or be in the process of being consumed by someone else.
	 */
	if (unlikely(p->scx.dsq != src_dsq ||
		     u32_before(kit->cursor.priv, p->scx.dsq_seq) ||
		     p->scx.holding_cpu >= 0) ||
	    WARN_ON_ONCE(src_rq != task_rq(p))) {
		raw_spin_unlock(&src_dsq->lock);
		goto out;
	}

	/* @p is still on $src_dsq and stable, determine the destination */
	dst_dsq = find_dsq_for_dispatch(sch, this_rq, dsq_id, p);

	/*
	 * Apply vtime and slice updates before moving so that the new time is
	 * visible before inserting into $dst_dsq. @p is still on $src_dsq but
	 * this is safe as we're locking it.
	 */
	if (kit->cursor.flags & __SCX_DSQ_ITER_HAS_VTIME)
		p->scx.dsq_vtime = kit->vtime;
	if (kit->cursor.flags & __SCX_DSQ_ITER_HAS_SLICE)
		p->scx.slice = kit->slice;

	/* execute move */
	locked_rq = move_task_between_dsqs(sch, p, enq_flags, src_dsq, dst_dsq);
	dispatched = true;
out:
	if (in_balance) {
		if (this_rq != locked_rq) {
			raw_spin_rq_unlock(locked_rq);
			raw_spin_rq_lock(this_rq);
		}
	} else {
		raw_spin_rq_unlock_irqrestore(locked_rq, flags);
	}

	kit->cursor.flags &= ~(__SCX_DSQ_ITER_HAS_SLICE |
			       __SCX_DSQ_ITER_HAS_VTIME);
	return dispatched;
}

__bpf_kfunc_start_defs();

/**
 * scx_bpf_dispatch_nr_slots - Return the number of remaining dispatch slots
 *
 * Can only be called from ops.dispatch().
 */
__bpf_kfunc u32 scx_bpf_dispatch_nr_slots(void)
{
	struct scx_sched *sch;

	guard(rcu)();

	sch = rcu_dereference(scx_root);
	if (unlikely(!sch))
		return 0;

	if (!scx_kf_allowed(sch, SCX_KF_DISPATCH))
		return 0;

	return scx_dsp_max_batch - __this_cpu_read(scx_dsp_ctx->cursor);
}

/**
 * scx_bpf_dispatch_cancel - Cancel the latest dispatch
 *
 * Cancel the latest dispatch. Can be called multiple times to cancel further
 * dispatches. Can only be called from ops.dispatch().
 */
__bpf_kfunc void scx_bpf_dispatch_cancel(void)
{
	struct scx_dsp_ctx *dspc = this_cpu_ptr(scx_dsp_ctx);
	struct scx_sched *sch;

	guard(rcu)();

	sch = rcu_dereference(scx_root);
	if (unlikely(!sch))
		return;

	if (!scx_kf_allowed(sch, SCX_KF_DISPATCH))
		return;

	if (dspc->cursor > 0)
		dspc->cursor--;
	else
		scx_error(sch, "dispatch buffer underflow");
}

/**
 * scx_bpf_dsq_move_to_local - move a task from a DSQ to the current CPU's local DSQ
 * @dsq_id: DSQ to move task from
 *
 * Move a task from the non-local DSQ identified by @dsq_id to the current CPU's
 * local DSQ for execution. Can only be called from ops.dispatch().
 *
 * This function flushes the in-flight dispatches from scx_bpf_dsq_insert()
 * before trying to move from the specified DSQ. It may also grab rq locks and
 * thus can't be called under any BPF locks.
 *
 * Returns %true if a task has been moved, %false if there isn't any task to
 * move.
 */
__bpf_kfunc bool scx_bpf_dsq_move_to_local(u64 dsq_id)
{
	struct scx_dsp_ctx *dspc = this_cpu_ptr(scx_dsp_ctx);
	struct scx_dispatch_q *dsq;
	struct scx_sched *sch;

	guard(rcu)();

	sch = rcu_dereference(scx_root);
	if (unlikely(!sch))
		return false;

	if (!scx_kf_allowed(sch, SCX_KF_DISPATCH))
		return false;

	flush_dispatch_buf(sch, dspc->rq);

	dsq = find_user_dsq(sch, dsq_id);
	if (unlikely(!dsq)) {
		scx_error(sch, "invalid DSQ ID 0x%016llx", dsq_id);
		return false;
	}

	if (consume_dispatch_q(sch, dspc->rq, dsq)) {
		/*
		 * A successfully consumed task can be dequeued before it starts
		 * running while the CPU is trying to migrate other dispatched
		 * tasks. Bump nr_tasks to tell balance_scx() to retry on empty
		 * local DSQ.
		 */
		dspc->nr_tasks++;
		return true;
	} else {
		return false;
	}
}

/**
 * scx_bpf_dsq_move_set_slice - Override slice when moving between DSQs
 * @it__iter: DSQ iterator in progress
 * @slice: duration the moved task can run for in nsecs
 *
 * Override the slice of the next task that will be moved from @it__iter using
 * scx_bpf_dsq_move[_vtime](). If this function is not called, the previous
 * slice duration is kept.
 */
__bpf_kfunc void scx_bpf_dsq_move_set_slice(struct bpf_iter_scx_dsq *it__iter,
					    u64 slice)
{
	struct bpf_iter_scx_dsq_kern *kit = (void *)it__iter;

	kit->slice = slice;
	kit->cursor.flags |= __SCX_DSQ_ITER_HAS_SLICE;
}

/**
 * scx_bpf_dsq_move_set_vtime - Override vtime when moving between DSQs
 * @it__iter: DSQ iterator in progress
 * @vtime: task's ordering inside the vtime-sorted queue of the target DSQ
 *
 * Override the vtime of the next task that will be moved from @it__iter using
 * scx_bpf_dsq_move_vtime(). If this function is not called, the previous slice
 * vtime is kept. If scx_bpf_dsq_move() is used to dispatch the next task, the
 * override is ignored and cleared.
 */
__bpf_kfunc void scx_bpf_dsq_move_set_vtime(struct bpf_iter_scx_dsq *it__iter,
					    u64 vtime)
{
	struct bpf_iter_scx_dsq_kern *kit = (void *)it__iter;

	kit->vtime = vtime;
	kit->cursor.flags |= __SCX_DSQ_ITER_HAS_VTIME;
}

/**
 * scx_bpf_dsq_move - Move a task from DSQ iteration to a DSQ
 * @it__iter: DSQ iterator in progress
 * @p: task to transfer
 * @dsq_id: DSQ to move @p to
 * @enq_flags: SCX_ENQ_*
 *
 * Transfer @p which is on the DSQ currently iterated by @it__iter to the DSQ
 * specified by @dsq_id. All DSQs - local DSQs, global DSQ and user DSQs - can
 * be the destination.
 *
 * For the transfer to be successful, @p must still be on the DSQ and have been
 * queued before the DSQ iteration started. This function doesn't care whether
 * @p was obtained from the DSQ iteration. @p just has to be on the DSQ and have
 * been queued before the iteration started.
 *
 * @p's slice is kept by default. Use scx_bpf_dsq_move_set_slice() to update.
 *
 * Can be called from ops.dispatch() or any BPF context which doesn't hold a rq
 * lock (e.g. BPF timers or SYSCALL programs).
 *
 * Returns %true if @p has been consumed, %false if @p had already been
 * consumed, dequeued, or, for sub-scheds, @dsq_id points to a disallowed local
 * DSQ.
 */
__bpf_kfunc bool scx_bpf_dsq_move(struct bpf_iter_scx_dsq *it__iter,
				  struct task_struct *p, u64 dsq_id,
				  u64 enq_flags)
{
	return scx_dsq_move((struct bpf_iter_scx_dsq_kern *)it__iter,
			    p, dsq_id, enq_flags);
}

/**
 * scx_bpf_dsq_move_vtime - Move a task from DSQ iteration to a PRIQ DSQ
 * @it__iter: DSQ iterator in progress
 * @p: task to transfer
 * @dsq_id: DSQ to move @p to
 * @enq_flags: SCX_ENQ_*
 *
 * Transfer @p which is on the DSQ currently iterated by @it__iter to the
 * priority queue of the DSQ specified by @dsq_id. The destination must be a
 * user DSQ as only user DSQs support priority queue.
 *
 * @p's slice and vtime are kept by default. Use scx_bpf_dsq_move_set_slice()
 * and scx_bpf_dsq_move_set_vtime() to update.
 *
 * All other aspects are identical to scx_bpf_dsq_move(). See
 * scx_bpf_dsq_insert_vtime() for more information on @vtime.
 */
__bpf_kfunc bool scx_bpf_dsq_move_vtime(struct bpf_iter_scx_dsq *it__iter,
					struct task_struct *p, u64 dsq_id,
					u64 enq_flags)
{
	return scx_dsq_move((struct bpf_iter_scx_dsq_kern *)it__iter,
			    p, dsq_id, enq_flags | SCX_ENQ_DSQ_PRIQ);
}

__bpf_kfunc_end_defs();

BTF_KFUNCS_START(scx_kfunc_ids_dispatch)
BTF_ID_FLAGS(func, scx_bpf_dispatch_nr_slots)
BTF_ID_FLAGS(func, scx_bpf_dispatch_cancel)
BTF_ID_FLAGS(func, scx_bpf_dsq_move_to_local)
BTF_ID_FLAGS(func, scx_bpf_dsq_move_set_slice, KF_RCU)
BTF_ID_FLAGS(func, scx_bpf_dsq_move_set_vtime, KF_RCU)
BTF_ID_FLAGS(func, scx_bpf_dsq_move, KF_RCU)
BTF_ID_FLAGS(func, scx_bpf_dsq_move_vtime, KF_RCU)
BTF_KFUNCS_END(scx_kfunc_ids_dispatch)

static const struct btf_kfunc_id_set scx_kfunc_set_dispatch = {
	.owner			= THIS_MODULE,
	.set			= &scx_kfunc_ids_dispatch,
};

static u32 reenq_local(struct rq *rq)
{
	LIST_HEAD(tasks);
	u32 nr_enqueued = 0;
	struct task_struct *p, *n;

	lockdep_assert_rq_held(rq);

	/*
	 * The BPF scheduler may choose to dispatch tasks back to
	 * @rq->scx.local_dsq. Move all candidate tasks off to a private list
	 * first to avoid processing the same tasks repeatedly.
	 */
	list_for_each_entry_safe(p, n, &rq->scx.local_dsq.list,
				 scx.dsq_list.node) {
		/*
		 * If @p is being migrated, @p's current CPU may not agree with
		 * its allowed CPUs and the migration_cpu_stop is about to
		 * deactivate and re-activate @p anyway. Skip re-enqueueing.
		 *
		 * While racing sched property changes may also dequeue and
		 * re-enqueue a migrating task while its current CPU and allowed
		 * CPUs disagree, they use %ENQUEUE_RESTORE which is bypassed to
		 * the current local DSQ for running tasks and thus are not
		 * visible to the BPF scheduler.
		 */
		if (p->migration_pending)
			continue;

		dispatch_dequeue(rq, p);
		list_add_tail(&p->scx.dsq_list.node, &tasks);
	}

	list_for_each_entry_safe(p, n, &tasks, scx.dsq_list.node) {
		list_del_init(&p->scx.dsq_list.node);
		do_enqueue_task(rq, p, SCX_ENQ_REENQ, -1);
		nr_enqueued++;
	}

	return nr_enqueued;
}

__bpf_kfunc_start_defs();

/**
 * scx_bpf_reenqueue_local - Re-enqueue tasks on a local DSQ
 *
 * Iterate over all of the tasks currently enqueued on the local DSQ of the
 * caller's CPU, and re-enqueue them in the BPF scheduler. Returns the number of
 * processed tasks. Can only be called from ops.cpu_release().
 *
 * COMPAT: Will be removed in v6.23 along with the ___v2 suffix on the void
 * returning variant that can be called from anywhere.
 */
__bpf_kfunc u32 scx_bpf_reenqueue_local(void)
{
	struct scx_sched *sch;
	struct rq *rq;

	guard(rcu)();
	sch = rcu_dereference(scx_root);
	if (unlikely(!sch))
		return 0;

	if (!scx_kf_allowed(sch, SCX_KF_CPU_RELEASE))
		return 0;

	rq = cpu_rq(smp_processor_id());
	lockdep_assert_rq_held(rq);

	return reenq_local(rq);
}

__bpf_kfunc_end_defs();

BTF_KFUNCS_START(scx_kfunc_ids_cpu_release)
BTF_ID_FLAGS(func, scx_bpf_reenqueue_local)
BTF_KFUNCS_END(scx_kfunc_ids_cpu_release)

static const struct btf_kfunc_id_set scx_kfunc_set_cpu_release = {
	.owner			= THIS_MODULE,
	.set			= &scx_kfunc_ids_cpu_release,
};

__bpf_kfunc_start_defs();

/**
 * scx_bpf_create_dsq - Create a custom DSQ
 * @dsq_id: DSQ to create
 * @node: NUMA node to allocate from
 *
 * Create a custom DSQ identified by @dsq_id. Can be called from any sleepable
 * scx callback, and any BPF_PROG_TYPE_SYSCALL prog.
 */
__bpf_kfunc s32 scx_bpf_create_dsq(u64 dsq_id, s32 node)
{
	struct scx_dispatch_q *dsq;
	struct scx_sched *sch;
	s32 ret;

	if (unlikely(node >= (int)nr_node_ids ||
		     (node < 0 && node != NUMA_NO_NODE)))
		return -EINVAL;

	if (unlikely(dsq_id & SCX_DSQ_FLAG_BUILTIN))
		return -EINVAL;

	dsq = kmalloc_node(sizeof(*dsq), GFP_KERNEL, node);
	if (!dsq)
		return -ENOMEM;

	init_dsq(dsq, dsq_id);

	rcu_read_lock();

	sch = rcu_dereference(scx_root);
	if (sch)
		ret = rhashtable_lookup_insert_fast(&sch->dsq_hash, &dsq->hash_node,
						    dsq_hash_params);
	else
		ret = -ENODEV;

	rcu_read_unlock();
	if (ret)
		kfree(dsq);
	return ret;
}

__bpf_kfunc_end_defs();

BTF_KFUNCS_START(scx_kfunc_ids_unlocked)
BTF_ID_FLAGS(func, scx_bpf_create_dsq, KF_SLEEPABLE)
BTF_ID_FLAGS(func, scx_bpf_dsq_move_set_slice, KF_RCU)
BTF_ID_FLAGS(func, scx_bpf_dsq_move_set_vtime, KF_RCU)
BTF_ID_FLAGS(func, scx_bpf_dsq_move, KF_RCU)
BTF_ID_FLAGS(func, scx_bpf_dsq_move_vtime, KF_RCU)
BTF_KFUNCS_END(scx_kfunc_ids_unlocked)

static const struct btf_kfunc_id_set scx_kfunc_set_unlocked = {
	.owner			= THIS_MODULE,
	.set			= &scx_kfunc_ids_unlocked,
};

__bpf_kfunc_start_defs();

/**
 * scx_bpf_task_set_slice - Set task's time slice
 * @p: task of interest
 * @slice: time slice to set in nsecs
 *
 * Set @p's time slice to @slice. Returns %true on success, %false if the
 * calling scheduler doesn't have authority over @p.
 */
__bpf_kfunc bool scx_bpf_task_set_slice(struct task_struct *p, u64 slice)
{
	p->scx.slice = slice;
	return true;
}

/**
 * scx_bpf_task_set_dsq_vtime - Set task's virtual time for DSQ ordering
 * @p: task of interest
 * @vtime: virtual time to set
 *
 * Set @p's virtual time to @vtime. Returns %true on success, %false if the
 * calling scheduler doesn't have authority over @p.
 */
__bpf_kfunc bool scx_bpf_task_set_dsq_vtime(struct task_struct *p, u64 vtime)
{
	p->scx.dsq_vtime = vtime;
	return true;
}

static void scx_kick_cpu(struct scx_sched *sch, s32 cpu, u64 flags)
{
	struct rq *this_rq;
	unsigned long irq_flags;

	if (!ops_cpu_valid(sch, cpu, NULL))
		return;

	local_irq_save(irq_flags);

	this_rq = this_rq();

	/*
	 * While bypassing for PM ops, IRQ handling may not be online which can
	 * lead to irq_work_queue() malfunction such as infinite busy wait for
	 * IRQ status update. Suppress kicking.
	 */
	if (scx_rq_bypassing(this_rq))
		goto out;

	/*
	 * Actual kicking is bounced to kick_cpus_irq_workfn() to avoid nesting
	 * rq locks. We can probably be smarter and avoid bouncing if called
	 * from ops which don't hold a rq lock.
	 */
	if (flags & SCX_KICK_IDLE) {
		struct rq *target_rq = cpu_rq(cpu);

		if (unlikely(flags & (SCX_KICK_PREEMPT | SCX_KICK_WAIT)))
			scx_error(sch, "PREEMPT/WAIT cannot be used with SCX_KICK_IDLE");

		if (raw_spin_rq_trylock(target_rq)) {
			if (can_skip_idle_kick(target_rq)) {
				raw_spin_rq_unlock(target_rq);
				goto out;
			}
			raw_spin_rq_unlock(target_rq);
		}
		cpumask_set_cpu(cpu, this_rq->scx.cpus_to_kick_if_idle);
	} else {
		cpumask_set_cpu(cpu, this_rq->scx.cpus_to_kick);

		if (flags & SCX_KICK_PREEMPT)
			cpumask_set_cpu(cpu, this_rq->scx.cpus_to_preempt);
		if (flags & SCX_KICK_WAIT)
			cpumask_set_cpu(cpu, this_rq->scx.cpus_to_wait);
	}

	irq_work_queue(&this_rq->scx.kick_cpus_irq_work);
out:
	local_irq_restore(irq_flags);
}

/**
 * scx_bpf_kick_cpu - Trigger reschedule on a CPU
 * @cpu: cpu to kick
 * @flags: %SCX_KICK_* flags
 *
 * Kick @cpu into rescheduling. This can be used to wake up an idle CPU or
 * trigger rescheduling on a busy CPU. This can be called from any online
 * scx_ops operation and the actual kicking is performed asynchronously through
 * an irq work.
 */
__bpf_kfunc void scx_bpf_kick_cpu(s32 cpu, u64 flags)
{
	struct scx_sched *sch;

	guard(rcu)();
	sch = rcu_dereference(scx_root);
	if (likely(sch))
		scx_kick_cpu(sch, cpu, flags);
}

/**
 * scx_bpf_dsq_nr_queued - Return the number of queued tasks
 * @dsq_id: id of the DSQ
 *
 * Return the number of tasks in the DSQ matching @dsq_id. If not found,
 * -%ENOENT is returned.
 */
__bpf_kfunc s32 scx_bpf_dsq_nr_queued(u64 dsq_id)
{
	struct scx_sched *sch;
	struct scx_dispatch_q *dsq;
	s32 ret;

	preempt_disable();

	sch = rcu_dereference_sched(scx_root);
	if (unlikely(!sch)) {
		ret = -ENODEV;
		goto out;
	}

	if (dsq_id == SCX_DSQ_LOCAL) {
		ret = READ_ONCE(this_rq()->scx.local_dsq.nr);
		goto out;
	} else if ((dsq_id & SCX_DSQ_LOCAL_ON) == SCX_DSQ_LOCAL_ON) {
		s32 cpu = dsq_id & SCX_DSQ_LOCAL_CPU_MASK;

		if (ops_cpu_valid(sch, cpu, NULL)) {
			ret = READ_ONCE(cpu_rq(cpu)->scx.local_dsq.nr);
			goto out;
		}
	} else {
		dsq = find_user_dsq(sch, dsq_id);
		if (dsq) {
			ret = READ_ONCE(dsq->nr);
			goto out;
		}
	}
	ret = -ENOENT;
out:
	preempt_enable();
	return ret;
}

/**
 * scx_bpf_destroy_dsq - Destroy a custom DSQ
 * @dsq_id: DSQ to destroy
 *
 * Destroy the custom DSQ identified by @dsq_id. Only DSQs created with
 * scx_bpf_create_dsq() can be destroyed. The caller must ensure that the DSQ is
 * empty and no further tasks are dispatched to it. Ignored if called on a DSQ
 * which doesn't exist. Can be called from any online scx_ops operations.
 */
__bpf_kfunc void scx_bpf_destroy_dsq(u64 dsq_id)
{
	struct scx_sched *sch;

	rcu_read_lock();
	sch = rcu_dereference(scx_root);
	if (sch)
		destroy_dsq(sch, dsq_id);
	rcu_read_unlock();
}

/**
 * bpf_iter_scx_dsq_new - Create a DSQ iterator
 * @it: iterator to initialize
 * @dsq_id: DSQ to iterate
 * @flags: %SCX_DSQ_ITER_*
 *
 * Initialize BPF iterator @it which can be used with bpf_for_each() to walk
 * tasks in the DSQ specified by @dsq_id. Iteration using @it only includes
 * tasks which are already queued when this function is invoked.
 */
__bpf_kfunc int bpf_iter_scx_dsq_new(struct bpf_iter_scx_dsq *it, u64 dsq_id,
				     u64 flags)
{
	struct bpf_iter_scx_dsq_kern *kit = (void *)it;
	struct scx_sched *sch;

	BUILD_BUG_ON(sizeof(struct bpf_iter_scx_dsq_kern) >
		     sizeof(struct bpf_iter_scx_dsq));
	BUILD_BUG_ON(__alignof__(struct bpf_iter_scx_dsq_kern) !=
		     __alignof__(struct bpf_iter_scx_dsq));
	BUILD_BUG_ON(__SCX_DSQ_ITER_ALL_FLAGS &
		     ((1U << __SCX_DSQ_LNODE_PRIV_SHIFT) - 1));

	/*
	 * next() and destroy() will be called regardless of the return value.
	 * Always clear $kit->dsq.
	 */
	kit->dsq = NULL;

	sch = rcu_dereference_check(scx_root, rcu_read_lock_bh_held());
	if (unlikely(!sch))
		return -ENODEV;

	if (flags & ~__SCX_DSQ_ITER_USER_FLAGS)
		return -EINVAL;

	kit->dsq = find_user_dsq(sch, dsq_id);
	if (!kit->dsq)
		return -ENOENT;

	kit->cursor = INIT_DSQ_LIST_CURSOR(kit->cursor, flags,
					   READ_ONCE(kit->dsq->seq));

	return 0;
}

/**
 * bpf_iter_scx_dsq_next - Progress a DSQ iterator
 * @it: iterator to progress
 *
 * Return the next task. See bpf_iter_scx_dsq_new().
 */
__bpf_kfunc struct task_struct *bpf_iter_scx_dsq_next(struct bpf_iter_scx_dsq *it)
{
	struct bpf_iter_scx_dsq_kern *kit = (void *)it;
	bool rev = kit->cursor.flags & SCX_DSQ_ITER_REV;
	struct task_struct *p;
	unsigned long flags;

	if (!kit->dsq)
		return NULL;

	raw_spin_lock_irqsave(&kit->dsq->lock, flags);

	if (list_empty(&kit->cursor.node))
		p = NULL;
	else
		p = container_of(&kit->cursor, struct task_struct, scx.dsq_list);

	/*
	 * Only tasks which were queued before the iteration started are
	 * visible. This bounds BPF iterations and guarantees that vtime never
	 * jumps in the other direction while iterating.
	 */
	do {
		p = nldsq_next_task(kit->dsq, p, rev);
	} while (p && unlikely(u32_before(kit->cursor.priv, p->scx.dsq_seq)));

	if (p) {
		if (rev)
			list_move_tail(&kit->cursor.node, &p->scx.dsq_list.node);
		else
			list_move(&kit->cursor.node, &p->scx.dsq_list.node);
	} else {
		list_del_init(&kit->cursor.node);
	}

	raw_spin_unlock_irqrestore(&kit->dsq->lock, flags);

	return p;
}

/**
 * bpf_iter_scx_dsq_destroy - Destroy a DSQ iterator
 * @it: iterator to destroy
 *
 * Undo scx_iter_scx_dsq_new().
 */
__bpf_kfunc void bpf_iter_scx_dsq_destroy(struct bpf_iter_scx_dsq *it)
{
	struct bpf_iter_scx_dsq_kern *kit = (void *)it;

	if (!kit->dsq)
		return;

	if (!list_empty(&kit->cursor.node)) {
		unsigned long flags;

		raw_spin_lock_irqsave(&kit->dsq->lock, flags);
		list_del_init(&kit->cursor.node);
		raw_spin_unlock_irqrestore(&kit->dsq->lock, flags);
	}
	kit->dsq = NULL;
}

/**
 * scx_bpf_dsq_peek - Lockless peek at the first element.
 * @dsq_id: DSQ to examine.
 *
 * Read the first element in the DSQ. This is semantically equivalent to using
 * the DSQ iterator, but is lockfree. Of course, like any lockless operation,
 * this provides only a point-in-time snapshot, and the contents may change
 * by the time any subsequent locking operation reads the queue.
 *
 * Returns the pointer, or NULL indicates an empty queue OR internal error.
 */
__bpf_kfunc struct task_struct *scx_bpf_dsq_peek(u64 dsq_id)
{
	struct scx_sched *sch;
	struct scx_dispatch_q *dsq;

	sch = rcu_dereference(scx_root);
	if (unlikely(!sch))
		return NULL;

	if (unlikely(dsq_id & SCX_DSQ_FLAG_BUILTIN)) {
		scx_error(sch, "peek disallowed on builtin DSQ 0x%llx", dsq_id);
		return NULL;
	}

	dsq = find_user_dsq(sch, dsq_id);
	if (unlikely(!dsq)) {
		scx_error(sch, "peek on non-existent DSQ 0x%llx", dsq_id);
		return NULL;
	}

	return rcu_dereference(dsq->first_task);
}

__bpf_kfunc_end_defs();

static s32 __bstr_format(struct scx_sched *sch, u64 *data_buf, char *line_buf,
			 size_t line_size, char *fmt, unsigned long long *data,
			 u32 data__sz)
{
	struct bpf_bprintf_data bprintf_data = { .get_bin_args = true };
	s32 ret;

	if (data__sz % 8 || data__sz > MAX_BPRINTF_VARARGS * 8 ||
	    (data__sz && !data)) {
		scx_error(sch, "invalid data=%p and data__sz=%u", (void *)data, data__sz);
		return -EINVAL;
	}

	ret = copy_from_kernel_nofault(data_buf, data, data__sz);
	if (ret < 0) {
		scx_error(sch, "failed to read data fields (%d)", ret);
		return ret;
	}

	ret = bpf_bprintf_prepare(fmt, UINT_MAX, data_buf, data__sz / 8,
				  &bprintf_data);
	if (ret < 0) {
		scx_error(sch, "format preparation failed (%d)", ret);
		return ret;
	}

	ret = bstr_printf(line_buf, line_size, fmt,
			  bprintf_data.bin_args);
	bpf_bprintf_cleanup(&bprintf_data);
	if (ret < 0) {
		scx_error(sch, "(\"%s\", %p, %u) failed to format", fmt, data, data__sz);
		return ret;
	}

	return ret;
}

static s32 bstr_format(struct scx_sched *sch, struct scx_bstr_buf *buf,
		       char *fmt, unsigned long long *data, u32 data__sz)
{
	return __bstr_format(sch, buf->data, buf->line, sizeof(buf->line),
			     fmt, data, data__sz);
}

__bpf_kfunc_start_defs();

/**
 * scx_bpf_exit_bstr - Gracefully exit the BPF scheduler.
 * @exit_code: Exit value to pass to user space via struct scx_exit_info.
 * @fmt: error message format string
 * @data: format string parameters packaged using ___bpf_fill() macro
 * @data__sz: @data len, must end in '__sz' for the verifier
 *
 * Indicate that the BPF scheduler wants to exit gracefully, and initiate ops
 * disabling.
 */
__bpf_kfunc void scx_bpf_exit_bstr(s64 exit_code, char *fmt,
				   unsigned long long *data, u32 data__sz)
{
	struct scx_sched *sch;
	unsigned long flags;

	raw_spin_lock_irqsave(&scx_exit_bstr_buf_lock, flags);
	sch = rcu_dereference_bh(scx_root);
	if (likely(sch) &&
	    bstr_format(sch, &scx_exit_bstr_buf, fmt, data, data__sz) >= 0)
		scx_exit(sch, SCX_EXIT_UNREG_BPF, exit_code, "%s", scx_exit_bstr_buf.line);
	raw_spin_unlock_irqrestore(&scx_exit_bstr_buf_lock, flags);
}

/**
 * scx_bpf_error_bstr - Indicate fatal error
 * @fmt: error message format string
 * @data: format string parameters packaged using ___bpf_fill() macro
 * @data__sz: @data len, must end in '__sz' for the verifier
 *
 * Indicate that the BPF scheduler encountered a fatal error and initiate ops
 * disabling.
 */
__bpf_kfunc void scx_bpf_error_bstr(char *fmt, unsigned long long *data,
				    u32 data__sz)
{
	struct scx_sched *sch;
	unsigned long flags;

	raw_spin_lock_irqsave(&scx_exit_bstr_buf_lock, flags);
	sch = rcu_dereference_bh(scx_root);
	if (likely(sch) &&
	    bstr_format(sch, &scx_exit_bstr_buf, fmt, data, data__sz) >= 0)
		scx_exit(sch, SCX_EXIT_ERROR_BPF, 0, "%s", scx_exit_bstr_buf.line);
	raw_spin_unlock_irqrestore(&scx_exit_bstr_buf_lock, flags);
}

/**
 * scx_bpf_dump_bstr - Generate extra debug dump specific to the BPF scheduler
 * @fmt: format string
 * @data: format string parameters packaged using ___bpf_fill() macro
 * @data__sz: @data len, must end in '__sz' for the verifier
 *
 * To be called through scx_bpf_dump() helper from ops.dump(), dump_cpu() and
 * dump_task() to generate extra debug dump specific to the BPF scheduler.
 *
 * The extra dump may be multiple lines. A single line may be split over
 * multiple calls. The last line is automatically terminated.
 */
__bpf_kfunc void scx_bpf_dump_bstr(char *fmt, unsigned long long *data,
				   u32 data__sz)
{
	struct scx_sched *sch;
	struct scx_dump_data *dd = &scx_dump_data;
	struct scx_bstr_buf *buf = &dd->buf;
	s32 ret;

	guard(rcu)();

	sch = rcu_dereference(scx_root);
	if (unlikely(!sch))
		return;

	if (raw_smp_processor_id() != dd->cpu) {
		scx_error(sch, "scx_bpf_dump() must only be called from ops.dump() and friends");
		return;
	}

	/* append the formatted string to the line buf */
	ret = __bstr_format(sch, buf->data, buf->line + dd->cursor,
			    sizeof(buf->line) - dd->cursor, fmt, data, data__sz);
	if (ret < 0) {
		dump_line(dd->s, "%s[!] (\"%s\", %p, %u) failed to format (%d)",
			  dd->prefix, fmt, data, data__sz, ret);
		return;
	}

	dd->cursor += ret;
	dd->cursor = min_t(s32, dd->cursor, sizeof(buf->line));

	if (!dd->cursor)
		return;

	/*
	 * If the line buf overflowed or ends in a newline, flush it into the
	 * dump. This is to allow the caller to generate a single line over
	 * multiple calls. As ops_dump_flush() can also handle multiple lines in
	 * the line buf, the only case which can lead to an unexpected
	 * truncation is when the caller keeps generating newlines in the middle
	 * instead of the end consecutively. Don't do that.
	 */
	if (dd->cursor >= sizeof(buf->line) || buf->line[dd->cursor - 1] == '\n')
		ops_dump_flush();
}

/**
 * scx_bpf_reenqueue_local - Re-enqueue tasks on a local DSQ
 *
 * Iterate over all of the tasks currently enqueued on the local DSQ of the
 * caller's CPU, and re-enqueue them in the BPF scheduler. Can be called from
 * anywhere.
 */
__bpf_kfunc void scx_bpf_reenqueue_local___v2(void)
{
	struct rq *rq;

	guard(preempt)();

	rq = this_rq();
	local_set(&rq->scx.reenq_local_deferred, 1);
	schedule_deferred(rq);
}

/**
 * scx_bpf_cpuperf_cap - Query the maximum relative capacity of a CPU
 * @cpu: CPU of interest
 *
 * Return the maximum relative capacity of @cpu in relation to the most
 * performant CPU in the system. The return value is in the range [1,
 * %SCX_CPUPERF_ONE]. See scx_bpf_cpuperf_cur().
 */
__bpf_kfunc u32 scx_bpf_cpuperf_cap(s32 cpu)
{
	struct scx_sched *sch;

	guard(rcu)();

	sch = rcu_dereference(scx_root);
	if (likely(sch) && ops_cpu_valid(sch, cpu, NULL))
		return arch_scale_cpu_capacity(cpu);
	else
		return SCX_CPUPERF_ONE;
}

/**
 * scx_bpf_cpuperf_cur - Query the current relative performance of a CPU
 * @cpu: CPU of interest
 *
 * Return the current relative performance of @cpu in relation to its maximum.
 * The return value is in the range [1, %SCX_CPUPERF_ONE].
 *
 * The current performance level of a CPU in relation to the maximum performance
 * available in the system can be calculated as follows:
 *
 *   scx_bpf_cpuperf_cap() * scx_bpf_cpuperf_cur() / %SCX_CPUPERF_ONE
 *
 * The result is in the range [1, %SCX_CPUPERF_ONE].
 */
__bpf_kfunc u32 scx_bpf_cpuperf_cur(s32 cpu)
{
	struct scx_sched *sch;

	guard(rcu)();

	sch = rcu_dereference(scx_root);
	if (likely(sch) && ops_cpu_valid(sch, cpu, NULL))
		return arch_scale_freq_capacity(cpu);
	else
		return SCX_CPUPERF_ONE;
}

/**
 * scx_bpf_cpuperf_set - Set the relative performance target of a CPU
 * @cpu: CPU of interest
 * @perf: target performance level [0, %SCX_CPUPERF_ONE]
 *
 * Set the target performance level of @cpu to @perf. @perf is in linear
 * relative scale between 0 and %SCX_CPUPERF_ONE. This determines how the
 * schedutil cpufreq governor chooses the target frequency.
 *
 * The actual performance level chosen, CPU grouping, and the overhead and
 * latency of the operations are dependent on the hardware and cpufreq driver in
 * use. Consult hardware and cpufreq documentation for more information. The
 * current performance level can be monitored using scx_bpf_cpuperf_cur().
 */
__bpf_kfunc void scx_bpf_cpuperf_set(s32 cpu, u32 perf)
{
	struct scx_sched *sch;

	guard(rcu)();

	sch = rcu_dereference(scx_root);
	if (unlikely(!sch))
		return;

	if (unlikely(perf > SCX_CPUPERF_ONE)) {
		scx_error(sch, "Invalid cpuperf target %u for CPU %d", perf, cpu);
		return;
	}

	if (ops_cpu_valid(sch, cpu, NULL)) {
		struct rq *rq = cpu_rq(cpu), *locked_rq = scx_locked_rq();
		struct rq_flags rf;

		/*
		 * When called with an rq lock held, restrict the operation
		 * to the corresponding CPU to prevent ABBA deadlocks.
		 */
		if (locked_rq && rq != locked_rq) {
			scx_error(sch, "Invalid target CPU %d", cpu);
			return;
		}

		/*
		 * If no rq lock is held, allow to operate on any CPU by
		 * acquiring the corresponding rq lock.
		 */
		if (!locked_rq) {
			rq_lock_irqsave(rq, &rf);
			update_rq_clock(rq);
		}

		rq->scx.cpuperf_target = perf;
		cpufreq_update_util(rq, 0);

		if (!locked_rq)
			rq_unlock_irqrestore(rq, &rf);
	}
}

/**
 * scx_bpf_nr_node_ids - Return the number of possible node IDs
 *
 * All valid node IDs in the system are smaller than the returned value.
 */
__bpf_kfunc u32 scx_bpf_nr_node_ids(void)
{
	return nr_node_ids;
}

/**
 * scx_bpf_nr_cpu_ids - Return the number of possible CPU IDs
 *
 * All valid CPU IDs in the system are smaller than the returned value.
 */
__bpf_kfunc u32 scx_bpf_nr_cpu_ids(void)
{
	return nr_cpu_ids;
}

/**
 * scx_bpf_get_possible_cpumask - Get a referenced kptr to cpu_possible_mask
 */
__bpf_kfunc const struct cpumask *scx_bpf_get_possible_cpumask(void)
{
	return cpu_possible_mask;
}

/**
 * scx_bpf_get_online_cpumask - Get a referenced kptr to cpu_online_mask
 */
__bpf_kfunc const struct cpumask *scx_bpf_get_online_cpumask(void)
{
	return cpu_online_mask;
}

/**
 * scx_bpf_put_cpumask - Release a possible/online cpumask
 * @cpumask: cpumask to release
 */
__bpf_kfunc void scx_bpf_put_cpumask(const struct cpumask *cpumask)
{
	/*
	 * Empty function body because we aren't actually acquiring or releasing
	 * a reference to a global cpumask, which is read-only in the caller and
	 * is never released. The acquire / release semantics here are just used
	 * to make the cpumask is a trusted pointer in the caller.
	 */
}

/**
 * scx_bpf_task_running - Is task currently running?
 * @p: task of interest
 */
__bpf_kfunc bool scx_bpf_task_running(const struct task_struct *p)
{
	return task_rq(p)->curr == p;
}

/**
 * scx_bpf_task_cpu - CPU a task is currently associated with
 * @p: task of interest
 */
__bpf_kfunc s32 scx_bpf_task_cpu(const struct task_struct *p)
{
	return task_cpu(p);
}

/**
 * scx_bpf_cpu_rq - Fetch the rq of a CPU
 * @cpu: CPU of the rq
 */
__bpf_kfunc struct rq *scx_bpf_cpu_rq(s32 cpu)
{
	struct scx_sched *sch;

	guard(rcu)();

	sch = rcu_dereference(scx_root);
	if (unlikely(!sch))
		return NULL;

	if (!ops_cpu_valid(sch, cpu, NULL))
		return NULL;

	if (!sch->warned_deprecated_rq) {
		printk_deferred(KERN_WARNING "sched_ext: %s() is deprecated; "
				"use scx_bpf_locked_rq() when holding rq lock "
				"or scx_bpf_cpu_curr() to read remote curr safely.\n", __func__);
		sch->warned_deprecated_rq = true;
	}

	return cpu_rq(cpu);
}

/**
 * scx_bpf_locked_rq - Return the rq currently locked by SCX
 *
 * Returns the rq if a rq lock is currently held by SCX.
 * Otherwise emits an error and returns NULL.
 */
__bpf_kfunc struct rq *scx_bpf_locked_rq(void)
{
	struct scx_sched *sch;
	struct rq *rq;

	guard(preempt)();

	sch = rcu_dereference_sched(scx_root);
	if (unlikely(!sch))
		return NULL;

	rq = scx_locked_rq();
	if (!rq) {
		scx_error(sch, "accessing rq without holding rq lock");
		return NULL;
	}

	return rq;
}

/**
 * scx_bpf_cpu_curr - Return remote CPU's curr task
 * @cpu: CPU of interest
 *
 * Callers must hold RCU read lock (KF_RCU).
 */
__bpf_kfunc struct task_struct *scx_bpf_cpu_curr(s32 cpu)
{
	struct scx_sched *sch;

	guard(rcu)();

	sch = rcu_dereference(scx_root);
	if (unlikely(!sch))
		return NULL;

	if (!ops_cpu_valid(sch, cpu, NULL))
		return NULL;

	return rcu_dereference(cpu_rq(cpu)->curr);
}

/**
 * scx_bpf_task_cgroup - Return the sched cgroup of a task
 * @p: task of interest
 *
 * @p->sched_task_group->css.cgroup represents the cgroup @p is associated with
 * from the scheduler's POV. SCX operations should use this function to
 * determine @p's current cgroup as, unlike following @p->cgroups,
 * @p->sched_task_group is protected by @p's rq lock and thus atomic w.r.t. all
 * rq-locked operations. Can be called on the parameter tasks of rq-locked
 * operations. The restriction guarantees that @p's rq is locked by the caller.
 */
#ifdef CONFIG_CGROUP_SCHED
__bpf_kfunc struct cgroup *scx_bpf_task_cgroup(struct task_struct *p)
{
	struct task_group *tg = p->sched_task_group;
	struct cgroup *cgrp = &cgrp_dfl_root.cgrp;
	struct scx_sched *sch;

	guard(rcu)();

	sch = rcu_dereference(scx_root);
	if (unlikely(!sch))
		goto out;

	if (!scx_kf_allowed_on_arg_tasks(sch, __SCX_KF_RQ_LOCKED, p))
		goto out;

	cgrp = tg_cgrp(tg);

out:
	cgroup_get(cgrp);
	return cgrp;
}
#endif

/**
 * scx_bpf_now - Returns a high-performance monotonically non-decreasing
 * clock for the current CPU. The clock returned is in nanoseconds.
 *
 * It provides the following properties:
 *
 * 1) High performance: Many BPF schedulers call bpf_ktime_get_ns() frequently
 *  to account for execution time and track tasks' runtime properties.
 *  Unfortunately, in some hardware platforms, bpf_ktime_get_ns() -- which
 *  eventually reads a hardware timestamp counter -- is neither performant nor
 *  scalable. scx_bpf_now() aims to provide a high-performance clock by
 *  using the rq clock in the scheduler core whenever possible.
 *
 * 2) High enough resolution for the BPF scheduler use cases: In most BPF
 *  scheduler use cases, the required clock resolution is lower than the most
 *  accurate hardware clock (e.g., rdtsc in x86). scx_bpf_now() basically
 *  uses the rq clock in the scheduler core whenever it is valid. It considers
 *  that the rq clock is valid from the time the rq clock is updated
 *  (update_rq_clock) until the rq is unlocked (rq_unpin_lock).
 *
 * 3) Monotonically non-decreasing clock for the same CPU: scx_bpf_now()
 *  guarantees the clock never goes backward when comparing them in the same
 *  CPU. On the other hand, when comparing clocks in different CPUs, there
 *  is no such guarantee -- the clock can go backward. It provides a
 *  monotonically *non-decreasing* clock so that it would provide the same
 *  clock values in two different scx_bpf_now() calls in the same CPU
 *  during the same period of when the rq clock is valid.
 */
__bpf_kfunc u64 scx_bpf_now(void)
{
	struct rq *rq;
	u64 clock;

	preempt_disable();

	rq = this_rq();
	if (smp_load_acquire(&rq->scx.flags) & SCX_RQ_CLK_VALID) {
		/*
		 * If the rq clock is valid, use the cached rq clock.
		 *
		 * Note that scx_bpf_now() is re-entrant between a process
		 * context and an interrupt context (e.g., timer interrupt).
		 * However, we don't need to consider the race between them
		 * because such race is not observable from a caller.
		 */
		clock = READ_ONCE(rq->scx.clock);
	} else {
		/*
		 * Otherwise, return a fresh rq clock.
		 *
		 * The rq clock is updated outside of the rq lock.
		 * In this case, keep the updated rq clock invalid so the next
		 * kfunc call outside the rq lock gets a fresh rq clock.
		 */
		clock = sched_clock_cpu(cpu_of(rq));
	}

	preempt_enable();

	return clock;
}

static void scx_read_events(struct scx_sched *sch, struct scx_event_stats *events)
{
	struct scx_event_stats *e_cpu;
	int cpu;

	/* Aggregate per-CPU event counters into @events. */
	memset(events, 0, sizeof(*events));
	for_each_possible_cpu(cpu) {
		e_cpu = &per_cpu_ptr(sch->pcpu, cpu)->event_stats;
		scx_agg_event(events, e_cpu, SCX_EV_SELECT_CPU_FALLBACK);
		scx_agg_event(events, e_cpu, SCX_EV_DISPATCH_LOCAL_DSQ_OFFLINE);
		scx_agg_event(events, e_cpu, SCX_EV_DISPATCH_KEEP_LAST);
		scx_agg_event(events, e_cpu, SCX_EV_ENQ_SKIP_EXITING);
		scx_agg_event(events, e_cpu, SCX_EV_ENQ_SKIP_MIGRATION_DISABLED);
		scx_agg_event(events, e_cpu, SCX_EV_REFILL_SLICE_DFL);
		scx_agg_event(events, e_cpu, SCX_EV_BYPASS_DURATION);
		scx_agg_event(events, e_cpu, SCX_EV_BYPASS_DISPATCH);
		scx_agg_event(events, e_cpu, SCX_EV_BYPASS_ACTIVATE);
	}
}

/*
 * scx_bpf_events - Get a system-wide event counter to
 * @events: output buffer from a BPF program
 * @events__sz: @events len, must end in '__sz'' for the verifier
 */
__bpf_kfunc void scx_bpf_events(struct scx_event_stats *events,
				size_t events__sz)
{
	struct scx_sched *sch;
	struct scx_event_stats e_sys;

	rcu_read_lock();
	sch = rcu_dereference(scx_root);
	if (sch)
		scx_read_events(sch, &e_sys);
	else
		memset(&e_sys, 0, sizeof(e_sys));
	rcu_read_unlock();

	/*
	 * We cannot entirely trust a BPF-provided size since a BPF program
	 * might be compiled against a different vmlinux.h, of which
	 * scx_event_stats would be larger (a newer vmlinux.h) or smaller
	 * (an older vmlinux.h). Hence, we use the smaller size to avoid
	 * memory corruption.
	 */
	events__sz = min(events__sz, sizeof(*events));
	memcpy(events, &e_sys, events__sz);
}

__bpf_kfunc_end_defs();

BTF_KFUNCS_START(scx_kfunc_ids_any)
BTF_ID_FLAGS(func, scx_bpf_task_set_slice, KF_RCU);
BTF_ID_FLAGS(func, scx_bpf_task_set_dsq_vtime, KF_RCU);
BTF_ID_FLAGS(func, scx_bpf_kick_cpu)
BTF_ID_FLAGS(func, scx_bpf_dsq_nr_queued)
BTF_ID_FLAGS(func, scx_bpf_destroy_dsq)
BTF_ID_FLAGS(func, scx_bpf_dsq_peek, KF_RCU_PROTECTED | KF_RET_NULL)
BTF_ID_FLAGS(func, bpf_iter_scx_dsq_new, KF_ITER_NEW | KF_RCU_PROTECTED)
BTF_ID_FLAGS(func, bpf_iter_scx_dsq_next, KF_ITER_NEXT | KF_RET_NULL)
BTF_ID_FLAGS(func, bpf_iter_scx_dsq_destroy, KF_ITER_DESTROY)
BTF_ID_FLAGS(func, scx_bpf_exit_bstr, KF_TRUSTED_ARGS)
BTF_ID_FLAGS(func, scx_bpf_error_bstr, KF_TRUSTED_ARGS)
BTF_ID_FLAGS(func, scx_bpf_dump_bstr, KF_TRUSTED_ARGS)
BTF_ID_FLAGS(func, scx_bpf_reenqueue_local___v2)
BTF_ID_FLAGS(func, scx_bpf_cpuperf_cap)
BTF_ID_FLAGS(func, scx_bpf_cpuperf_cur)
BTF_ID_FLAGS(func, scx_bpf_cpuperf_set)
BTF_ID_FLAGS(func, scx_bpf_nr_node_ids)
BTF_ID_FLAGS(func, scx_bpf_nr_cpu_ids)
BTF_ID_FLAGS(func, scx_bpf_get_possible_cpumask, KF_ACQUIRE)
BTF_ID_FLAGS(func, scx_bpf_get_online_cpumask, KF_ACQUIRE)
BTF_ID_FLAGS(func, scx_bpf_put_cpumask, KF_RELEASE)
BTF_ID_FLAGS(func, scx_bpf_task_running, KF_RCU)
BTF_ID_FLAGS(func, scx_bpf_task_cpu, KF_RCU)
BTF_ID_FLAGS(func, scx_bpf_cpu_rq)
BTF_ID_FLAGS(func, scx_bpf_locked_rq, KF_RET_NULL)
BTF_ID_FLAGS(func, scx_bpf_cpu_curr, KF_RET_NULL | KF_RCU_PROTECTED)
#ifdef CONFIG_CGROUP_SCHED
BTF_ID_FLAGS(func, scx_bpf_task_cgroup, KF_RCU | KF_ACQUIRE)
#endif
BTF_ID_FLAGS(func, scx_bpf_now)
BTF_ID_FLAGS(func, scx_bpf_events, KF_TRUSTED_ARGS)
BTF_KFUNCS_END(scx_kfunc_ids_any)

static const struct btf_kfunc_id_set scx_kfunc_set_any = {
	.owner			= THIS_MODULE,
	.set			= &scx_kfunc_ids_any,
};

static int __init scx_init(void)
{
	int ret;

	/*
	 * kfunc registration can't be done from init_sched_ext_class() as
	 * register_btf_kfunc_id_set() needs most of the system to be up.
	 *
	 * Some kfuncs are context-sensitive and can only be called from
	 * specific SCX ops. They are grouped into BTF sets accordingly.
	 * Unfortunately, BPF currently doesn't have a way of enforcing such
	 * restrictions. Eventually, the verifier should be able to enforce
	 * them. For now, register them the same and make each kfunc explicitly
	 * check using scx_kf_allowed().
	 */
	if ((ret = register_btf_kfunc_id_set(BPF_PROG_TYPE_STRUCT_OPS,
					     &scx_kfunc_set_enqueue_dispatch)) ||
	    (ret = register_btf_kfunc_id_set(BPF_PROG_TYPE_STRUCT_OPS,
					     &scx_kfunc_set_dispatch)) ||
	    (ret = register_btf_kfunc_id_set(BPF_PROG_TYPE_STRUCT_OPS,
					     &scx_kfunc_set_cpu_release)) ||
	    (ret = register_btf_kfunc_id_set(BPF_PROG_TYPE_STRUCT_OPS,
					     &scx_kfunc_set_unlocked)) ||
	    (ret = register_btf_kfunc_id_set(BPF_PROG_TYPE_SYSCALL,
					     &scx_kfunc_set_unlocked)) ||
	    (ret = register_btf_kfunc_id_set(BPF_PROG_TYPE_STRUCT_OPS,
					     &scx_kfunc_set_any)) ||
	    (ret = register_btf_kfunc_id_set(BPF_PROG_TYPE_TRACING,
					     &scx_kfunc_set_any)) ||
	    (ret = register_btf_kfunc_id_set(BPF_PROG_TYPE_SYSCALL,
					     &scx_kfunc_set_any))) {
		pr_err("sched_ext: Failed to register kfunc sets (%d)\n", ret);
		return ret;
	}

	ret = scx_idle_init();
	if (ret) {
		pr_err("sched_ext: Failed to initialize idle tracking (%d)\n", ret);
		return ret;
	}

	ret = register_bpf_struct_ops(&bpf_sched_ext_ops, sched_ext_ops);
	if (ret) {
		pr_err("sched_ext: Failed to register struct_ops (%d)\n", ret);
		return ret;
	}

	ret = register_pm_notifier(&scx_pm_notifier);
	if (ret) {
		pr_err("sched_ext: Failed to register PM notifier (%d)\n", ret);
		return ret;
	}

	scx_kset = kset_create_and_add("sched_ext", &scx_uevent_ops, kernel_kobj);
	if (!scx_kset) {
		pr_err("sched_ext: Failed to create /sys/kernel/sched_ext\n");
		return -ENOMEM;
	}

	ret = sysfs_create_group(&scx_kset->kobj, &scx_global_attr_group);
	if (ret < 0) {
		pr_err("sched_ext: Failed to add global attributes\n");
		return ret;
	}

	if (!alloc_cpumask_var(&scx_bypass_lb_donee_cpumask, GFP_KERNEL) ||
	    !alloc_cpumask_var(&scx_bypass_lb_resched_cpumask, GFP_KERNEL)) {
		pr_err("sched_ext: Failed to allocate cpumasks\n");
		return -ENOMEM;
	}

	return 0;
}
__initcall(scx_init);<|MERGE_RESOLUTION|>--- conflicted
+++ resolved
@@ -2413,25 +2413,12 @@
 					struct task_struct, scx.dsq_list.node);
 }
 
-<<<<<<< HEAD
-static struct task_struct *pick_task_scx(struct rq *rq, struct rq_flags *rf)
-=======
 static struct task_struct *
 do_pick_task_scx(struct rq *rq, struct rq_flags *rf, bool force_scx)
->>>>>>> e090182c
 {
 	struct task_struct *prev = rq->curr;
 	bool keep_prev, kick_idle = false;
 	struct task_struct *p;
-<<<<<<< HEAD
-
-	rq_modified_clear(rq);
-	rq_unpin_lock(rq, rf);
-	balance_one(rq, prev);
-	rq_repin_lock(rq, rf);
-	maybe_queue_balance_callback(rq);
-	if (rq_modified_above(rq, &ext_sched_class))
-=======
 
 	/* see kick_cpus_irq_workfn() */
 	smp_store_release(&rq->scx.kick_sync, rq->scx.kick_sync + 1);
@@ -2453,7 +2440,6 @@
 	 * regardless of any higher-priority sched classes activity.
 	 */
 	if (!force_scx && rq_modified_above(rq, &ext_sched_class))
->>>>>>> e090182c
 		return RETRY_TASK;
 
 	keep_prev = rq->scx.flags & SCX_RQ_BAL_KEEP;
@@ -4257,21 +4243,12 @@
 		const struct sched_class *old_class = p->sched_class;
 		const struct sched_class *new_class =
 			__setscheduler_class(p->policy, p->prio);
-<<<<<<< HEAD
 
 		update_rq_clock(task_rq(p));
 
 		if (old_class != new_class)
 			queue_flags |= DEQUEUE_CLASS;
 
-=======
-
-		update_rq_clock(task_rq(p));
-
-		if (old_class != new_class)
-			queue_flags |= DEQUEUE_CLASS;
-
->>>>>>> e090182c
 		scoped_guard (sched_change, p, queue_flags) {
 			p->sched_class = new_class;
 		}
@@ -5078,17 +5055,9 @@
 			queue_flags |= DEQUEUE_CLASS;
 
 		scoped_guard (sched_change, p, queue_flags) {
-<<<<<<< HEAD
-			p->scx.slice = SCX_SLICE_DFL;
-			p->sched_class = new_class;
-		}
-
-		put_task_struct(p);
-=======
 			p->scx.slice = READ_ONCE(scx_slice_dfl);
 			p->sched_class = new_class;
 		}
->>>>>>> e090182c
 	}
 	scx_task_iter_stop(&sti);
 	percpu_up_write(&scx_fork_rwsem);
