// SPDX-License-Identifier: GPL-2.0
/*
 * Pressure stall information for CPU, memory and IO
 *
 * Copyright (c) 2018 Facebook, Inc.
 * Author: Johannes Weiner <hannes@cmpxchg.org>
 *
 * Polling support by Suren Baghdasaryan <surenb@google.com>
 * Copyright (c) 2018 Google, Inc.
 *
 * When CPU, memory and IO are contended, tasks experience delays that
 * reduce throughput and introduce latencies into the workload. Memory
 * and IO contention, in addition, can cause a full loss of forward
 * progress in which the CPU goes idle.
 *
 * This code aggregates individual task delays into resource pressure
 * metrics that indicate problems with both workload health and
 * resource utilization.
 *
 *			Model
 *
 * The time in which a task can execute on a CPU is our baseline for
 * productivity. Pressure expresses the amount of time in which this
 * potential cannot be realized due to resource contention.
 *
 * This concept of productivity has two components: the workload and
 * the CPU. To measure the impact of pressure on both, we define two
 * contention states for a resource: SOME and FULL.
 *
 * In the SOME state of a given resource, one or more tasks are
 * delayed on that resource. This affects the workload's ability to
 * perform work, but the CPU may still be executing other tasks.
 *
 * In the FULL state of a given resource, all non-idle tasks are
 * delayed on that resource such that nobody is advancing and the CPU
 * goes idle. This leaves both workload and CPU unproductive.
 *
 *	SOME = nr_delayed_tasks != 0
 *	FULL = nr_delayed_tasks != 0 && nr_productive_tasks == 0
 *
 * What it means for a task to be productive is defined differently
 * for each resource. For IO, productive means a running task. For
 * memory, productive means a running task that isn't a reclaimer. For
 * CPU, productive means an oncpu task.
 *
 * Naturally, the FULL state doesn't exist for the CPU resource at the
 * system level, but exist at the cgroup level. At the cgroup level,
 * FULL means all non-idle tasks in the cgroup are delayed on the CPU
 * resource which is being used by others outside of the cgroup or
 * throttled by the cgroup cpu.max configuration.
 *
 * The percentage of wallclock time spent in those compound stall
 * states gives pressure numbers between 0 and 100 for each resource,
 * where the SOME percentage indicates workload slowdowns and the FULL
 * percentage indicates reduced CPU utilization:
 *
 *	%SOME = time(SOME) / period
 *	%FULL = time(FULL) / period
 *
 *			Multiple CPUs
 *
 * The more tasks and available CPUs there are, the more work can be
 * performed concurrently. This means that the potential that can go
 * unrealized due to resource contention *also* scales with non-idle
 * tasks and CPUs.
 *
 * Consider a scenario where 257 number crunching tasks are trying to
 * run concurrently on 256 CPUs. If we simply aggregated the task
 * states, we would have to conclude a CPU SOME pressure number of
 * 100%, since *somebody* is waiting on a runqueue at all
 * times. However, that is clearly not the amount of contention the
 * workload is experiencing: only one out of 256 possible execution
 * threads will be contended at any given time, or about 0.4%.
 *
 * Conversely, consider a scenario of 4 tasks and 4 CPUs where at any
 * given time *one* of the tasks is delayed due to a lack of memory.
 * Again, looking purely at the task state would yield a memory FULL
 * pressure number of 0%, since *somebody* is always making forward
 * progress. But again this wouldn't capture the amount of execution
 * potential lost, which is 1 out of 4 CPUs, or 25%.
 *
 * To calculate wasted potential (pressure) with multiple processors,
 * we have to base our calculation on the number of non-idle tasks in
 * conjunction with the number of available CPUs, which is the number
 * of potential execution threads. SOME becomes then the proportion of
 * delayed tasks to possible threads, and FULL is the share of possible
 * threads that are unproductive due to delays:
 *
 *	threads = min(nr_nonidle_tasks, nr_cpus)
 *	   SOME = min(nr_delayed_tasks / threads, 1)
 *	   FULL = (threads - min(nr_productive_tasks, threads)) / threads
 *
 * For the 257 number crunchers on 256 CPUs, this yields:
 *
 *	threads = min(257, 256)
 *	   SOME = min(1 / 256, 1)             = 0.4%
 *	   FULL = (256 - min(256, 256)) / 256 = 0%
 *
 * For the 1 out of 4 memory-delayed tasks, this yields:
 *
 *	threads = min(4, 4)
 *	   SOME = min(1 / 4, 1)               = 25%
 *	   FULL = (4 - min(3, 4)) / 4         = 25%
 *
 * [ Substitute nr_cpus with 1, and you can see that it's a natural
 *   extension of the single-CPU model. ]
 *
 *			Implementation
 *
 * To assess the precise time spent in each such state, we would have
 * to freeze the system on task changes and start/stop the state
 * clocks accordingly. Obviously that doesn't scale in practice.
 *
 * Because the scheduler aims to distribute the compute load evenly
 * among the available CPUs, we can track task state locally to each
 * CPU and, at much lower frequency, extrapolate the global state for
 * the cumulative stall times and the running averages.
 *
 * For each runqueue, we track:
 *
 *	   tSOME[cpu] = time(nr_delayed_tasks[cpu] != 0)
 *	   tFULL[cpu] = time(nr_delayed_tasks[cpu] && !nr_productive_tasks[cpu])
 *	tNONIDLE[cpu] = time(nr_nonidle_tasks[cpu] != 0)
 *
 * and then periodically aggregate:
 *
 *	tNONIDLE = sum(tNONIDLE[i])
 *
 *	   tSOME = sum(tSOME[i] * tNONIDLE[i]) / tNONIDLE
 *	   tFULL = sum(tFULL[i] * tNONIDLE[i]) / tNONIDLE
 *
 *	   %SOME = tSOME / period
 *	   %FULL = tFULL / period
 *
 * This gives us an approximation of pressure that is practical
 * cost-wise, yet way more sensitive and accurate than periodic
 * sampling of the aggregate task states would be.
 */

static int psi_bug __read_mostly;

DEFINE_STATIC_KEY_FALSE(psi_disabled);
static DEFINE_STATIC_KEY_TRUE(psi_cgroups_enabled);

#ifdef CONFIG_PSI_DEFAULT_DISABLED
static bool psi_enable;
#else
static bool psi_enable = true;
#endif
static int __init setup_psi(char *str)
{
	return kstrtobool(str, &psi_enable) == 0;
}
__setup("psi=", setup_psi);

/* Running averages - we need to be higher-res than loadavg */
#define PSI_FREQ	(2*HZ+1)	/* 2 sec intervals */
#define EXP_10s		1677		/* 1/exp(2s/10s) as fixed-point */
#define EXP_60s		1981		/* 1/exp(2s/60s) */
#define EXP_300s	2034		/* 1/exp(2s/300s) */

/* PSI trigger definitions */
#define WINDOW_MAX_US 10000000	/* Max window size is 10s */
#define UPDATES_PER_WINDOW 10	/* 10 updates per window */

/* Sampling frequency in nanoseconds */
static u64 psi_period __read_mostly;

/* System-level pressure and stall tracking */
static DEFINE_PER_CPU(struct psi_group_cpu, system_group_pcpu);
struct psi_group psi_system = {
	.pcpu = &system_group_pcpu,
};

static void psi_avgs_work(struct work_struct *work);

static void poll_timer_fn(struct timer_list *t);

static void group_init(struct psi_group *group)
{
	int cpu;

	group->enabled = true;
	for_each_possible_cpu(cpu)
		seqcount_init(&per_cpu_ptr(group->pcpu, cpu)->seq);
	group->avg_last_update = sched_clock();
	group->avg_next_update = group->avg_last_update + psi_period;
	mutex_init(&group->avgs_lock);

	/* Init avg trigger-related members */
	INIT_LIST_HEAD(&group->avg_triggers);
	memset(group->avg_nr_triggers, 0, sizeof(group->avg_nr_triggers));
	INIT_DELAYED_WORK(&group->avgs_work, psi_avgs_work);

	/* Init rtpoll trigger-related members */
	atomic_set(&group->rtpoll_scheduled, 0);
	mutex_init(&group->rtpoll_trigger_lock);
	INIT_LIST_HEAD(&group->rtpoll_triggers);
	group->rtpoll_min_period = U32_MAX;
	group->rtpoll_next_update = ULLONG_MAX;
	init_waitqueue_head(&group->rtpoll_wait);
	timer_setup(&group->rtpoll_timer, poll_timer_fn, 0);
	rcu_assign_pointer(group->rtpoll_task, NULL);
}

void __init psi_init(void)
{
	if (!psi_enable) {
		static_branch_enable(&psi_disabled);
		static_branch_disable(&psi_cgroups_enabled);
		return;
	}

	if (!cgroup_psi_enabled())
		static_branch_disable(&psi_cgroups_enabled);

	psi_period = jiffies_to_nsecs(PSI_FREQ);
	group_init(&psi_system);
}

static bool test_state(unsigned int *tasks, enum psi_states state, bool oncpu)
{
	switch (state) {
	case PSI_IO_SOME:
		return unlikely(tasks[NR_IOWAIT]);
	case PSI_IO_FULL:
		return unlikely(tasks[NR_IOWAIT] && !tasks[NR_RUNNING]);
	case PSI_MEM_SOME:
		return unlikely(tasks[NR_MEMSTALL]);
	case PSI_MEM_FULL:
		return unlikely(tasks[NR_MEMSTALL] &&
			tasks[NR_RUNNING] == tasks[NR_MEMSTALL_RUNNING]);
	case PSI_CPU_SOME:
		return unlikely(tasks[NR_RUNNING] > oncpu);
	case PSI_CPU_FULL:
		return unlikely(tasks[NR_RUNNING] && !oncpu);
	case PSI_NONIDLE:
		return tasks[NR_IOWAIT] || tasks[NR_MEMSTALL] ||
			tasks[NR_RUNNING];
	default:
		return false;
	}
}

static void get_recent_times(struct psi_group *group, int cpu,
			     enum psi_aggregators aggregator, u32 *times,
			     u32 *pchanged_states)
{
	struct psi_group_cpu *groupc = per_cpu_ptr(group->pcpu, cpu);
	int current_cpu = raw_smp_processor_id();
	unsigned int tasks[NR_PSI_TASK_COUNTS];
	u64 now, state_start;
	enum psi_states s;
	unsigned int seq;
	u32 state_mask;

	*pchanged_states = 0;

	/* Snapshot a coherent view of the CPU state */
	do {
		seq = read_seqcount_begin(&groupc->seq);
		now = cpu_clock(cpu);
		memcpy(times, groupc->times, sizeof(groupc->times));
		state_mask = groupc->state_mask;
		state_start = groupc->state_start;
		if (cpu == current_cpu)
			memcpy(tasks, groupc->tasks, sizeof(groupc->tasks));
	} while (read_seqcount_retry(&groupc->seq, seq));

	/* Calculate state time deltas against the previous snapshot */
	for (s = 0; s < NR_PSI_STATES; s++) {
		u32 delta;
		/*
		 * In addition to already concluded states, we also
		 * incorporate currently active states on the CPU,
		 * since states may last for many sampling periods.
		 *
		 * This way we keep our delta sampling buckets small
		 * (u32) and our reported pressure close to what's
		 * actually happening.
		 */
		if (state_mask & (1 << s))
			times[s] += now - state_start;

		delta = times[s] - groupc->times_prev[aggregator][s];
		groupc->times_prev[aggregator][s] = times[s];

		times[s] = delta;
		if (delta)
			*pchanged_states |= (1 << s);
	}

	/*
	 * When collect_percpu_times() from the avgs_work, we don't want to
	 * re-arm avgs_work when all CPUs are IDLE. But the current CPU running
	 * this avgs_work is never IDLE, cause avgs_work can't be shut off.
	 * So for the current CPU, we need to re-arm avgs_work only when
	 * (NR_RUNNING > 1 || NR_IOWAIT > 0 || NR_MEMSTALL > 0), for other CPUs
	 * we can just check PSI_NONIDLE delta.
	 */
	if (current_work() == &group->avgs_work.work) {
		bool reschedule;

		if (cpu == current_cpu)
			reschedule = tasks[NR_RUNNING] +
				     tasks[NR_IOWAIT] +
				     tasks[NR_MEMSTALL] > 1;
		else
			reschedule = *pchanged_states & (1 << PSI_NONIDLE);

		if (reschedule)
			*pchanged_states |= PSI_STATE_RESCHEDULE;
	}
}

static void calc_avgs(unsigned long avg[3], int missed_periods,
		      u64 time, u64 period)
{
	unsigned long pct;

	/* Fill in zeroes for periods of no activity */
	if (missed_periods) {
		avg[0] = calc_load_n(avg[0], EXP_10s, 0, missed_periods);
		avg[1] = calc_load_n(avg[1], EXP_60s, 0, missed_periods);
		avg[2] = calc_load_n(avg[2], EXP_300s, 0, missed_periods);
	}

	/* Sample the most recent active period */
	pct = div_u64(time * 100, period);
	pct *= FIXED_1;
	avg[0] = calc_load(avg[0], EXP_10s, pct);
	avg[1] = calc_load(avg[1], EXP_60s, pct);
	avg[2] = calc_load(avg[2], EXP_300s, pct);
}

static void collect_percpu_times(struct psi_group *group,
				 enum psi_aggregators aggregator,
				 u32 *pchanged_states)
{
	u64 deltas[NR_PSI_STATES - 1] = { 0, };
	unsigned long nonidle_total = 0;
	u32 changed_states = 0;
	int cpu;
	int s;

	/*
	 * Collect the per-cpu time buckets and average them into a
	 * single time sample that is normalized to wallclock time.
	 *
	 * For averaging, each CPU is weighted by its non-idle time in
	 * the sampling period. This eliminates artifacts from uneven
	 * loading, or even entirely idle CPUs.
	 */
	for_each_possible_cpu(cpu) {
		u32 times[NR_PSI_STATES];
		u32 nonidle;
		u32 cpu_changed_states;

		get_recent_times(group, cpu, aggregator, times,
				&cpu_changed_states);
		changed_states |= cpu_changed_states;

		nonidle = nsecs_to_jiffies(times[PSI_NONIDLE]);
		nonidle_total += nonidle;

		for (s = 0; s < PSI_NONIDLE; s++)
			deltas[s] += (u64)times[s] * nonidle;
	}

	/*
	 * Integrate the sample into the running statistics that are
	 * reported to userspace: the cumulative stall times and the
	 * decaying averages.
	 *
	 * Pressure percentages are sampled at PSI_FREQ. We might be
	 * called more often when the user polls more frequently than
	 * that; we might be called less often when there is no task
	 * activity, thus no data, and clock ticks are sporadic. The
	 * below handles both.
	 */

	/* total= */
	for (s = 0; s < NR_PSI_STATES - 1; s++)
		group->total[aggregator][s] +=
				div_u64(deltas[s], max(nonidle_total, 1UL));

	if (pchanged_states)
		*pchanged_states = changed_states;
}

/* Trigger tracking window manipulations */
static void window_reset(struct psi_window *win, u64 now, u64 value,
			 u64 prev_growth)
{
	win->start_time = now;
	win->start_value = value;
	win->prev_growth = prev_growth;
}

/*
 * PSI growth tracking window update and growth calculation routine.
 *
 * This approximates a sliding tracking window by interpolating
 * partially elapsed windows using historical growth data from the
 * previous intervals. This minimizes memory requirements (by not storing
 * all the intermediate values in the previous window) and simplifies
 * the calculations. It works well because PSI signal changes only in
 * positive direction and over relatively small window sizes the growth
 * is close to linear.
 */
static u64 window_update(struct psi_window *win, u64 now, u64 value)
{
	u64 elapsed;
	u64 growth;

	elapsed = now - win->start_time;
	growth = value - win->start_value;
	/*
	 * After each tracking window passes win->start_value and
	 * win->start_time get reset and win->prev_growth stores
	 * the average per-window growth of the previous window.
	 * win->prev_growth is then used to interpolate additional
	 * growth from the previous window assuming it was linear.
	 */
	if (elapsed > win->size)
		window_reset(win, now, value, growth);
	else {
		u32 remaining;

		remaining = win->size - elapsed;
		growth += div64_u64(win->prev_growth * remaining, win->size);
	}

	return growth;
}

static void update_triggers(struct psi_group *group, u64 now,
						   enum psi_aggregators aggregator)
{
	struct psi_trigger *t;
	u64 *total = group->total[aggregator];
	struct list_head *triggers;
	u64 *aggregator_total;

	if (aggregator == PSI_AVGS) {
		triggers = &group->avg_triggers;
		aggregator_total = group->avg_total;
	} else {
		triggers = &group->rtpoll_triggers;
		aggregator_total = group->rtpoll_total;
	}

	/*
	 * On subsequent updates, calculate growth deltas and let
	 * watchers know when their specified thresholds are exceeded.
	 */
	list_for_each_entry(t, triggers, node) {
		u64 growth;
		bool new_stall;

		new_stall = aggregator_total[t->state] != total[t->state];

		/* Check for stall activity or a previous threshold breach */
		if (!new_stall && !t->pending_event)
			continue;
		/*
		 * Check for new stall activity, as well as deferred
		 * events that occurred in the last window after the
		 * trigger had already fired (we want to ratelimit
		 * events without dropping any).
		 */
		if (new_stall) {
			/* Calculate growth since last update */
			growth = window_update(&t->win, now, total[t->state]);
			if (!t->pending_event) {
				if (growth < t->threshold)
					continue;

				t->pending_event = true;
			}
		}
		/* Limit event signaling to once per window */
		if (now < t->last_event_time + t->win.size)
			continue;

		/* Generate an event */
		if (cmpxchg(&t->event, 0, 1) == 0) {
			if (t->of)
				kernfs_notify(t->of->kn);
			else
				wake_up_interruptible(&t->event_wait);
		}
		t->last_event_time = now;
		/* Reset threshold breach flag once event got generated */
		t->pending_event = false;
	}
}

static u64 update_averages(struct psi_group *group, u64 now)
{
	unsigned long missed_periods = 0;
	u64 expires, period;
	u64 avg_next_update;
	int s;

	/* avgX= */
	expires = group->avg_next_update;
	if (now - expires >= psi_period)
		missed_periods = div_u64(now - expires, psi_period);

	/*
	 * The periodic clock tick can get delayed for various
	 * reasons, especially on loaded systems. To avoid clock
	 * drift, we schedule the clock in fixed psi_period intervals.
	 * But the deltas we sample out of the per-cpu buckets above
	 * are based on the actual time elapsing between clock ticks.
	 */
	avg_next_update = expires + ((1 + missed_periods) * psi_period);
	period = now - (group->avg_last_update + (missed_periods * psi_period));
	group->avg_last_update = now;

	for (s = 0; s < NR_PSI_STATES - 1; s++) {
		u32 sample;

		sample = group->total[PSI_AVGS][s] - group->avg_total[s];
		/*
		 * Due to the lockless sampling of the time buckets,
		 * recorded time deltas can slip into the next period,
		 * which under full pressure can result in samples in
		 * excess of the period length.
		 *
		 * We don't want to report non-sensical pressures in
		 * excess of 100%, nor do we want to drop such events
		 * on the floor. Instead we punt any overage into the
		 * future until pressure subsides. By doing this we
		 * don't underreport the occurring pressure curve, we
		 * just report it delayed by one period length.
		 *
		 * The error isn't cumulative. As soon as another
		 * delta slips from a period P to P+1, by definition
		 * it frees up its time T in P.
		 */
		if (sample > period)
			sample = period;
		group->avg_total[s] += sample;
		calc_avgs(group->avg[s], missed_periods, sample, period);
	}

	return avg_next_update;
}

static void psi_avgs_work(struct work_struct *work)
{
	struct delayed_work *dwork;
	struct psi_group *group;
	u32 changed_states;
	u64 now;

	dwork = to_delayed_work(work);
	group = container_of(dwork, struct psi_group, avgs_work);

	mutex_lock(&group->avgs_lock);

	now = sched_clock();

	collect_percpu_times(group, PSI_AVGS, &changed_states);
	/*
	 * If there is task activity, periodically fold the per-cpu
	 * times and feed samples into the running averages. If things
	 * are idle and there is no data to process, stop the clock.
	 * Once restarted, we'll catch up the running averages in one
	 * go - see calc_avgs() and missed_periods.
	 */
	if (now >= group->avg_next_update) {
		update_triggers(group, now, PSI_AVGS);
		group->avg_next_update = update_averages(group, now);
	}

	if (changed_states & PSI_STATE_RESCHEDULE) {
		schedule_delayed_work(dwork, nsecs_to_jiffies(
				group->avg_next_update - now) + 1);
	}

	mutex_unlock(&group->avgs_lock);
}

static void init_rtpoll_triggers(struct psi_group *group, u64 now)
{
	struct psi_trigger *t;

	list_for_each_entry(t, &group->rtpoll_triggers, node)
		window_reset(&t->win, now,
				group->total[PSI_POLL][t->state], 0);
	memcpy(group->rtpoll_total, group->total[PSI_POLL],
		   sizeof(group->rtpoll_total));
	group->rtpoll_next_update = now + group->rtpoll_min_period;
}

/* Schedule rtpolling if it's not already scheduled or forced. */
static void psi_schedule_rtpoll_work(struct psi_group *group, unsigned long delay,
				   bool force)
{
	struct task_struct *task;

	/*
	 * atomic_xchg should be called even when !force to provide a
	 * full memory barrier (see the comment inside psi_rtpoll_work).
	 */
	if (atomic_xchg(&group->rtpoll_scheduled, 1) && !force)
		return;

	rcu_read_lock();

	task = rcu_dereference(group->rtpoll_task);
	/*
	 * kworker might be NULL in case psi_trigger_destroy races with
	 * psi_task_change (hotpath) which can't use locks
	 */
	if (likely(task))
		mod_timer(&group->rtpoll_timer, jiffies + delay);
	else
		atomic_set(&group->rtpoll_scheduled, 0);

	rcu_read_unlock();
}

static void psi_rtpoll_work(struct psi_group *group)
{
	bool force_reschedule = false;
	u32 changed_states;
	u64 now;

	mutex_lock(&group->rtpoll_trigger_lock);

	now = sched_clock();

	if (now > group->rtpoll_until) {
		/*
		 * We are either about to start or might stop rtpolling if no
		 * state change was recorded. Resetting rtpoll_scheduled leaves
		 * a small window for psi_group_change to sneak in and schedule
		 * an immediate rtpoll_work before we get to rescheduling. One
		 * potential extra wakeup at the end of the rtpolling window
		 * should be negligible and rtpoll_next_update still keeps
		 * updates correctly on schedule.
		 */
		atomic_set(&group->rtpoll_scheduled, 0);
		/*
		 * A task change can race with the rtpoll worker that is supposed to
		 * report on it. To avoid missing events, ensure ordering between
		 * rtpoll_scheduled and the task state accesses, such that if the
		 * rtpoll worker misses the state update, the task change is
		 * guaranteed to reschedule the rtpoll worker:
		 *
		 * rtpoll worker:
		 *   atomic_set(rtpoll_scheduled, 0)
		 *   smp_mb()
		 *   LOAD states
		 *
		 * task change:
		 *   STORE states
		 *   if atomic_xchg(rtpoll_scheduled, 1) == 0:
		 *     schedule rtpoll worker
		 *
		 * The atomic_xchg() implies a full barrier.
		 */
		smp_mb();
	} else {
		/* The rtpolling window is not over, keep rescheduling */
		force_reschedule = true;
	}


	collect_percpu_times(group, PSI_POLL, &changed_states);

	if (changed_states & group->rtpoll_states) {
		/* Initialize trigger windows when entering rtpolling mode */
		if (now > group->rtpoll_until)
			init_rtpoll_triggers(group, now);

		/*
		 * Keep the monitor active for at least the duration of the
		 * minimum tracking window as long as monitor states are
		 * changing.
		 */
		group->rtpoll_until = now +
			group->rtpoll_min_period * UPDATES_PER_WINDOW;
	}

	if (now > group->rtpoll_until) {
		group->rtpoll_next_update = ULLONG_MAX;
		goto out;
	}

	if (now >= group->rtpoll_next_update) {
		if (changed_states & group->rtpoll_states) {
			update_triggers(group, now, PSI_POLL);
			memcpy(group->rtpoll_total, group->total[PSI_POLL],
				   sizeof(group->rtpoll_total));
		}
		group->rtpoll_next_update = now + group->rtpoll_min_period;
	}

	psi_schedule_rtpoll_work(group,
		nsecs_to_jiffies(group->rtpoll_next_update - now) + 1,
		force_reschedule);

out:
	mutex_unlock(&group->rtpoll_trigger_lock);
}

static int psi_rtpoll_worker(void *data)
{
	struct psi_group *group = (struct psi_group *)data;

	sched_set_fifo_low(current);

	while (true) {
		wait_event_interruptible(group->rtpoll_wait,
				atomic_cmpxchg(&group->rtpoll_wakeup, 1, 0) ||
				kthread_should_stop());
		if (kthread_should_stop())
			break;

		psi_rtpoll_work(group);
	}
	return 0;
}

static void poll_timer_fn(struct timer_list *t)
{
	struct psi_group *group = from_timer(group, t, rtpoll_timer);

	atomic_set(&group->rtpoll_wakeup, 1);
	wake_up_interruptible(&group->rtpoll_wait);
}

static void record_times(struct psi_group_cpu *groupc, u64 now)
{
	u32 delta;

	delta = now - groupc->state_start;
	groupc->state_start = now;

	if (groupc->state_mask & (1 << PSI_IO_SOME)) {
		groupc->times[PSI_IO_SOME] += delta;
		if (groupc->state_mask & (1 << PSI_IO_FULL))
			groupc->times[PSI_IO_FULL] += delta;
	}

	if (groupc->state_mask & (1 << PSI_MEM_SOME)) {
		groupc->times[PSI_MEM_SOME] += delta;
		if (groupc->state_mask & (1 << PSI_MEM_FULL))
			groupc->times[PSI_MEM_FULL] += delta;
	}

	if (groupc->state_mask & (1 << PSI_CPU_SOME)) {
		groupc->times[PSI_CPU_SOME] += delta;
		if (groupc->state_mask & (1 << PSI_CPU_FULL))
			groupc->times[PSI_CPU_FULL] += delta;
	}

	if (groupc->state_mask & (1 << PSI_NONIDLE))
		groupc->times[PSI_NONIDLE] += delta;
}

static void psi_group_change(struct psi_group *group, int cpu,
			     unsigned int clear, unsigned int set, u64 now,
			     bool wake_clock)
{
	struct psi_group_cpu *groupc;
	unsigned int t, m;
	enum psi_states s;
	u32 state_mask;

	lockdep_assert_rq_held(cpu_rq(cpu));
	groupc = per_cpu_ptr(group->pcpu, cpu);

	/*
	 * First we update the task counts according to the state
	 * change requested through the @clear and @set bits.
	 *
	 * Then if the cgroup PSI stats accounting enabled, we
	 * assess the aggregate resource states this CPU's tasks
	 * have been in since the last change, and account any
	 * SOME and FULL time these may have resulted in.
	 */
	write_seqcount_begin(&groupc->seq);

	/*
	 * Start with TSK_ONCPU, which doesn't have a corresponding
	 * task count - it's just a boolean flag directly encoded in
	 * the state mask. Clear, set, or carry the current state if
	 * no changes are requested.
	 */
	if (unlikely(clear & TSK_ONCPU)) {
		state_mask = 0;
		clear &= ~TSK_ONCPU;
	} else if (unlikely(set & TSK_ONCPU)) {
		state_mask = PSI_ONCPU;
		set &= ~TSK_ONCPU;
	} else {
		state_mask = groupc->state_mask & PSI_ONCPU;
	}

	/*
	 * The rest of the state mask is calculated based on the task
	 * counts. Update those first, then construct the mask.
	 */
	for (t = 0, m = clear; m; m &= ~(1 << t), t++) {
		if (!(m & (1 << t)))
			continue;
		if (groupc->tasks[t]) {
			groupc->tasks[t]--;
		} else if (!psi_bug) {
			printk_deferred(KERN_ERR "psi: task underflow! cpu=%d t=%d tasks=[%u %u %u %u] clear=%x set=%x\n",
					cpu, t, groupc->tasks[0],
					groupc->tasks[1], groupc->tasks[2],
					groupc->tasks[3], clear, set);
			psi_bug = 1;
		}
	}

	for (t = 0; set; set &= ~(1 << t), t++)
		if (set & (1 << t))
			groupc->tasks[t]++;

	if (!group->enabled) {
		/*
		 * On the first group change after disabling PSI, conclude
		 * the current state and flush its time. This is unlikely
		 * to matter to the user, but aggregation (get_recent_times)
		 * may have already incorporated the live state into times_prev;
		 * avoid a delta sample underflow when PSI is later re-enabled.
		 */
		if (unlikely(groupc->state_mask & (1 << PSI_NONIDLE)))
			record_times(groupc, now);

		groupc->state_mask = state_mask;

		write_seqcount_end(&groupc->seq);
		return;
	}

	for (s = 0; s < NR_PSI_STATES; s++) {
		if (test_state(groupc->tasks, s, state_mask & PSI_ONCPU))
			state_mask |= (1 << s);
	}

	/*
	 * Since we care about lost potential, a memstall is FULL
	 * when there are no other working tasks, but also when
	 * the CPU is actively reclaiming and nothing productive
	 * could run even if it were runnable. So when the current
	 * task in a cgroup is in_memstall, the corresponding groupc
	 * on that cpu is in PSI_MEM_FULL state.
	 */
	if (unlikely((state_mask & PSI_ONCPU) && cpu_curr(cpu)->in_memstall))
		state_mask |= (1 << PSI_MEM_FULL);

	record_times(groupc, now);

	groupc->state_mask = state_mask;

	write_seqcount_end(&groupc->seq);

	if (state_mask & group->rtpoll_states)
		psi_schedule_rtpoll_work(group, 1, false);

	if (wake_clock && !delayed_work_pending(&group->avgs_work))
		schedule_delayed_work(&group->avgs_work, PSI_FREQ);
}

static inline struct psi_group *task_psi_group(struct task_struct *task)
{
#ifdef CONFIG_CGROUPS
	if (static_branch_likely(&psi_cgroups_enabled))
		return cgroup_psi(task_dfl_cgroup(task));
#endif
	return &psi_system;
}

static void psi_flags_change(struct task_struct *task, int clear, int set)
{
	if (((task->psi_flags & set) ||
	     (task->psi_flags & clear) != clear) &&
	    !psi_bug) {
		printk_deferred(KERN_ERR "psi: inconsistent task state! task=%d:%s cpu=%d psi_flags=%x clear=%x set=%x\n",
				task->pid, task->comm, task_cpu(task),
				task->psi_flags, clear, set);
		psi_bug = 1;
	}

	task->psi_flags &= ~clear;
	task->psi_flags |= set;
}

void psi_task_change(struct task_struct *task, int clear, int set)
{
	int cpu = task_cpu(task);
	struct psi_group *group;
	u64 now;

	if (!task->pid)
		return;

	psi_flags_change(task, clear, set);

	now = cpu_clock(cpu);

	group = task_psi_group(task);
	do {
		psi_group_change(group, cpu, clear, set, now, true);
	} while ((group = group->parent));
}

void psi_task_switch(struct task_struct *prev, struct task_struct *next,
		     bool sleep)
{
	struct psi_group *group, *common = NULL;
	int cpu = task_cpu(prev);
	u64 now = cpu_clock(cpu);

	if (next->pid) {
		psi_flags_change(next, 0, TSK_ONCPU);
		/*
		 * Set TSK_ONCPU on @next's cgroups. If @next shares any
		 * ancestors with @prev, those will already have @prev's
		 * TSK_ONCPU bit set, and we can stop the iteration there.
		 */
		group = task_psi_group(next);
		do {
			if (per_cpu_ptr(group->pcpu, cpu)->state_mask &
			    PSI_ONCPU) {
				common = group;
				break;
			}

			psi_group_change(group, cpu, 0, TSK_ONCPU, now, true);
		} while ((group = group->parent));
	}

	if (prev->pid) {
		int clear = TSK_ONCPU, set = 0;
		bool wake_clock = true;

		/*
		 * When we're going to sleep, psi_dequeue() lets us
		 * handle TSK_RUNNING, TSK_MEMSTALL_RUNNING and
		 * TSK_IOWAIT here, where we can combine it with
		 * TSK_ONCPU and save walking common ancestors twice.
		 */
		if (sleep) {
			clear |= TSK_RUNNING;
			if (prev->in_memstall)
				clear |= TSK_MEMSTALL_RUNNING;
			if (prev->in_iowait)
				set |= TSK_IOWAIT;

			/*
			 * Periodic aggregation shuts off if there is a period of no
			 * task changes, so we wake it back up if necessary. However,
			 * don't do this if the task change is the aggregation worker
			 * itself going to sleep, or we'll ping-pong forever.
			 */
			if (unlikely((prev->flags & PF_WQ_WORKER) &&
				     wq_worker_last_func(prev) == psi_avgs_work))
				wake_clock = false;
		}

		psi_flags_change(prev, clear, set);

		group = task_psi_group(prev);
		do {
			if (group == common)
				break;
			psi_group_change(group, cpu, clear, set, now, wake_clock);
		} while ((group = group->parent));

		/*
		 * TSK_ONCPU is handled up to the common ancestor. If there are
		 * any other differences between the two tasks (e.g. prev goes
		 * to sleep, or only one task is memstall), finish propagating
		 * those differences all the way up to the root.
		 */
		if ((prev->psi_flags ^ next->psi_flags) & ~TSK_ONCPU) {
			clear &= ~TSK_ONCPU;
			for (; group; group = group->parent)
				psi_group_change(group, cpu, clear, set, now, wake_clock);
		}
	}
}

#ifdef CONFIG_IRQ_TIME_ACCOUNTING
void psi_account_irqtime(struct rq *rq, struct task_struct *curr, struct task_struct *prev)
{
	int cpu = task_cpu(curr);
	struct psi_group *group;
	struct psi_group_cpu *groupc;
	u64 now, irq;
	s64 delta;

	if (static_branch_likely(&psi_disabled))
		return;

<<<<<<< HEAD
	if (!task->pid)
=======
	if (!curr->pid)
		return;

	lockdep_assert_rq_held(rq);
	group = task_psi_group(curr);
	if (prev && task_psi_group(prev) == group)
>>>>>>> 0c383648
		return;

	now = cpu_clock(cpu);
	irq = irq_time_read(cpu);
	delta = (s64)(irq - rq->psi_irq_time);
	if (delta < 0)
		return;
	rq->psi_irq_time = irq;

	do {
		if (!group->enabled)
			continue;

		groupc = per_cpu_ptr(group->pcpu, cpu);

		write_seqcount_begin(&groupc->seq);

		record_times(groupc, now);
		groupc->times[PSI_IRQ_FULL] += delta;

		write_seqcount_end(&groupc->seq);

		if (group->rtpoll_states & (1 << PSI_IRQ_FULL))
			psi_schedule_rtpoll_work(group, 1, false);
	} while ((group = group->parent));
}
#endif

/**
 * psi_memstall_enter - mark the beginning of a memory stall section
 * @flags: flags to handle nested sections
 *
 * Marks the calling task as being stalled due to a lack of memory,
 * such as waiting for a refault or performing reclaim.
 */
void psi_memstall_enter(unsigned long *flags)
{
	struct rq_flags rf;
	struct rq *rq;

	if (static_branch_likely(&psi_disabled))
		return;

	*flags = current->in_memstall;
	if (*flags)
		return;
	/*
	 * in_memstall setting & accounting needs to be atomic wrt
	 * changes to the task's scheduling state, otherwise we can
	 * race with CPU migration.
	 */
	rq = this_rq_lock_irq(&rf);

	current->in_memstall = 1;
	psi_task_change(current, 0, TSK_MEMSTALL | TSK_MEMSTALL_RUNNING);

	rq_unlock_irq(rq, &rf);
}
EXPORT_SYMBOL_GPL(psi_memstall_enter);

/**
 * psi_memstall_leave - mark the end of an memory stall section
 * @flags: flags to handle nested memdelay sections
 *
 * Marks the calling task as no longer stalled due to lack of memory.
 */
void psi_memstall_leave(unsigned long *flags)
{
	struct rq_flags rf;
	struct rq *rq;

	if (static_branch_likely(&psi_disabled))
		return;

	if (*flags)
		return;
	/*
	 * in_memstall clearing & accounting needs to be atomic wrt
	 * changes to the task's scheduling state, otherwise we could
	 * race with CPU migration.
	 */
	rq = this_rq_lock_irq(&rf);

	current->in_memstall = 0;
	psi_task_change(current, TSK_MEMSTALL | TSK_MEMSTALL_RUNNING, 0);

	rq_unlock_irq(rq, &rf);
}
EXPORT_SYMBOL_GPL(psi_memstall_leave);

#ifdef CONFIG_CGROUPS
int psi_cgroup_alloc(struct cgroup *cgroup)
{
	if (!static_branch_likely(&psi_cgroups_enabled))
		return 0;

	cgroup->psi = kzalloc(sizeof(struct psi_group), GFP_KERNEL);
	if (!cgroup->psi)
		return -ENOMEM;

	cgroup->psi->pcpu = alloc_percpu(struct psi_group_cpu);
	if (!cgroup->psi->pcpu) {
		kfree(cgroup->psi);
		return -ENOMEM;
	}
	group_init(cgroup->psi);
	cgroup->psi->parent = cgroup_psi(cgroup_parent(cgroup));
	return 0;
}

void psi_cgroup_free(struct cgroup *cgroup)
{
	if (!static_branch_likely(&psi_cgroups_enabled))
		return;

	cancel_delayed_work_sync(&cgroup->psi->avgs_work);
	free_percpu(cgroup->psi->pcpu);
	/* All triggers must be removed by now */
	WARN_ONCE(cgroup->psi->rtpoll_states, "psi: trigger leak\n");
	kfree(cgroup->psi);
}

/**
 * cgroup_move_task - move task to a different cgroup
 * @task: the task
 * @to: the target css_set
 *
 * Move task to a new cgroup and safely migrate its associated stall
 * state between the different groups.
 *
 * This function acquires the task's rq lock to lock out concurrent
 * changes to the task's scheduling state and - in case the task is
 * running - concurrent changes to its stall state.
 */
void cgroup_move_task(struct task_struct *task, struct css_set *to)
{
	unsigned int task_flags;
	struct rq_flags rf;
	struct rq *rq;

	if (!static_branch_likely(&psi_cgroups_enabled)) {
		/*
		 * Lame to do this here, but the scheduler cannot be locked
		 * from the outside, so we move cgroups from inside sched/.
		 */
		rcu_assign_pointer(task->cgroups, to);
		return;
	}

	rq = task_rq_lock(task, &rf);

	/*
	 * We may race with schedule() dropping the rq lock between
	 * deactivating prev and switching to next. Because the psi
	 * updates from the deactivation are deferred to the switch
	 * callback to save cgroup tree updates, the task's scheduling
	 * state here is not coherent with its psi state:
	 *
	 * schedule()                   cgroup_move_task()
	 *   rq_lock()
	 *   deactivate_task()
	 *     p->on_rq = 0
	 *     psi_dequeue() // defers TSK_RUNNING & TSK_IOWAIT updates
	 *   pick_next_task()
	 *     rq_unlock()
	 *                                rq_lock()
	 *                                psi_task_change() // old cgroup
	 *                                task->cgroups = to
	 *                                psi_task_change() // new cgroup
	 *                                rq_unlock()
	 *     rq_lock()
	 *   psi_sched_switch() // does deferred updates in new cgroup
	 *
	 * Don't rely on the scheduling state. Use psi_flags instead.
	 */
	task_flags = task->psi_flags;

	if (task_flags)
		psi_task_change(task, task_flags, 0);

	/* See comment above */
	rcu_assign_pointer(task->cgroups, to);

	if (task_flags)
		psi_task_change(task, 0, task_flags);

	task_rq_unlock(rq, task, &rf);
}

void psi_cgroup_restart(struct psi_group *group)
{
	int cpu;

	/*
	 * After we disable psi_group->enabled, we don't actually
	 * stop percpu tasks accounting in each psi_group_cpu,
	 * instead only stop test_state() loop, record_times()
	 * and averaging worker, see psi_group_change() for details.
	 *
	 * When disable cgroup PSI, this function has nothing to sync
	 * since cgroup pressure files are hidden and percpu psi_group_cpu
	 * would see !psi_group->enabled and only do task accounting.
	 *
	 * When re-enable cgroup PSI, this function use psi_group_change()
	 * to get correct state mask from test_state() loop on tasks[],
	 * and restart groupc->state_start from now, use .clear = .set = 0
	 * here since no task status really changed.
	 */
	if (!group->enabled)
		return;

	for_each_possible_cpu(cpu) {
		struct rq *rq = cpu_rq(cpu);
		struct rq_flags rf;
		u64 now;

		rq_lock_irq(rq, &rf);
		now = cpu_clock(cpu);
		psi_group_change(group, cpu, 0, 0, now, true);
		rq_unlock_irq(rq, &rf);
	}
}
#endif /* CONFIG_CGROUPS */

int psi_show(struct seq_file *m, struct psi_group *group, enum psi_res res)
{
	bool only_full = false;
	int full;
	u64 now;

	if (static_branch_likely(&psi_disabled))
		return -EOPNOTSUPP;

	/* Update averages before reporting them */
	mutex_lock(&group->avgs_lock);
	now = sched_clock();
	collect_percpu_times(group, PSI_AVGS, NULL);
	if (now >= group->avg_next_update)
		group->avg_next_update = update_averages(group, now);
	mutex_unlock(&group->avgs_lock);

#ifdef CONFIG_IRQ_TIME_ACCOUNTING
	only_full = res == PSI_IRQ;
#endif

	for (full = 0; full < 2 - only_full; full++) {
		unsigned long avg[3] = { 0, };
		u64 total = 0;
		int w;

		/* CPU FULL is undefined at the system level */
		if (!(group == &psi_system && res == PSI_CPU && full)) {
			for (w = 0; w < 3; w++)
				avg[w] = group->avg[res * 2 + full][w];
			total = div_u64(group->total[PSI_AVGS][res * 2 + full],
					NSEC_PER_USEC);
		}

		seq_printf(m, "%s avg10=%lu.%02lu avg60=%lu.%02lu avg300=%lu.%02lu total=%llu\n",
			   full || only_full ? "full" : "some",
			   LOAD_INT(avg[0]), LOAD_FRAC(avg[0]),
			   LOAD_INT(avg[1]), LOAD_FRAC(avg[1]),
			   LOAD_INT(avg[2]), LOAD_FRAC(avg[2]),
			   total);
	}

	return 0;
}

struct psi_trigger *psi_trigger_create(struct psi_group *group, char *buf,
				       enum psi_res res, struct file *file,
				       struct kernfs_open_file *of)
{
	struct psi_trigger *t;
	enum psi_states state;
	u32 threshold_us;
	bool privileged;
	u32 window_us;

	if (static_branch_likely(&psi_disabled))
		return ERR_PTR(-EOPNOTSUPP);

	/*
	 * Checking the privilege here on file->f_cred implies that a privileged user
	 * could open the file and delegate the write to an unprivileged one.
	 */
	privileged = cap_raised(file->f_cred->cap_effective, CAP_SYS_RESOURCE);

	if (sscanf(buf, "some %u %u", &threshold_us, &window_us) == 2)
		state = PSI_IO_SOME + res * 2;
	else if (sscanf(buf, "full %u %u", &threshold_us, &window_us) == 2)
		state = PSI_IO_FULL + res * 2;
	else
		return ERR_PTR(-EINVAL);

#ifdef CONFIG_IRQ_TIME_ACCOUNTING
	if (res == PSI_IRQ && --state != PSI_IRQ_FULL)
		return ERR_PTR(-EINVAL);
#endif

	if (state >= PSI_NONIDLE)
		return ERR_PTR(-EINVAL);

	if (window_us == 0 || window_us > WINDOW_MAX_US)
		return ERR_PTR(-EINVAL);

	/*
	 * Unprivileged users can only use 2s windows so that averages aggregation
	 * work is used, and no RT threads need to be spawned.
	 */
	if (!privileged && window_us % 2000000)
		return ERR_PTR(-EINVAL);

	/* Check threshold */
	if (threshold_us == 0 || threshold_us > window_us)
		return ERR_PTR(-EINVAL);

	t = kmalloc(sizeof(*t), GFP_KERNEL);
	if (!t)
		return ERR_PTR(-ENOMEM);

	t->group = group;
	t->state = state;
	t->threshold = threshold_us * NSEC_PER_USEC;
	t->win.size = window_us * NSEC_PER_USEC;
	window_reset(&t->win, sched_clock(),
			group->total[PSI_POLL][t->state], 0);

	t->event = 0;
	t->last_event_time = 0;
	t->of = of;
	if (!of)
		init_waitqueue_head(&t->event_wait);
	t->pending_event = false;
	t->aggregator = privileged ? PSI_POLL : PSI_AVGS;

	if (privileged) {
		mutex_lock(&group->rtpoll_trigger_lock);

		if (!rcu_access_pointer(group->rtpoll_task)) {
			struct task_struct *task;

			task = kthread_create(psi_rtpoll_worker, group, "psimon");
			if (IS_ERR(task)) {
				kfree(t);
				mutex_unlock(&group->rtpoll_trigger_lock);
				return ERR_CAST(task);
			}
			atomic_set(&group->rtpoll_wakeup, 0);
			wake_up_process(task);
			rcu_assign_pointer(group->rtpoll_task, task);
		}

		list_add(&t->node, &group->rtpoll_triggers);
		group->rtpoll_min_period = min(group->rtpoll_min_period,
			div_u64(t->win.size, UPDATES_PER_WINDOW));
		group->rtpoll_nr_triggers[t->state]++;
		group->rtpoll_states |= (1 << t->state);

		mutex_unlock(&group->rtpoll_trigger_lock);
	} else {
		mutex_lock(&group->avgs_lock);

		list_add(&t->node, &group->avg_triggers);
		group->avg_nr_triggers[t->state]++;

		mutex_unlock(&group->avgs_lock);
	}
	return t;
}

void psi_trigger_destroy(struct psi_trigger *t)
{
	struct psi_group *group;
	struct task_struct *task_to_destroy = NULL;

	/*
	 * We do not check psi_disabled since it might have been disabled after
	 * the trigger got created.
	 */
	if (!t)
		return;

	group = t->group;
	/*
	 * Wakeup waiters to stop polling and clear the queue to prevent it from
	 * being accessed later. Can happen if cgroup is deleted from under a
	 * polling process.
	 */
	if (t->of)
		kernfs_notify(t->of->kn);
	else
		wake_up_interruptible(&t->event_wait);

	if (t->aggregator == PSI_AVGS) {
		mutex_lock(&group->avgs_lock);
		if (!list_empty(&t->node)) {
			list_del(&t->node);
			group->avg_nr_triggers[t->state]--;
		}
		mutex_unlock(&group->avgs_lock);
	} else {
		mutex_lock(&group->rtpoll_trigger_lock);
		if (!list_empty(&t->node)) {
			struct psi_trigger *tmp;
			u64 period = ULLONG_MAX;

			list_del(&t->node);
			group->rtpoll_nr_triggers[t->state]--;
			if (!group->rtpoll_nr_triggers[t->state])
				group->rtpoll_states &= ~(1 << t->state);
			/*
			 * Reset min update period for the remaining triggers
			 * iff the destroying trigger had the min window size.
			 */
			if (group->rtpoll_min_period == div_u64(t->win.size, UPDATES_PER_WINDOW)) {
				list_for_each_entry(tmp, &group->rtpoll_triggers, node)
					period = min(period, div_u64(tmp->win.size,
							UPDATES_PER_WINDOW));
				group->rtpoll_min_period = period;
			}
			/* Destroy rtpoll_task when the last trigger is destroyed */
			if (group->rtpoll_states == 0) {
				group->rtpoll_until = 0;
				task_to_destroy = rcu_dereference_protected(
						group->rtpoll_task,
						lockdep_is_held(&group->rtpoll_trigger_lock));
				rcu_assign_pointer(group->rtpoll_task, NULL);
				del_timer(&group->rtpoll_timer);
			}
		}
		mutex_unlock(&group->rtpoll_trigger_lock);
	}

	/*
	 * Wait for psi_schedule_rtpoll_work RCU to complete its read-side
	 * critical section before destroying the trigger and optionally the
	 * rtpoll_task.
	 */
	synchronize_rcu();
	/*
	 * Stop kthread 'psimon' after releasing rtpoll_trigger_lock to prevent
	 * a deadlock while waiting for psi_rtpoll_work to acquire
	 * rtpoll_trigger_lock
	 */
	if (task_to_destroy) {
		/*
		 * After the RCU grace period has expired, the worker
		 * can no longer be found through group->rtpoll_task.
		 */
		kthread_stop(task_to_destroy);
		atomic_set(&group->rtpoll_scheduled, 0);
	}
	kfree(t);
}

__poll_t psi_trigger_poll(void **trigger_ptr,
				struct file *file, poll_table *wait)
{
	__poll_t ret = DEFAULT_POLLMASK;
	struct psi_trigger *t;

	if (static_branch_likely(&psi_disabled))
		return DEFAULT_POLLMASK | EPOLLERR | EPOLLPRI;

	t = smp_load_acquire(trigger_ptr);
	if (!t)
		return DEFAULT_POLLMASK | EPOLLERR | EPOLLPRI;

	if (t->of)
		kernfs_generic_poll(t->of, wait);
	else
		poll_wait(file, &t->event_wait, wait);

	if (cmpxchg(&t->event, 1, 0) == 1)
		ret |= EPOLLPRI;

	return ret;
}

#ifdef CONFIG_PROC_FS
static int psi_io_show(struct seq_file *m, void *v)
{
	return psi_show(m, &psi_system, PSI_IO);
}

static int psi_memory_show(struct seq_file *m, void *v)
{
	return psi_show(m, &psi_system, PSI_MEM);
}

static int psi_cpu_show(struct seq_file *m, void *v)
{
	return psi_show(m, &psi_system, PSI_CPU);
}

static int psi_io_open(struct inode *inode, struct file *file)
{
	return single_open(file, psi_io_show, NULL);
}

static int psi_memory_open(struct inode *inode, struct file *file)
{
	return single_open(file, psi_memory_show, NULL);
}

static int psi_cpu_open(struct inode *inode, struct file *file)
{
	return single_open(file, psi_cpu_show, NULL);
}

static ssize_t psi_write(struct file *file, const char __user *user_buf,
			 size_t nbytes, enum psi_res res)
{
	char buf[32];
	size_t buf_size;
	struct seq_file *seq;
	struct psi_trigger *new;

	if (static_branch_likely(&psi_disabled))
		return -EOPNOTSUPP;

	if (!nbytes)
		return -EINVAL;

	buf_size = min(nbytes, sizeof(buf));
	if (copy_from_user(buf, user_buf, buf_size))
		return -EFAULT;

	buf[buf_size - 1] = '\0';

	seq = file->private_data;

	/* Take seq->lock to protect seq->private from concurrent writes */
	mutex_lock(&seq->lock);

	/* Allow only one trigger per file descriptor */
	if (seq->private) {
		mutex_unlock(&seq->lock);
		return -EBUSY;
	}

	new = psi_trigger_create(&psi_system, buf, res, file, NULL);
	if (IS_ERR(new)) {
		mutex_unlock(&seq->lock);
		return PTR_ERR(new);
	}

	smp_store_release(&seq->private, new);
	mutex_unlock(&seq->lock);

	return nbytes;
}

static ssize_t psi_io_write(struct file *file, const char __user *user_buf,
			    size_t nbytes, loff_t *ppos)
{
	return psi_write(file, user_buf, nbytes, PSI_IO);
}

static ssize_t psi_memory_write(struct file *file, const char __user *user_buf,
				size_t nbytes, loff_t *ppos)
{
	return psi_write(file, user_buf, nbytes, PSI_MEM);
}

static ssize_t psi_cpu_write(struct file *file, const char __user *user_buf,
			     size_t nbytes, loff_t *ppos)
{
	return psi_write(file, user_buf, nbytes, PSI_CPU);
}

static __poll_t psi_fop_poll(struct file *file, poll_table *wait)
{
	struct seq_file *seq = file->private_data;

	return psi_trigger_poll(&seq->private, file, wait);
}

static int psi_fop_release(struct inode *inode, struct file *file)
{
	struct seq_file *seq = file->private_data;

	psi_trigger_destroy(seq->private);
	return single_release(inode, file);
}

static const struct proc_ops psi_io_proc_ops = {
	.proc_open	= psi_io_open,
	.proc_read	= seq_read,
	.proc_lseek	= seq_lseek,
	.proc_write	= psi_io_write,
	.proc_poll	= psi_fop_poll,
	.proc_release	= psi_fop_release,
};

static const struct proc_ops psi_memory_proc_ops = {
	.proc_open	= psi_memory_open,
	.proc_read	= seq_read,
	.proc_lseek	= seq_lseek,
	.proc_write	= psi_memory_write,
	.proc_poll	= psi_fop_poll,
	.proc_release	= psi_fop_release,
};

static const struct proc_ops psi_cpu_proc_ops = {
	.proc_open	= psi_cpu_open,
	.proc_read	= seq_read,
	.proc_lseek	= seq_lseek,
	.proc_write	= psi_cpu_write,
	.proc_poll	= psi_fop_poll,
	.proc_release	= psi_fop_release,
};

#ifdef CONFIG_IRQ_TIME_ACCOUNTING
static int psi_irq_show(struct seq_file *m, void *v)
{
	return psi_show(m, &psi_system, PSI_IRQ);
}

static int psi_irq_open(struct inode *inode, struct file *file)
{
	return single_open(file, psi_irq_show, NULL);
}

static ssize_t psi_irq_write(struct file *file, const char __user *user_buf,
			     size_t nbytes, loff_t *ppos)
{
	return psi_write(file, user_buf, nbytes, PSI_IRQ);
}

static const struct proc_ops psi_irq_proc_ops = {
	.proc_open	= psi_irq_open,
	.proc_read	= seq_read,
	.proc_lseek	= seq_lseek,
	.proc_write	= psi_irq_write,
	.proc_poll	= psi_fop_poll,
	.proc_release	= psi_fop_release,
};
#endif

static int __init psi_proc_init(void)
{
	if (psi_enable) {
		proc_mkdir("pressure", NULL);
		proc_create("pressure/io", 0666, NULL, &psi_io_proc_ops);
		proc_create("pressure/memory", 0666, NULL, &psi_memory_proc_ops);
		proc_create("pressure/cpu", 0666, NULL, &psi_cpu_proc_ops);
#ifdef CONFIG_IRQ_TIME_ACCOUNTING
		proc_create("pressure/irq", 0666, NULL, &psi_irq_proc_ops);
#endif
	}
	return 0;
}
module_init(psi_proc_init);

#endif /* CONFIG_PROC_FS */<|MERGE_RESOLUTION|>--- conflicted
+++ resolved
@@ -1003,16 +1003,12 @@
 	if (static_branch_likely(&psi_disabled))
 		return;
 
-<<<<<<< HEAD
-	if (!task->pid)
-=======
 	if (!curr->pid)
 		return;
 
 	lockdep_assert_rq_held(rq);
 	group = task_psi_group(curr);
 	if (prev && task_psi_group(prev) == group)
->>>>>>> 0c383648
 		return;
 
 	now = cpu_clock(cpu);
