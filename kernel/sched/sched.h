/* SPDX-License-Identifier: GPL-2.0 */
/*
 * Scheduler internal types and methods:
 */
#ifndef _KERNEL_SCHED_SCHED_H
#define _KERNEL_SCHED_SCHED_H

#include <linux/sched/affinity.h>
#include <linux/sched/autogroup.h>
#include <linux/sched/cpufreq.h>
#include <linux/sched/deadline.h>
#include <linux/sched.h>
#include <linux/sched/loadavg.h>
#include <linux/sched/mm.h>
#include <linux/sched/rseq_api.h>
#include <linux/sched/signal.h>
#include <linux/sched/smt.h>
#include <linux/sched/stat.h>
#include <linux/sched/sysctl.h>
#include <linux/sched/task_flags.h>
#include <linux/sched/task.h>
#include <linux/sched/topology.h>
#include <linux/atomic.h>
#include <linux/bitmap.h>
#include <linux/bug.h>
#include <linux/capability.h>
#include <linux/cgroup_api.h>
#include <linux/cgroup.h>
#include <linux/context_tracking.h>
#include <linux/cpufreq.h>
#include <linux/cpumask_api.h>
#include <linux/ctype.h>
#include <linux/file.h>
#include <linux/fs_api.h>
#include <linux/hrtimer_api.h>
#include <linux/interrupt.h>
#include <linux/irq_work.h>
#include <linux/jiffies.h>
#include <linux/kref_api.h>
#include <linux/kthread.h>
#include <linux/ktime_api.h>
#include <linux/lockdep_api.h>
#include <linux/lockdep.h>
#include <linux/minmax.h>
#include <linux/mm.h>
#include <linux/module.h>
#include <linux/mutex_api.h>
#include <linux/plist.h>
#include <linux/poll.h>
#include <linux/proc_fs.h>
#include <linux/profile.h>
#include <linux/psi.h>
#include <linux/rcupdate.h>
#include <linux/seq_file.h>
#include <linux/seqlock.h>
#include <linux/softirq.h>
#include <linux/spinlock_api.h>
#include <linux/static_key.h>
#include <linux/stop_machine.h>
#include <linux/syscalls_api.h>
#include <linux/syscalls.h>
#include <linux/tick.h>
#include <linux/topology.h>
#include <linux/types.h>
#include <linux/u64_stats_sync_api.h>
#include <linux/uaccess.h>
#include <linux/wait_api.h>
#include <linux/wait_bit.h>
#include <linux/workqueue_api.h>
#include <linux/delayacct.h>
#include <linux/mmu_context.h>

#include <trace/events/power.h>
#include <trace/events/sched.h>

#include "../workqueue_internal.h"

struct rq;
struct cfs_rq;
struct rt_rq;
struct sched_group;
struct cpuidle_state;

#ifdef CONFIG_PARAVIRT
# include <asm/paravirt.h>
# include <asm/paravirt_api_clock.h>
#endif

#include <asm/barrier.h>

#include "cpupri.h"
#include "cpudeadline.h"

/* task_struct::on_rq states: */
#define TASK_ON_RQ_QUEUED	1
#define TASK_ON_RQ_MIGRATING	2

extern __read_mostly int scheduler_running;

extern unsigned long calc_load_update;
extern atomic_long_t calc_load_tasks;

extern void calc_global_load_tick(struct rq *this_rq);
extern long calc_load_fold_active(struct rq *this_rq, long adjust);

extern void call_trace_sched_update_nr_running(struct rq *rq, int count);

extern int sysctl_sched_rt_period;
extern int sysctl_sched_rt_runtime;
extern int sched_rr_timeslice;

/*
 * Asymmetric CPU capacity bits
 */
struct asym_cap_data {
	struct list_head link;
	struct rcu_head rcu;
	unsigned long capacity;
	unsigned long cpus[];
};

extern struct list_head asym_cap_list;

#define cpu_capacity_span(asym_data) to_cpumask((asym_data)->cpus)

/*
 * Helpers for converting nanosecond timing to jiffy resolution
 */
#define NS_TO_JIFFIES(time)	((unsigned long)(time) / (NSEC_PER_SEC/HZ))

/*
 * Increase resolution of nice-level calculations for 64-bit architectures.
 * The extra resolution improves shares distribution and load balancing of
 * low-weight task groups (eg. nice +19 on an autogroup), deeper task-group
 * hierarchies, especially on larger systems. This is not a user-visible change
 * and does not change the user-interface for setting shares/weights.
 *
 * We increase resolution only if we have enough bits to allow this increased
 * resolution (i.e. 64-bit). The costs for increasing resolution when 32-bit
 * are pretty high and the returns do not justify the increased costs.
 *
 * Really only required when CONFIG_FAIR_GROUP_SCHED=y is also set, but to
 * increase coverage and consistency always enable it on 64-bit platforms.
 */
#ifdef CONFIG_64BIT
# define NICE_0_LOAD_SHIFT	(SCHED_FIXEDPOINT_SHIFT + SCHED_FIXEDPOINT_SHIFT)
# define scale_load(w)		((w) << SCHED_FIXEDPOINT_SHIFT)
# define scale_load_down(w)					\
({								\
	unsigned long __w = (w);				\
								\
	if (__w)						\
		__w = max(2UL, __w >> SCHED_FIXEDPOINT_SHIFT);	\
	__w;							\
})
#else
# define NICE_0_LOAD_SHIFT	(SCHED_FIXEDPOINT_SHIFT)
# define scale_load(w)		(w)
# define scale_load_down(w)	(w)
#endif

/*
 * Task weight (visible to users) and its load (invisible to users) have
 * independent resolution, but they should be well calibrated. We use
 * scale_load() and scale_load_down(w) to convert between them. The
 * following must be true:
 *
 *  scale_load(sched_prio_to_weight[NICE_TO_PRIO(0)-MAX_RT_PRIO]) == NICE_0_LOAD
 *
 */
#define NICE_0_LOAD		(1L << NICE_0_LOAD_SHIFT)

/*
 * Single value that decides SCHED_DEADLINE internal math precision.
 * 10 -> just above 1us
 * 9  -> just above 0.5us
 */
#define DL_SCALE		10

/*
 * Single value that denotes runtime == period, ie unlimited time.
 */
#define RUNTIME_INF		((u64)~0ULL)

static inline int idle_policy(int policy)
{
	return policy == SCHED_IDLE;
}

static inline int normal_policy(int policy)
{
#ifdef CONFIG_SCHED_CLASS_EXT
	if (policy == SCHED_EXT)
		return true;
#endif
	return policy == SCHED_NORMAL;
}

static inline int fair_policy(int policy)
{
	return normal_policy(policy) || policy == SCHED_BATCH;
}

static inline int rt_policy(int policy)
{
	return policy == SCHED_FIFO || policy == SCHED_RR;
}

static inline int dl_policy(int policy)
{
	return policy == SCHED_DEADLINE;
}

static inline bool valid_policy(int policy)
{
	return idle_policy(policy) || fair_policy(policy) ||
		rt_policy(policy) || dl_policy(policy);
}

static inline int task_has_idle_policy(struct task_struct *p)
{
	return idle_policy(p->policy);
}

static inline int task_has_rt_policy(struct task_struct *p)
{
	return rt_policy(p->policy);
}

static inline int task_has_dl_policy(struct task_struct *p)
{
	return dl_policy(p->policy);
}

#define cap_scale(v, s)		((v)*(s) >> SCHED_CAPACITY_SHIFT)

static inline void update_avg(u64 *avg, u64 sample)
{
	s64 diff = sample - *avg;

	*avg += diff / 8;
}

/*
 * Shifting a value by an exponent greater *or equal* to the size of said value
 * is UB; cap at size-1.
 */
#define shr_bound(val, shift)							\
	(val >> min_t(typeof(shift), shift, BITS_PER_TYPE(typeof(val)) - 1))

/*
 * cgroup weight knobs should use the common MIN, DFL and MAX values which are
 * 1, 100 and 10000 respectively. While it loses a bit of range on both ends, it
 * maps pretty well onto the shares value used by scheduler and the round-trip
 * conversions preserve the original value over the entire range.
 */
static inline unsigned long sched_weight_from_cgroup(unsigned long cgrp_weight)
{
	return DIV_ROUND_CLOSEST_ULL(cgrp_weight * 1024, CGROUP_WEIGHT_DFL);
}

static inline unsigned long sched_weight_to_cgroup(unsigned long weight)
{
	return clamp_t(unsigned long,
		       DIV_ROUND_CLOSEST_ULL(weight * CGROUP_WEIGHT_DFL, 1024),
		       CGROUP_WEIGHT_MIN, CGROUP_WEIGHT_MAX);
}

/*
 * !! For sched_setattr_nocheck() (kernel) only !!
 *
 * This is actually gross. :(
 *
 * It is used to make schedutil kworker(s) higher priority than SCHED_DEADLINE
 * tasks, but still be able to sleep. We need this on platforms that cannot
 * atomically change clock frequency. Remove once fast switching will be
 * available on such platforms.
 *
 * SUGOV stands for SchedUtil GOVernor.
 */
#define SCHED_FLAG_SUGOV	0x10000000

#define SCHED_DL_FLAGS		(SCHED_FLAG_RECLAIM | SCHED_FLAG_DL_OVERRUN | SCHED_FLAG_SUGOV)

static inline bool dl_entity_is_special(const struct sched_dl_entity *dl_se)
{
#ifdef CONFIG_CPU_FREQ_GOV_SCHEDUTIL
	return unlikely(dl_se->flags & SCHED_FLAG_SUGOV);
#else
	return false;
#endif
}

/*
 * Tells if entity @a should preempt entity @b.
 */
static inline bool dl_entity_preempt(const struct sched_dl_entity *a,
				     const struct sched_dl_entity *b)
{
	return dl_entity_is_special(a) ||
	       dl_time_before(a->deadline, b->deadline);
}

/*
 * This is the priority-queue data structure of the RT scheduling class:
 */
struct rt_prio_array {
	DECLARE_BITMAP(bitmap, MAX_RT_PRIO+1); /* include 1 bit for delimiter */
	struct list_head queue[MAX_RT_PRIO];
};

struct rt_bandwidth {
	/* nests inside the rq lock: */
	raw_spinlock_t		rt_runtime_lock;
	ktime_t			rt_period;
	u64			rt_runtime;
	struct hrtimer		rt_period_timer;
	unsigned int		rt_period_active;
};

static inline int dl_bandwidth_enabled(void)
{
	return sysctl_sched_rt_runtime >= 0;
}

/*
 * To keep the bandwidth of -deadline tasks under control
 * we need some place where:
 *  - store the maximum -deadline bandwidth of each cpu;
 *  - cache the fraction of bandwidth that is currently allocated in
 *    each root domain;
 *
 * This is all done in the data structure below. It is similar to the
 * one used for RT-throttling (rt_bandwidth), with the main difference
 * that, since here we are only interested in admission control, we
 * do not decrease any runtime while the group "executes", neither we
 * need a timer to replenish it.
 *
 * With respect to SMP, bandwidth is given on a per root domain basis,
 * meaning that:
 *  - bw (< 100%) is the deadline bandwidth of each CPU;
 *  - total_bw is the currently allocated bandwidth in each root domain;
 */
struct dl_bw {
	raw_spinlock_t		lock;
	u64			bw;
	u64			total_bw;
};

extern void init_dl_bw(struct dl_bw *dl_b);
extern int  sched_dl_global_validate(void);
extern void sched_dl_do_global(void);
extern int  sched_dl_overflow(struct task_struct *p, int policy, const struct sched_attr *attr);
extern void __setparam_dl(struct task_struct *p, const struct sched_attr *attr);
extern void __getparam_dl(struct task_struct *p, struct sched_attr *attr);
extern bool __checkparam_dl(const struct sched_attr *attr);
extern bool dl_param_changed(struct task_struct *p, const struct sched_attr *attr);
extern int  dl_cpuset_cpumask_can_shrink(const struct cpumask *cur, const struct cpumask *trial);
extern int  dl_bw_deactivate(int cpu);
extern s64 dl_scaled_delta_exec(struct rq *rq, struct sched_dl_entity *dl_se, s64 delta_exec);
/*
 * SCHED_DEADLINE supports servers (nested scheduling) with the following
 * interface:
 *
 *   dl_se::rq -- runqueue we belong to.
 *
 *   dl_se::server_pick() -- nested pick_next_task(); we yield the period if this
 *                           returns NULL.
 *
 *   dl_server_update() -- called from update_curr_common(), propagates runtime
 *                         to the server.
 *
 *   dl_server_start() -- start the server when it has tasks; it will stop
 *			  automatically when there are no more tasks, per
 *			  dl_se::server_pick() returning NULL.
 *
 *   dl_server_stop() -- (force) stop the server; use when updating
 *                       parameters.
 *
 *   dl_server_init() -- initializes the server.
 *
 * When started the dl_server will (per dl_defer) schedule a timer for its
 * zero-laxity point -- that is, unlike regular EDF tasks which run ASAP, a
 * server will run at the very end of its period.
 *
 * This is done such that any runtime from the target class can be accounted
 * against the server -- through dl_server_update() above -- such that when it
 * becomes time to run, it might already be out of runtime and get deferred
 * until the next period. In this case dl_server_timer() will alternate
 * between defer and replenish but never actually enqueue the server.
 *
 * Only when the target class does not manage to exhaust the server's runtime
 * (there's actualy starvation in the given period), will the dl_server get on
 * the runqueue. Once queued it will pick tasks from the target class and run
 * them until either its runtime is exhaused, at which point its back to
 * dl_server_timer, or until there are no more tasks to run, at which point
 * the dl_server stops itself.
 *
 * By stopping at this point the dl_server retains bandwidth, which, if a new
 * task wakes up imminently (starting the server again), can be used --
 * subject to CBS wakeup rules -- without having to wait for the next period.
 *
 * Additionally, because of the dl_defer behaviour the start/stop behaviour is
 * naturally thottled to once per period, avoiding high context switch
 * workloads from spamming the hrtimer program/cancel paths.
 */
extern void dl_server_update(struct sched_dl_entity *dl_se, s64 delta_exec);
extern void dl_server_start(struct sched_dl_entity *dl_se);
extern void dl_server_stop(struct sched_dl_entity *dl_se);
extern void dl_server_init(struct sched_dl_entity *dl_se, struct rq *rq,
		    dl_server_pick_f pick_task);
extern void sched_init_dl_servers(void);

extern void dl_server_update_idle_time(struct rq *rq,
		    struct task_struct *p);
extern void fair_server_init(struct rq *rq);
extern void __dl_server_attach_root(struct sched_dl_entity *dl_se, struct rq *rq);
extern int dl_server_apply_params(struct sched_dl_entity *dl_se,
		    u64 runtime, u64 period, bool init);

static inline bool dl_server_active(struct sched_dl_entity *dl_se)
{
	return dl_se->dl_server_active;
}

#ifdef CONFIG_CGROUP_SCHED

extern struct list_head task_groups;

#ifdef CONFIG_GROUP_SCHED_BANDWIDTH
extern const u64 max_bw_quota_period_us;

/*
 * default period for group bandwidth.
 * default: 0.1s, units: microseconds
 */
static inline u64 default_bw_period_us(void)
{
	return 100000ULL;
}
#endif /* CONFIG_GROUP_SCHED_BANDWIDTH */

struct cfs_bandwidth {
#ifdef CONFIG_CFS_BANDWIDTH
	raw_spinlock_t		lock;
	ktime_t			period;
	u64			quota;
	u64			runtime;
	u64			burst;
	u64			runtime_snap;
	s64			hierarchical_quota;

	u8			idle;
	u8			period_active;
	u8			slack_started;
	struct hrtimer		period_timer;
	struct hrtimer		slack_timer;
	struct list_head	throttled_cfs_rq;

	/* Statistics: */
	int			nr_periods;
	int			nr_throttled;
	int			nr_burst;
	u64			throttled_time;
	u64			burst_time;
#endif /* CONFIG_CFS_BANDWIDTH */
};

/* Task group related information */
struct task_group {
	struct cgroup_subsys_state css;

#ifdef CONFIG_GROUP_SCHED_WEIGHT
	/* A positive value indicates that this is a SCHED_IDLE group. */
	int			idle;
#endif

#ifdef CONFIG_FAIR_GROUP_SCHED
	/* schedulable entities of this group on each CPU */
	struct sched_entity	**se;
	/* runqueue "owned" by this group on each CPU */
	struct cfs_rq		**cfs_rq;
	unsigned long		shares;
	/*
	 * load_avg can be heavily contended at clock tick time, so put
	 * it in its own cache-line separated from the fields above which
	 * will also be accessed at each tick.
	 */
	atomic_long_t		load_avg ____cacheline_aligned;
#endif /* CONFIG_FAIR_GROUP_SCHED */

#ifdef CONFIG_RT_GROUP_SCHED
	struct sched_rt_entity	**rt_se;
	struct rt_rq		**rt_rq;

	struct rt_bandwidth	rt_bandwidth;
#endif

	struct scx_task_group	scx;

	struct rcu_head		rcu;
	struct list_head	list;

	struct task_group	*parent;
	struct list_head	siblings;
	struct list_head	children;

#ifdef CONFIG_SCHED_AUTOGROUP
	struct autogroup	*autogroup;
#endif

	struct cfs_bandwidth	cfs_bandwidth;

#ifdef CONFIG_UCLAMP_TASK_GROUP
	/* The two decimal precision [%] value requested from user-space */
	unsigned int		uclamp_pct[UCLAMP_CNT];
	/* Clamp values requested for a task group */
	struct uclamp_se	uclamp_req[UCLAMP_CNT];
	/* Effective clamp values used for a task group */
	struct uclamp_se	uclamp[UCLAMP_CNT];
#endif

};

#ifdef CONFIG_GROUP_SCHED_WEIGHT
#define ROOT_TASK_GROUP_LOAD	NICE_0_LOAD

/*
 * A weight of 0 or 1 can cause arithmetics problems.
 * A weight of a cfs_rq is the sum of weights of which entities
 * are queued on this cfs_rq, so a weight of a entity should not be
 * too large, so as the shares value of a task group.
 * (The default weight is 1024 - so there's no practical
 *  limitation from this.)
 */
#define MIN_SHARES		(1UL <<  1)
#define MAX_SHARES		(1UL << 18)
#endif

typedef int (*tg_visitor)(struct task_group *, void *);

extern int walk_tg_tree_from(struct task_group *from,
			     tg_visitor down, tg_visitor up, void *data);

/*
 * Iterate the full tree, calling @down when first entering a node and @up when
 * leaving it for the final time.
 *
 * Caller must hold rcu_lock or sufficient equivalent.
 */
static inline int walk_tg_tree(tg_visitor down, tg_visitor up, void *data)
{
	return walk_tg_tree_from(&root_task_group, down, up, data);
}

static inline struct task_group *css_tg(struct cgroup_subsys_state *css)
{
	return css ? container_of(css, struct task_group, css) : NULL;
}

extern int tg_nop(struct task_group *tg, void *data);

#ifdef CONFIG_FAIR_GROUP_SCHED
extern void free_fair_sched_group(struct task_group *tg);
extern int alloc_fair_sched_group(struct task_group *tg, struct task_group *parent);
extern void online_fair_sched_group(struct task_group *tg);
extern void unregister_fair_sched_group(struct task_group *tg);
#else /* !CONFIG_FAIR_GROUP_SCHED: */
static inline void free_fair_sched_group(struct task_group *tg) { }
static inline int alloc_fair_sched_group(struct task_group *tg, struct task_group *parent)
{
       return 1;
}
static inline void online_fair_sched_group(struct task_group *tg) { }
static inline void unregister_fair_sched_group(struct task_group *tg) { }
#endif /* !CONFIG_FAIR_GROUP_SCHED */

extern void init_tg_cfs_entry(struct task_group *tg, struct cfs_rq *cfs_rq,
			struct sched_entity *se, int cpu,
			struct sched_entity *parent);
extern void init_cfs_bandwidth(struct cfs_bandwidth *cfs_b, struct cfs_bandwidth *parent);

extern void __refill_cfs_bandwidth_runtime(struct cfs_bandwidth *cfs_b);
extern void start_cfs_bandwidth(struct cfs_bandwidth *cfs_b);
extern void unthrottle_cfs_rq(struct cfs_rq *cfs_rq);
extern bool cfs_task_bw_constrained(struct task_struct *p);

extern void init_tg_rt_entry(struct task_group *tg, struct rt_rq *rt_rq,
		struct sched_rt_entity *rt_se, int cpu,
		struct sched_rt_entity *parent);
extern int sched_group_set_rt_runtime(struct task_group *tg, long rt_runtime_us);
extern int sched_group_set_rt_period(struct task_group *tg, u64 rt_period_us);
extern long sched_group_rt_runtime(struct task_group *tg);
extern long sched_group_rt_period(struct task_group *tg);
extern int sched_rt_can_attach(struct task_group *tg, struct task_struct *tsk);

extern struct task_group *sched_create_group(struct task_group *parent);
extern void sched_online_group(struct task_group *tg,
			       struct task_group *parent);
extern void sched_destroy_group(struct task_group *tg);
extern void sched_release_group(struct task_group *tg);

extern void sched_move_task(struct task_struct *tsk, bool for_autogroup);

#ifdef CONFIG_FAIR_GROUP_SCHED
extern int sched_group_set_shares(struct task_group *tg, unsigned long shares);

extern int sched_group_set_idle(struct task_group *tg, long idle);

extern void set_task_rq_fair(struct sched_entity *se,
			     struct cfs_rq *prev, struct cfs_rq *next);
#else /* !CONFIG_FAIR_GROUP_SCHED: */
static inline int sched_group_set_shares(struct task_group *tg, unsigned long shares) { return 0; }
static inline int sched_group_set_idle(struct task_group *tg, long idle) { return 0; }
#endif /* !CONFIG_FAIR_GROUP_SCHED */

#else /* !CONFIG_CGROUP_SCHED: */

struct cfs_bandwidth { };

static inline bool cfs_task_bw_constrained(struct task_struct *p) { return false; }

#endif /* !CONFIG_CGROUP_SCHED */

extern void unregister_rt_sched_group(struct task_group *tg);
extern void free_rt_sched_group(struct task_group *tg);
extern int alloc_rt_sched_group(struct task_group *tg, struct task_group *parent);

/*
 * u64_u32_load/u64_u32_store
 *
 * Use a copy of a u64 value to protect against data race. This is only
 * applicable for 32-bits architectures.
 */
#ifdef CONFIG_64BIT
# define u64_u32_load_copy(var, copy)		var
# define u64_u32_store_copy(var, copy, val)	(var = val)
#else
# define u64_u32_load_copy(var, copy)					\
({									\
	u64 __val, __val_copy;						\
	do {								\
		__val_copy = copy;					\
		/*							\
		 * paired with u64_u32_store_copy(), ordering access	\
		 * to var and copy.					\
		 */							\
		smp_rmb();						\
		__val = var;						\
	} while (__val != __val_copy);					\
	__val;								\
})
# define u64_u32_store_copy(var, copy, val)				\
do {									\
	typeof(val) __val = (val);					\
	var = __val;							\
	/*								\
	 * paired with u64_u32_load_copy(), ordering access to var and	\
	 * copy.							\
	 */								\
	smp_wmb();							\
	copy = __val;							\
} while (0)
#endif
# define u64_u32_load(var)		u64_u32_load_copy(var, var##_copy)
# define u64_u32_store(var, val)	u64_u32_store_copy(var, var##_copy, val)

struct balance_callback {
	struct balance_callback *next;
	void (*func)(struct rq *rq);
};

/* CFS-related fields in a runqueue */
struct cfs_rq {
	struct load_weight	load;
	unsigned int		nr_queued;
	unsigned int		h_nr_queued;       /* SCHED_{NORMAL,BATCH,IDLE} */
	unsigned int		h_nr_runnable;     /* SCHED_{NORMAL,BATCH,IDLE} */
	unsigned int		h_nr_idle; /* SCHED_IDLE */

	s64			avg_vruntime;
	u64			avg_load;

	u64			min_vruntime;
#ifdef CONFIG_SCHED_CORE
	unsigned int		forceidle_seq;
	u64			min_vruntime_fi;
#endif

	struct rb_root_cached	tasks_timeline;

	/*
	 * 'curr' points to currently running entity on this cfs_rq.
	 * It is set to NULL otherwise (i.e when none are currently running).
	 */
	struct sched_entity	*curr;
	struct sched_entity	*next;

	/*
	 * CFS load tracking
	 */
	struct sched_avg	avg;
#ifndef CONFIG_64BIT
	u64			last_update_time_copy;
#endif
	struct {
		raw_spinlock_t	lock ____cacheline_aligned;
		int		nr;
		unsigned long	load_avg;
		unsigned long	util_avg;
		unsigned long	runnable_avg;
	} removed;

#ifdef CONFIG_FAIR_GROUP_SCHED
	u64			last_update_tg_load_avg;
	unsigned long		tg_load_avg_contrib;
	long			propagate;
	long			prop_runnable_sum;

	/*
	 *   h_load = weight * f(tg)
	 *
	 * Where f(tg) is the recursive weight fraction assigned to
	 * this group.
	 */
	unsigned long		h_load;
	u64			last_h_load_update;
	struct sched_entity	*h_load_next;
#endif /* CONFIG_FAIR_GROUP_SCHED */

#ifdef CONFIG_FAIR_GROUP_SCHED
	struct rq		*rq;	/* CPU runqueue to which this cfs_rq is attached */

	/*
	 * leaf cfs_rqs are those that hold tasks (lowest schedulable entity in
	 * a hierarchy). Non-leaf lrqs hold other higher schedulable entities
	 * (like users, containers etc.)
	 *
	 * leaf_cfs_rq_list ties together list of leaf cfs_rq's in a CPU.
	 * This list is used during load balance.
	 */
	int			on_list;
	struct list_head	leaf_cfs_rq_list;
	struct task_group	*tg;	/* group that "owns" this runqueue */

	/* Locally cached copy of our task_group's idle value */
	int			idle;

#ifdef CONFIG_CFS_BANDWIDTH
	int			runtime_enabled;
	s64			runtime_remaining;

	u64			throttled_pelt_idle;
#ifndef CONFIG_64BIT
	u64                     throttled_pelt_idle_copy;
#endif
	u64			throttled_clock;
	u64			throttled_clock_pelt;
	u64			throttled_clock_pelt_time;
	u64			throttled_clock_self;
	u64			throttled_clock_self_time;
	bool			throttled:1;
	bool			pelt_clock_throttled:1;
	int			throttle_count;
	struct list_head	throttled_list;
	struct list_head	throttled_csd_list;
	struct list_head        throttled_limbo_list;
#endif /* CONFIG_CFS_BANDWIDTH */
#endif /* CONFIG_FAIR_GROUP_SCHED */
};

#ifdef CONFIG_SCHED_CLASS_EXT
/* scx_rq->flags, protected by the rq lock */
enum scx_rq_flags {
	/*
	 * A hotplugged CPU starts scheduling before rq_online_scx(). Track
	 * ops.cpu_on/offline() state so that ops.enqueue/dispatch() are called
	 * only while the BPF scheduler considers the CPU to be online.
	 */
	SCX_RQ_ONLINE		= 1 << 0,
	SCX_RQ_CAN_STOP_TICK	= 1 << 1,
	SCX_RQ_BAL_KEEP		= 1 << 3, /* balance decided to keep current */
	SCX_RQ_BYPASSING	= 1 << 4,
	SCX_RQ_CLK_VALID	= 1 << 5, /* RQ clock is fresh and valid */
	SCX_RQ_BAL_CB_PENDING	= 1 << 6, /* must queue a cb after dispatching */

	SCX_RQ_IN_WAKEUP	= 1 << 16,
	SCX_RQ_IN_BALANCE	= 1 << 17,
};

struct scx_rq {
	struct scx_dispatch_q	local_dsq;
	struct list_head	runnable_list;		/* runnable tasks on this rq */
	struct list_head	ddsp_deferred_locals;	/* deferred ddsps from enq */
	unsigned long		ops_qseq;
	u64			extra_enq_flags;	/* see move_task_to_local_dsq() */
	u32			nr_running;
	u32			cpuperf_target;		/* [0, SCHED_CAPACITY_SCALE] */
	bool			cpu_released;
	u32			flags;
	u64			clock;			/* current per-rq clock -- see scx_bpf_now() */
	cpumask_var_t		cpus_to_kick;
	cpumask_var_t		cpus_to_kick_if_idle;
	cpumask_var_t		cpus_to_preempt;
	cpumask_var_t		cpus_to_wait;
	unsigned long		kick_sync;
<<<<<<< HEAD
=======
	local_t			reenq_local_deferred;
>>>>>>> a3f5d482
	struct balance_callback	deferred_bal_cb;
	struct irq_work		deferred_irq_work;
	struct irq_work		kick_cpus_irq_work;
};
#endif /* CONFIG_SCHED_CLASS_EXT */

static inline int rt_bandwidth_enabled(void)
{
	return sysctl_sched_rt_runtime >= 0;
}

/* RT IPI pull logic requires IRQ_WORK */
#if defined(CONFIG_IRQ_WORK) && defined(CONFIG_SMP)
# define HAVE_RT_PUSH_IPI
#endif

/* Real-Time classes' related field in a runqueue: */
struct rt_rq {
	struct rt_prio_array	active;
	unsigned int		rt_nr_running;
	unsigned int		rr_nr_running;
	struct {
		int		curr; /* highest queued rt task prio */
		int		next; /* next highest */
	} highest_prio;
	bool			overloaded;
	struct plist_head	pushable_tasks;

	int			rt_queued;

#ifdef CONFIG_RT_GROUP_SCHED
	int			rt_throttled;
	u64			rt_time; /* consumed RT time, goes up in update_curr_rt */
	u64			rt_runtime; /* allotted RT time, "slice" from rt_bandwidth, RT sharing/balancing */
	/* Nests inside the rq lock: */
	raw_spinlock_t		rt_runtime_lock;

	unsigned int		rt_nr_boosted;

	struct rq		*rq; /* this is always top-level rq, cache? */
#endif
#ifdef CONFIG_CGROUP_SCHED
	struct task_group	*tg; /* this tg has "this" rt_rq on given CPU for runnable entities */
#endif
};

static inline bool rt_rq_is_runnable(struct rt_rq *rt_rq)
{
	return rt_rq->rt_queued && rt_rq->rt_nr_running;
}

/* Deadline class' related fields in a runqueue */
struct dl_rq {
	/* runqueue is an rbtree, ordered by deadline */
	struct rb_root_cached	root;

	unsigned int		dl_nr_running;

	/*
	 * Deadline values of the currently executing and the
	 * earliest ready task on this rq. Caching these facilitates
	 * the decision whether or not a ready but not running task
	 * should migrate somewhere else.
	 */
	struct {
		u64		curr;
		u64		next;
	} earliest_dl;

	bool			overloaded;

	/*
	 * Tasks on this rq that can be pushed away. They are kept in
	 * an rb-tree, ordered by tasks' deadlines, with caching
	 * of the leftmost (earliest deadline) element.
	 */
	struct rb_root_cached	pushable_dl_tasks_root;

	/*
	 * "Active utilization" for this runqueue: increased when a
	 * task wakes up (becomes TASK_RUNNING) and decreased when a
	 * task blocks
	 */
	u64			running_bw;

	/*
	 * Utilization of the tasks "assigned" to this runqueue (including
	 * the tasks that are in runqueue and the tasks that executed on this
	 * CPU and blocked). Increased when a task moves to this runqueue, and
	 * decreased when the task moves away (migrates, changes scheduling
	 * policy, or terminates).
	 * This is needed to compute the "inactive utilization" for the
	 * runqueue (inactive utilization = this_bw - running_bw).
	 */
	u64			this_bw;
	u64			extra_bw;

	/*
	 * Maximum available bandwidth for reclaiming by SCHED_FLAG_RECLAIM
	 * tasks of this rq. Used in calculation of reclaimable bandwidth(GRUB).
	 */
	u64			max_bw;

	/*
	 * Inverse of the fraction of CPU utilization that can be reclaimed
	 * by the GRUB algorithm.
	 */
	u64			bw_ratio;
};

#ifdef CONFIG_FAIR_GROUP_SCHED

/* An entity is a task if it doesn't "own" a runqueue */
#define entity_is_task(se)	(!se->my_q)

static inline void se_update_runnable(struct sched_entity *se)
{
	if (!entity_is_task(se))
		se->runnable_weight = se->my_q->h_nr_runnable;
}

static inline long se_runnable(struct sched_entity *se)
{
	if (se->sched_delayed)
		return false;

	if (entity_is_task(se))
		return !!se->on_rq;
	else
		return se->runnable_weight;
}

#else /* !CONFIG_FAIR_GROUP_SCHED: */

#define entity_is_task(se)	1

static inline void se_update_runnable(struct sched_entity *se) { }

static inline long se_runnable(struct sched_entity *se)
{
	if (se->sched_delayed)
		return false;

	return !!se->on_rq;
}

#endif /* !CONFIG_FAIR_GROUP_SCHED */

/*
 * XXX we want to get rid of these helpers and use the full load resolution.
 */
static inline long se_weight(struct sched_entity *se)
{
	return scale_load_down(se->load.weight);
}


static inline bool sched_asym_prefer(int a, int b)
{
	return arch_asym_cpu_priority(a) > arch_asym_cpu_priority(b);
}

struct perf_domain {
	struct em_perf_domain *em_pd;
	struct perf_domain *next;
	struct rcu_head rcu;
};

/*
 * We add the notion of a root-domain which will be used to define per-domain
 * variables. Each exclusive cpuset essentially defines an island domain by
 * fully partitioning the member CPUs from any other cpuset. Whenever a new
 * exclusive cpuset is created, we also create and attach a new root-domain
 * object.
 *
 */
struct root_domain {
	atomic_t		refcount;
	atomic_t		rto_count;
	struct rcu_head		rcu;
	cpumask_var_t		span;
	cpumask_var_t		online;

	/*
	 * Indicate pullable load on at least one CPU, e.g:
	 * - More than one runnable task
	 * - Running task is misfit
	 */
	bool			overloaded;

	/* Indicate one or more CPUs over-utilized (tipping point) */
	bool			overutilized;

	/*
	 * The bit corresponding to a CPU gets set here if such CPU has more
	 * than one runnable -deadline task (as it is below for RT tasks).
	 */
	cpumask_var_t		dlo_mask;
	atomic_t		dlo_count;
	struct dl_bw		dl_bw;
	struct cpudl		cpudl;

	/*
	 * Indicate whether a root_domain's dl_bw has been checked or
	 * updated. It's monotonously increasing value.
	 *
	 * Also, some corner cases, like 'wrap around' is dangerous, but given
	 * that u64 is 'big enough'. So that shouldn't be a concern.
	 */
	u64 visit_cookie;

#ifdef HAVE_RT_PUSH_IPI
	/*
	 * For IPI pull requests, loop across the rto_mask.
	 */
	struct irq_work		rto_push_work;
	raw_spinlock_t		rto_lock;
	/* These are only updated and read within rto_lock */
	int			rto_loop;
	int			rto_cpu;
	/* These atomics are updated outside of a lock */
	atomic_t		rto_loop_next;
	atomic_t		rto_loop_start;
#endif /* HAVE_RT_PUSH_IPI */
	/*
	 * The "RT overload" flag: it gets set if a CPU has more than
	 * one runnable RT task.
	 */
	cpumask_var_t		rto_mask;
	struct cpupri		cpupri;

	/*
	 * NULL-terminated list of performance domains intersecting with the
	 * CPUs of the rd. Protected by RCU.
	 */
	struct perf_domain __rcu *pd;
};

extern void init_defrootdomain(void);
extern int sched_init_domains(const struct cpumask *cpu_map);
extern void rq_attach_root(struct rq *rq, struct root_domain *rd);
extern void sched_get_rd(struct root_domain *rd);
extern void sched_put_rd(struct root_domain *rd);

static inline int get_rd_overloaded(struct root_domain *rd)
{
	return READ_ONCE(rd->overloaded);
}

static inline void set_rd_overloaded(struct root_domain *rd, int status)
{
	if (get_rd_overloaded(rd) != status)
		WRITE_ONCE(rd->overloaded, status);
}

#ifdef HAVE_RT_PUSH_IPI
extern void rto_push_irq_work_func(struct irq_work *work);
#endif

#ifdef CONFIG_UCLAMP_TASK
/*
 * struct uclamp_bucket - Utilization clamp bucket
 * @value: utilization clamp value for tasks on this clamp bucket
 * @tasks: number of RUNNABLE tasks on this clamp bucket
 *
 * Keep track of how many tasks are RUNNABLE for a given utilization
 * clamp value.
 */
struct uclamp_bucket {
	unsigned long value : bits_per(SCHED_CAPACITY_SCALE);
	unsigned long tasks : BITS_PER_LONG - bits_per(SCHED_CAPACITY_SCALE);
};

/*
 * struct uclamp_rq - rq's utilization clamp
 * @value: currently active clamp values for a rq
 * @bucket: utilization clamp buckets affecting a rq
 *
 * Keep track of RUNNABLE tasks on a rq to aggregate their clamp values.
 * A clamp value is affecting a rq when there is at least one task RUNNABLE
 * (or actually running) with that value.
 *
 * There are up to UCLAMP_CNT possible different clamp values, currently there
 * are only two: minimum utilization and maximum utilization.
 *
 * All utilization clamping values are MAX aggregated, since:
 * - for util_min: we want to run the CPU at least at the max of the minimum
 *   utilization required by its currently RUNNABLE tasks.
 * - for util_max: we want to allow the CPU to run up to the max of the
 *   maximum utilization allowed by its currently RUNNABLE tasks.
 *
 * Since on each system we expect only a limited number of different
 * utilization clamp values (UCLAMP_BUCKETS), use a simple array to track
 * the metrics required to compute all the per-rq utilization clamp values.
 */
struct uclamp_rq {
	unsigned int value;
	struct uclamp_bucket bucket[UCLAMP_BUCKETS];
};

DECLARE_STATIC_KEY_FALSE(sched_uclamp_used);
#endif /* CONFIG_UCLAMP_TASK */

/*
 * This is the main, per-CPU runqueue data structure.
 *
 * Locking rule: those places that want to lock multiple runqueues
 * (such as the load balancing or the thread migration code), lock
 * acquire operations must be ordered by ascending &runqueue.
 */
struct rq {
	/* runqueue lock: */
	raw_spinlock_t		__lock;

	/* Per class runqueue modification mask; bits in class order. */
	unsigned int		queue_mask;
	unsigned int		nr_running;
#ifdef CONFIG_NUMA_BALANCING
	unsigned int		nr_numa_running;
	unsigned int		nr_preferred_running;
	unsigned int		numa_migrate_on;
#endif
#ifdef CONFIG_NO_HZ_COMMON
	unsigned long		last_blocked_load_update_tick;
	unsigned int		has_blocked_load;
	call_single_data_t	nohz_csd;
	unsigned int		nohz_tick_stopped;
	atomic_t		nohz_flags;
#endif /* CONFIG_NO_HZ_COMMON */

	unsigned int		ttwu_pending;
	u64			nr_switches;

#ifdef CONFIG_UCLAMP_TASK
	/* Utilization clamp values based on CPU's RUNNABLE tasks */
	struct uclamp_rq	uclamp[UCLAMP_CNT] ____cacheline_aligned;
	unsigned int		uclamp_flags;
#define UCLAMP_FLAG_IDLE 0x01
#endif

	struct cfs_rq		cfs;
	struct rt_rq		rt;
	struct dl_rq		dl;
#ifdef CONFIG_SCHED_CLASS_EXT
	struct scx_rq		scx;
#endif

	struct sched_dl_entity	fair_server;

#ifdef CONFIG_FAIR_GROUP_SCHED
	/* list of leaf cfs_rq on this CPU: */
	struct list_head	leaf_cfs_rq_list;
	struct list_head	*tmp_alone_branch;
#endif /* CONFIG_FAIR_GROUP_SCHED */

	/*
	 * This is part of a global counter where only the total sum
	 * over all CPUs matters. A task can increase this counter on
	 * one CPU and if it got migrated afterwards it may decrease
	 * it on another CPU. Always updated under the runqueue lock:
	 */
	unsigned long 		nr_uninterruptible;

#ifdef CONFIG_SCHED_PROXY_EXEC
	struct task_struct __rcu	*donor;  /* Scheduling context */
	struct task_struct __rcu	*curr;   /* Execution context */
#else
	union {
		struct task_struct __rcu *donor; /* Scheduler context */
		struct task_struct __rcu *curr;  /* Execution context */
	};
#endif
	struct sched_dl_entity	*dl_server;
	struct task_struct	*idle;
	struct task_struct	*stop;
	unsigned long		next_balance;
	struct mm_struct	*prev_mm;

	unsigned int		clock_update_flags;
	u64			clock;
	/* Ensure that all clocks are in the same cache line */
	u64			clock_task ____cacheline_aligned;
	u64			clock_pelt;
	unsigned long		lost_idle_time;
	u64			clock_pelt_idle;
	u64			clock_idle;
#ifndef CONFIG_64BIT
	u64			clock_pelt_idle_copy;
	u64			clock_idle_copy;
#endif

	atomic_t		nr_iowait;

	u64 last_seen_need_resched_ns;
	int ticks_without_resched;

#ifdef CONFIG_MEMBARRIER
	int membarrier_state;
#endif

	struct root_domain		*rd;
	struct sched_domain __rcu	*sd;

	unsigned long		cpu_capacity;

	struct balance_callback *balance_callback;

	unsigned char		nohz_idle_balance;
	unsigned char		idle_balance;

	unsigned long		misfit_task_load;

	/* For active balancing */
	int			active_balance;
	int			push_cpu;
	struct cpu_stop_work	active_balance_work;

	/* CPU of this runqueue: */
	int			cpu;
	int			online;

	struct list_head cfs_tasks;

	struct sched_avg	avg_rt;
	struct sched_avg	avg_dl;
#ifdef CONFIG_HAVE_SCHED_AVG_IRQ
	struct sched_avg	avg_irq;
#endif
#ifdef CONFIG_SCHED_HW_PRESSURE
	struct sched_avg	avg_hw;
#endif
	u64			idle_stamp;
	u64			avg_idle;

	/* This is used to determine avg_idle's max value */
	u64			max_idle_balance_cost;

#ifdef CONFIG_HOTPLUG_CPU
	struct rcuwait		hotplug_wait;
#endif

#ifdef CONFIG_IRQ_TIME_ACCOUNTING
	u64			prev_irq_time;
	u64			psi_irq_time;
#endif
#ifdef CONFIG_PARAVIRT
	u64			prev_steal_time;
#endif
#ifdef CONFIG_PARAVIRT_TIME_ACCOUNTING
	u64			prev_steal_time_rq;
#endif

	/* calc_load related fields */
	unsigned long		calc_load_update;
	long			calc_load_active;

#ifdef CONFIG_SCHED_HRTICK
	call_single_data_t	hrtick_csd;
	struct hrtimer		hrtick_timer;
	ktime_t			hrtick_time;
#endif

#ifdef CONFIG_SCHEDSTATS
	/* latency stats */
	struct sched_info	rq_sched_info;
	unsigned long long	rq_cpu_time;

	/* sys_sched_yield() stats */
	unsigned int		yld_count;

	/* schedule() stats */
	unsigned int		sched_count;
	unsigned int		sched_goidle;

	/* try_to_wake_up() stats */
	unsigned int		ttwu_count;
	unsigned int		ttwu_local;
#endif

#ifdef CONFIG_CPU_IDLE
	/* Must be inspected within a RCU lock section */
	struct cpuidle_state	*idle_state;
#endif

	unsigned int		nr_pinned;
	unsigned int		push_busy;
	struct cpu_stop_work	push_work;

#ifdef CONFIG_SCHED_CORE
	/* per rq */
	struct rq		*core;
	struct task_struct	*core_pick;
	struct sched_dl_entity	*core_dl_server;
	unsigned int		core_enabled;
	unsigned int		core_sched_seq;
	struct rb_root		core_tree;

	/* shared state -- careful with sched_core_cpu_deactivate() */
	unsigned int		core_task_seq;
	unsigned int		core_pick_seq;
	unsigned long		core_cookie;
	unsigned int		core_forceidle_count;
	unsigned int		core_forceidle_seq;
	unsigned int		core_forceidle_occupation;
	u64			core_forceidle_start;
#endif /* CONFIG_SCHED_CORE */

	/* Scratch cpumask to be temporarily used under rq_lock */
	cpumask_var_t		scratch_mask;

#ifdef CONFIG_CFS_BANDWIDTH
	call_single_data_t	cfsb_csd;
	struct list_head	cfsb_csd_list;
#endif
};

#ifdef CONFIG_FAIR_GROUP_SCHED

/* CPU runqueue to which this cfs_rq is attached */
static inline struct rq *rq_of(struct cfs_rq *cfs_rq)
{
	return cfs_rq->rq;
}

#else /* !CONFIG_FAIR_GROUP_SCHED: */

static inline struct rq *rq_of(struct cfs_rq *cfs_rq)
{
	return container_of(cfs_rq, struct rq, cfs);
}
#endif /* !CONFIG_FAIR_GROUP_SCHED */

static inline int cpu_of(struct rq *rq)
{
	return rq->cpu;
}

#define MDF_PUSH		0x01

static inline bool is_migration_disabled(struct task_struct *p)
{
	return p->migration_disabled;
}

DECLARE_PER_CPU_SHARED_ALIGNED(struct rq, runqueues);

#define cpu_rq(cpu)		(&per_cpu(runqueues, (cpu)))
#define this_rq()		this_cpu_ptr(&runqueues)
#define task_rq(p)		cpu_rq(task_cpu(p))
#define cpu_curr(cpu)		(cpu_rq(cpu)->curr)
#define raw_rq()		raw_cpu_ptr(&runqueues)

#ifdef CONFIG_SCHED_PROXY_EXEC
static inline void rq_set_donor(struct rq *rq, struct task_struct *t)
{
	rcu_assign_pointer(rq->donor, t);
}
#else
static inline void rq_set_donor(struct rq *rq, struct task_struct *t)
{
	/* Do nothing */
}
#endif

#ifdef CONFIG_SCHED_CORE
static inline struct cpumask *sched_group_span(struct sched_group *sg);

DECLARE_STATIC_KEY_FALSE(__sched_core_enabled);

static inline bool sched_core_enabled(struct rq *rq)
{
	return static_branch_unlikely(&__sched_core_enabled) && rq->core_enabled;
}

static inline bool sched_core_disabled(void)
{
	return !static_branch_unlikely(&__sched_core_enabled);
}

/*
 * Be careful with this function; not for general use. The return value isn't
 * stable unless you actually hold a relevant rq->__lock.
 */
static inline raw_spinlock_t *rq_lockp(struct rq *rq)
{
	if (sched_core_enabled(rq))
		return &rq->core->__lock;

	return &rq->__lock;
}

static inline raw_spinlock_t *__rq_lockp(struct rq *rq)
{
	if (rq->core_enabled)
		return &rq->core->__lock;

	return &rq->__lock;
}

extern bool
cfs_prio_less(const struct task_struct *a, const struct task_struct *b, bool fi);

extern void task_vruntime_update(struct rq *rq, struct task_struct *p, bool in_fi);

/*
 * Helpers to check if the CPU's core cookie matches with the task's cookie
 * when core scheduling is enabled.
 * A special case is that the task's cookie always matches with CPU's core
 * cookie if the CPU is in an idle core.
 */
static inline bool sched_cpu_cookie_match(struct rq *rq, struct task_struct *p)
{
	/* Ignore cookie match if core scheduler is not enabled on the CPU. */
	if (!sched_core_enabled(rq))
		return true;

	return rq->core->core_cookie == p->core_cookie;
}

static inline bool sched_core_cookie_match(struct rq *rq, struct task_struct *p)
{
	bool idle_core = true;
	int cpu;

	/* Ignore cookie match if core scheduler is not enabled on the CPU. */
	if (!sched_core_enabled(rq))
		return true;

	for_each_cpu(cpu, cpu_smt_mask(cpu_of(rq))) {
		if (!available_idle_cpu(cpu)) {
			idle_core = false;
			break;
		}
	}

	/*
	 * A CPU in an idle core is always the best choice for tasks with
	 * cookies.
	 */
	return idle_core || rq->core->core_cookie == p->core_cookie;
}

static inline bool sched_group_cookie_match(struct rq *rq,
					    struct task_struct *p,
					    struct sched_group *group)
{
	int cpu;

	/* Ignore cookie match if core scheduler is not enabled on the CPU. */
	if (!sched_core_enabled(rq))
		return true;

	for_each_cpu_and(cpu, sched_group_span(group), p->cpus_ptr) {
		if (sched_core_cookie_match(cpu_rq(cpu), p))
			return true;
	}
	return false;
}

static inline bool sched_core_enqueued(struct task_struct *p)
{
	return !RB_EMPTY_NODE(&p->core_node);
}

extern void sched_core_enqueue(struct rq *rq, struct task_struct *p);
extern void sched_core_dequeue(struct rq *rq, struct task_struct *p, int flags);

extern void sched_core_get(void);
extern void sched_core_put(void);

#else /* !CONFIG_SCHED_CORE: */

static inline bool sched_core_enabled(struct rq *rq)
{
	return false;
}

static inline bool sched_core_disabled(void)
{
	return true;
}

static inline raw_spinlock_t *rq_lockp(struct rq *rq)
{
	return &rq->__lock;
}

static inline raw_spinlock_t *__rq_lockp(struct rq *rq)
{
	return &rq->__lock;
}

static inline bool sched_cpu_cookie_match(struct rq *rq, struct task_struct *p)
{
	return true;
}

static inline bool sched_core_cookie_match(struct rq *rq, struct task_struct *p)
{
	return true;
}

static inline bool sched_group_cookie_match(struct rq *rq,
					    struct task_struct *p,
					    struct sched_group *group)
{
	return true;
}

#endif /* !CONFIG_SCHED_CORE */

#ifdef CONFIG_RT_GROUP_SCHED
# ifdef CONFIG_RT_GROUP_SCHED_DEFAULT_DISABLED
DECLARE_STATIC_KEY_FALSE(rt_group_sched);
static inline bool rt_group_sched_enabled(void)
{
	return static_branch_unlikely(&rt_group_sched);
}
# else /* !CONFIG_RT_GROUP_SCHED_DEFAULT_DISABLED: */
DECLARE_STATIC_KEY_TRUE(rt_group_sched);
static inline bool rt_group_sched_enabled(void)
{
	return static_branch_likely(&rt_group_sched);
}
# endif /* !CONFIG_RT_GROUP_SCHED_DEFAULT_DISABLED */
#else /* !CONFIG_RT_GROUP_SCHED: */
# define rt_group_sched_enabled()	false
#endif /* !CONFIG_RT_GROUP_SCHED */

static inline void lockdep_assert_rq_held(struct rq *rq)
{
	lockdep_assert_held(__rq_lockp(rq));
}

extern void raw_spin_rq_lock_nested(struct rq *rq, int subclass);
extern bool raw_spin_rq_trylock(struct rq *rq);
extern void raw_spin_rq_unlock(struct rq *rq);

static inline void raw_spin_rq_lock(struct rq *rq)
{
	raw_spin_rq_lock_nested(rq, 0);
}

static inline void raw_spin_rq_lock_irq(struct rq *rq)
{
	local_irq_disable();
	raw_spin_rq_lock(rq);
}

static inline void raw_spin_rq_unlock_irq(struct rq *rq)
{
	raw_spin_rq_unlock(rq);
	local_irq_enable();
}

static inline unsigned long _raw_spin_rq_lock_irqsave(struct rq *rq)
{
	unsigned long flags;

	local_irq_save(flags);
	raw_spin_rq_lock(rq);

	return flags;
}

static inline void raw_spin_rq_unlock_irqrestore(struct rq *rq, unsigned long flags)
{
	raw_spin_rq_unlock(rq);
	local_irq_restore(flags);
}

#define raw_spin_rq_lock_irqsave(rq, flags)	\
do {						\
	flags = _raw_spin_rq_lock_irqsave(rq);	\
} while (0)

#ifdef CONFIG_SCHED_SMT
extern void __update_idle_core(struct rq *rq);

static inline void update_idle_core(struct rq *rq)
{
	if (static_branch_unlikely(&sched_smt_present))
		__update_idle_core(rq);
}

#else /* !CONFIG_SCHED_SMT: */
static inline void update_idle_core(struct rq *rq) { }
#endif /* !CONFIG_SCHED_SMT */

#ifdef CONFIG_FAIR_GROUP_SCHED

static inline struct task_struct *task_of(struct sched_entity *se)
{
	WARN_ON_ONCE(!entity_is_task(se));
	return container_of(se, struct task_struct, se);
}

static inline struct cfs_rq *task_cfs_rq(struct task_struct *p)
{
	return p->se.cfs_rq;
}

/* runqueue on which this entity is (to be) queued */
static inline struct cfs_rq *cfs_rq_of(const struct sched_entity *se)
{
	return se->cfs_rq;
}

/* runqueue "owned" by this group */
static inline struct cfs_rq *group_cfs_rq(struct sched_entity *grp)
{
	return grp->my_q;
}

#else /* !CONFIG_FAIR_GROUP_SCHED: */

#define task_of(_se)		container_of(_se, struct task_struct, se)

static inline struct cfs_rq *task_cfs_rq(const struct task_struct *p)
{
	return &task_rq(p)->cfs;
}

static inline struct cfs_rq *cfs_rq_of(const struct sched_entity *se)
{
	const struct task_struct *p = task_of(se);
	struct rq *rq = task_rq(p);

	return &rq->cfs;
}

/* runqueue "owned" by this group */
static inline struct cfs_rq *group_cfs_rq(struct sched_entity *grp)
{
	return NULL;
}

#endif /* !CONFIG_FAIR_GROUP_SCHED */

extern void update_rq_clock(struct rq *rq);

/*
 * rq::clock_update_flags bits
 *
 * %RQCF_REQ_SKIP - will request skipping of clock update on the next
 *  call to __schedule(). This is an optimisation to avoid
 *  neighbouring rq clock updates.
 *
 * %RQCF_ACT_SKIP - is set from inside of __schedule() when skipping is
 *  in effect and calls to update_rq_clock() are being ignored.
 *
 * %RQCF_UPDATED - is a debug flag that indicates whether a call has been
 *  made to update_rq_clock() since the last time rq::lock was pinned.
 *
 * If inside of __schedule(), clock_update_flags will have been
 * shifted left (a left shift is a cheap operation for the fast path
 * to promote %RQCF_REQ_SKIP to %RQCF_ACT_SKIP), so you must use,
 *
 *	if (rq-clock_update_flags >= RQCF_UPDATED)
 *
 * to check if %RQCF_UPDATED is set. It'll never be shifted more than
 * one position though, because the next rq_unpin_lock() will shift it
 * back.
 */
#define RQCF_REQ_SKIP		0x01
#define RQCF_ACT_SKIP		0x02
#define RQCF_UPDATED		0x04

static inline void assert_clock_updated(struct rq *rq)
{
	/*
	 * The only reason for not seeing a clock update since the
	 * last rq_pin_lock() is if we're currently skipping updates.
	 */
	WARN_ON_ONCE(rq->clock_update_flags < RQCF_ACT_SKIP);
}

static inline u64 rq_clock(struct rq *rq)
{
	lockdep_assert_rq_held(rq);
	assert_clock_updated(rq);

	return rq->clock;
}

static inline u64 rq_clock_task(struct rq *rq)
{
	lockdep_assert_rq_held(rq);
	assert_clock_updated(rq);

	return rq->clock_task;
}

static inline void rq_clock_skip_update(struct rq *rq)
{
	lockdep_assert_rq_held(rq);
	rq->clock_update_flags |= RQCF_REQ_SKIP;
}

/*
 * See rt task throttling, which is the only time a skip
 * request is canceled.
 */
static inline void rq_clock_cancel_skipupdate(struct rq *rq)
{
	lockdep_assert_rq_held(rq);
	rq->clock_update_flags &= ~RQCF_REQ_SKIP;
}

/*
 * During cpu offlining and rq wide unthrottling, we can trigger
 * an update_rq_clock() for several cfs and rt runqueues (Typically
 * when using list_for_each_entry_*)
 * rq_clock_start_loop_update() can be called after updating the clock
 * once and before iterating over the list to prevent multiple update.
 * After the iterative traversal, we need to call rq_clock_stop_loop_update()
 * to clear RQCF_ACT_SKIP of rq->clock_update_flags.
 */
static inline void rq_clock_start_loop_update(struct rq *rq)
{
	lockdep_assert_rq_held(rq);
	WARN_ON_ONCE(rq->clock_update_flags & RQCF_ACT_SKIP);
	rq->clock_update_flags |= RQCF_ACT_SKIP;
}

static inline void rq_clock_stop_loop_update(struct rq *rq)
{
	lockdep_assert_rq_held(rq);
	rq->clock_update_flags &= ~RQCF_ACT_SKIP;
}

struct rq_flags {
	unsigned long flags;
	struct pin_cookie cookie;
	/*
	 * A copy of (rq::clock_update_flags & RQCF_UPDATED) for the
	 * current pin context is stashed here in case it needs to be
	 * restored in rq_repin_lock().
	 */
	unsigned int clock_update_flags;
};

extern struct balance_callback balance_push_callback;

#ifdef CONFIG_SCHED_CLASS_EXT
extern const struct sched_class ext_sched_class;

DECLARE_STATIC_KEY_FALSE(__scx_enabled);	/* SCX BPF scheduler loaded */
DECLARE_STATIC_KEY_FALSE(__scx_switched_all);	/* all fair class tasks on SCX */

#define scx_enabled()		static_branch_unlikely(&__scx_enabled)
#define scx_switched_all()	static_branch_unlikely(&__scx_switched_all)

static inline void scx_rq_clock_update(struct rq *rq, u64 clock)
{
	if (!scx_enabled())
		return;
	WRITE_ONCE(rq->scx.clock, clock);
	smp_store_release(&rq->scx.flags, rq->scx.flags | SCX_RQ_CLK_VALID);
}

static inline void scx_rq_clock_invalidate(struct rq *rq)
{
	if (!scx_enabled())
		return;
	WRITE_ONCE(rq->scx.flags, rq->scx.flags & ~SCX_RQ_CLK_VALID);
}

#else /* !CONFIG_SCHED_CLASS_EXT: */
#define scx_enabled()		false
#define scx_switched_all()	false

static inline void scx_rq_clock_update(struct rq *rq, u64 clock) {}
static inline void scx_rq_clock_invalidate(struct rq *rq) {}
#endif /* !CONFIG_SCHED_CLASS_EXT */

/*
 * Lockdep annotation that avoids accidental unlocks; it's like a
 * sticky/continuous lockdep_assert_held().
 *
 * This avoids code that has access to 'struct rq *rq' (basically everything in
 * the scheduler) from accidentally unlocking the rq if they do not also have a
 * copy of the (on-stack) 'struct rq_flags rf'.
 *
 * Also see Documentation/locking/lockdep-design.rst.
 */
static inline void rq_pin_lock(struct rq *rq, struct rq_flags *rf)
{
	rf->cookie = lockdep_pin_lock(__rq_lockp(rq));

	rq->clock_update_flags &= (RQCF_REQ_SKIP|RQCF_ACT_SKIP);
	rf->clock_update_flags = 0;
	WARN_ON_ONCE(rq->balance_callback && rq->balance_callback != &balance_push_callback);
}

static inline void rq_unpin_lock(struct rq *rq, struct rq_flags *rf)
{
	if (rq->clock_update_flags > RQCF_ACT_SKIP)
		rf->clock_update_flags = RQCF_UPDATED;

	scx_rq_clock_invalidate(rq);
	lockdep_unpin_lock(__rq_lockp(rq), rf->cookie);
}

static inline void rq_repin_lock(struct rq *rq, struct rq_flags *rf)
{
	lockdep_repin_lock(__rq_lockp(rq), rf->cookie);

	/*
	 * Restore the value we stashed in @rf for this pin context.
	 */
	rq->clock_update_flags |= rf->clock_update_flags;
}

extern
struct rq *__task_rq_lock(struct task_struct *p, struct rq_flags *rf)
	__acquires(rq->lock);

extern
struct rq *task_rq_lock(struct task_struct *p, struct rq_flags *rf)
	__acquires(p->pi_lock)
	__acquires(rq->lock);

static inline void
__task_rq_unlock(struct rq *rq, struct task_struct *p, struct rq_flags *rf)
	__releases(rq->lock)
{
	rq_unpin_lock(rq, rf);
	raw_spin_rq_unlock(rq);
}

static inline void
task_rq_unlock(struct rq *rq, struct task_struct *p, struct rq_flags *rf)
	__releases(rq->lock)
	__releases(p->pi_lock)
{
	__task_rq_unlock(rq, p, rf);
	raw_spin_unlock_irqrestore(&p->pi_lock, rf->flags);
}

DEFINE_LOCK_GUARD_1(task_rq_lock, struct task_struct,
		    _T->rq = task_rq_lock(_T->lock, &_T->rf),
		    task_rq_unlock(_T->rq, _T->lock, &_T->rf),
		    struct rq *rq; struct rq_flags rf)

DEFINE_LOCK_GUARD_1(__task_rq_lock, struct task_struct,
		    _T->rq = __task_rq_lock(_T->lock, &_T->rf),
		    __task_rq_unlock(_T->rq, _T->lock, &_T->rf),
		    struct rq *rq; struct rq_flags rf)

static inline void rq_lock_irqsave(struct rq *rq, struct rq_flags *rf)
	__acquires(rq->lock)
{
	raw_spin_rq_lock_irqsave(rq, rf->flags);
	rq_pin_lock(rq, rf);
}

static inline void rq_lock_irq(struct rq *rq, struct rq_flags *rf)
	__acquires(rq->lock)
{
	raw_spin_rq_lock_irq(rq);
	rq_pin_lock(rq, rf);
}

static inline void rq_lock(struct rq *rq, struct rq_flags *rf)
	__acquires(rq->lock)
{
	raw_spin_rq_lock(rq);
	rq_pin_lock(rq, rf);
}

static inline void rq_unlock_irqrestore(struct rq *rq, struct rq_flags *rf)
	__releases(rq->lock)
{
	rq_unpin_lock(rq, rf);
	raw_spin_rq_unlock_irqrestore(rq, rf->flags);
}

static inline void rq_unlock_irq(struct rq *rq, struct rq_flags *rf)
	__releases(rq->lock)
{
	rq_unpin_lock(rq, rf);
	raw_spin_rq_unlock_irq(rq);
}

static inline void rq_unlock(struct rq *rq, struct rq_flags *rf)
	__releases(rq->lock)
{
	rq_unpin_lock(rq, rf);
	raw_spin_rq_unlock(rq);
}

DEFINE_LOCK_GUARD_1(rq_lock, struct rq,
		    rq_lock(_T->lock, &_T->rf),
		    rq_unlock(_T->lock, &_T->rf),
		    struct rq_flags rf)

DEFINE_LOCK_GUARD_1(rq_lock_irq, struct rq,
		    rq_lock_irq(_T->lock, &_T->rf),
		    rq_unlock_irq(_T->lock, &_T->rf),
		    struct rq_flags rf)

DEFINE_LOCK_GUARD_1(rq_lock_irqsave, struct rq,
		    rq_lock_irqsave(_T->lock, &_T->rf),
		    rq_unlock_irqrestore(_T->lock, &_T->rf),
		    struct rq_flags rf)

static inline struct rq *this_rq_lock_irq(struct rq_flags *rf)
	__acquires(rq->lock)
{
	struct rq *rq;

	local_irq_disable();
	rq = this_rq();
	rq_lock(rq, rf);

	return rq;
}

#ifdef CONFIG_NUMA

enum numa_topology_type {
	NUMA_DIRECT,
	NUMA_GLUELESS_MESH,
	NUMA_BACKPLANE,
};

extern enum numa_topology_type sched_numa_topology_type;
extern int sched_max_numa_distance;
extern bool find_numa_distance(int distance);
extern void sched_init_numa(int offline_node);
extern void sched_update_numa(int cpu, bool online);
extern void sched_domains_numa_masks_set(unsigned int cpu);
extern void sched_domains_numa_masks_clear(unsigned int cpu);
extern int sched_numa_find_closest(const struct cpumask *cpus, int cpu);

#else /* !CONFIG_NUMA: */

static inline void sched_init_numa(int offline_node) { }
static inline void sched_update_numa(int cpu, bool online) { }
static inline void sched_domains_numa_masks_set(unsigned int cpu) { }
static inline void sched_domains_numa_masks_clear(unsigned int cpu) { }

static inline int sched_numa_find_closest(const struct cpumask *cpus, int cpu)
{
	return nr_cpu_ids;
}

#endif /* !CONFIG_NUMA */

#ifdef CONFIG_NUMA_BALANCING

/* The regions in numa_faults array from task_struct */
enum numa_faults_stats {
	NUMA_MEM = 0,
	NUMA_CPU,
	NUMA_MEMBUF,
	NUMA_CPUBUF
};

extern void sched_setnuma(struct task_struct *p, int node);
extern int migrate_task_to(struct task_struct *p, int cpu);
extern int migrate_swap(struct task_struct *p, struct task_struct *t,
			int cpu, int scpu);
extern void init_numa_balancing(u64 clone_flags, struct task_struct *p);

#else /* !CONFIG_NUMA_BALANCING: */

static inline void
init_numa_balancing(u64 clone_flags, struct task_struct *p)
{
}

#endif /* !CONFIG_NUMA_BALANCING */

static inline void
queue_balance_callback(struct rq *rq,
		       struct balance_callback *head,
		       void (*func)(struct rq *rq))
{
	lockdep_assert_rq_held(rq);

	/*
	 * Don't (re)queue an already queued item; nor queue anything when
	 * balance_push() is active, see the comment with
	 * balance_push_callback.
	 */
	if (unlikely(head->next || rq->balance_callback == &balance_push_callback))
		return;

	head->func = func;
	head->next = rq->balance_callback;
	rq->balance_callback = head;
}

#define rcu_dereference_check_sched_domain(p) \
	rcu_dereference_check((p), lockdep_is_held(&sched_domains_mutex))

/*
 * The domain tree (rq->sd) is protected by RCU's quiescent state transition.
 * See destroy_sched_domains: call_rcu for details.
 *
 * The domain tree of any CPU may only be accessed from within
 * preempt-disabled sections.
 */
#define for_each_domain(cpu, __sd) \
	for (__sd = rcu_dereference_check_sched_domain(cpu_rq(cpu)->sd); \
			__sd; __sd = __sd->parent)

/* A mask of all the SD flags that have the SDF_SHARED_CHILD metaflag */
#define SD_FLAG(name, mflags) (name * !!((mflags) & SDF_SHARED_CHILD)) |
static const unsigned int SD_SHARED_CHILD_MASK =
#include <linux/sched/sd_flags.h>
0;
#undef SD_FLAG

/**
 * highest_flag_domain - Return highest sched_domain containing flag.
 * @cpu:	The CPU whose highest level of sched domain is to
 *		be returned.
 * @flag:	The flag to check for the highest sched_domain
 *		for the given CPU.
 *
 * Returns the highest sched_domain of a CPU which contains @flag. If @flag has
 * the SDF_SHARED_CHILD metaflag, all the children domains also have @flag.
 */
static inline struct sched_domain *highest_flag_domain(int cpu, int flag)
{
	struct sched_domain *sd, *hsd = NULL;

	for_each_domain(cpu, sd) {
		if (sd->flags & flag) {
			hsd = sd;
			continue;
		}

		/*
		 * Stop the search if @flag is known to be shared at lower
		 * levels. It will not be found further up.
		 */
		if (flag & SD_SHARED_CHILD_MASK)
			break;
	}

	return hsd;
}

static inline struct sched_domain *lowest_flag_domain(int cpu, int flag)
{
	struct sched_domain *sd;

	for_each_domain(cpu, sd) {
		if (sd->flags & flag)
			break;
	}

	return sd;
}

DECLARE_PER_CPU(struct sched_domain __rcu *, sd_llc);
DECLARE_PER_CPU(int, sd_llc_size);
DECLARE_PER_CPU(int, sd_llc_id);
DECLARE_PER_CPU(int, sd_share_id);
DECLARE_PER_CPU(struct sched_domain_shared __rcu *, sd_llc_shared);
DECLARE_PER_CPU(struct sched_domain __rcu *, sd_numa);
DECLARE_PER_CPU(struct sched_domain __rcu *, sd_asym_packing);
DECLARE_PER_CPU(struct sched_domain __rcu *, sd_asym_cpucapacity);

extern struct static_key_false sched_asym_cpucapacity;
extern struct static_key_false sched_cluster_active;

static __always_inline bool sched_asym_cpucap_active(void)
{
	return static_branch_unlikely(&sched_asym_cpucapacity);
}

struct sched_group_capacity {
	atomic_t		ref;
	/*
	 * CPU capacity of this group, SCHED_CAPACITY_SCALE being max capacity
	 * for a single CPU.
	 */
	unsigned long		capacity;
	unsigned long		min_capacity;		/* Min per-CPU capacity in group */
	unsigned long		max_capacity;		/* Max per-CPU capacity in group */
	unsigned long		next_update;
	int			imbalance;		/* XXX unrelated to capacity but shared group state */

	int			id;

	unsigned long		cpumask[];		/* Balance mask */
};

struct sched_group {
	struct sched_group	*next;			/* Must be a circular list */
	atomic_t		ref;

	unsigned int		group_weight;
	unsigned int		cores;
	struct sched_group_capacity *sgc;
	int			asym_prefer_cpu;	/* CPU of highest priority in group */
	int			flags;

	/*
	 * The CPUs this group covers.
	 *
	 * NOTE: this field is variable length. (Allocated dynamically
	 * by attaching extra space to the end of the structure,
	 * depending on how many CPUs the kernel has booted up with)
	 */
	unsigned long		cpumask[];
};

static inline struct cpumask *sched_group_span(struct sched_group *sg)
{
	return to_cpumask(sg->cpumask);
}

/*
 * See build_balance_mask().
 */
static inline struct cpumask *group_balance_mask(struct sched_group *sg)
{
	return to_cpumask(sg->sgc->cpumask);
}

extern int group_balance_cpu(struct sched_group *sg);

extern void update_sched_domain_debugfs(void);
extern void dirty_sched_domain_sysctl(int cpu);

extern int sched_update_scaling(void);

static inline const struct cpumask *task_user_cpus(struct task_struct *p)
{
	if (!p->user_cpus_ptr)
		return cpu_possible_mask; /* &init_task.cpus_mask */
	return p->user_cpus_ptr;
}

#ifdef CONFIG_CGROUP_SCHED

/*
 * Return the group to which this tasks belongs.
 *
 * We cannot use task_css() and friends because the cgroup subsystem
 * changes that value before the cgroup_subsys::attach() method is called,
 * therefore we cannot pin it and might observe the wrong value.
 *
 * The same is true for autogroup's p->signal->autogroup->tg, the autogroup
 * core changes this before calling sched_move_task().
 *
 * Instead we use a 'copy' which is updated from sched_move_task() while
 * holding both task_struct::pi_lock and rq::lock.
 */
static inline struct task_group *task_group(struct task_struct *p)
{
	return p->sched_task_group;
}

/* Change a task's cfs_rq and parent entity if it moves across CPUs/groups */
static inline void set_task_rq(struct task_struct *p, unsigned int cpu)
{
#if defined(CONFIG_FAIR_GROUP_SCHED) || defined(CONFIG_RT_GROUP_SCHED)
	struct task_group *tg = task_group(p);
#endif

#ifdef CONFIG_FAIR_GROUP_SCHED
	set_task_rq_fair(&p->se, p->se.cfs_rq, tg->cfs_rq[cpu]);
	p->se.cfs_rq = tg->cfs_rq[cpu];
	p->se.parent = tg->se[cpu];
	p->se.depth = tg->se[cpu] ? tg->se[cpu]->depth + 1 : 0;
#endif

#ifdef CONFIG_RT_GROUP_SCHED
	/*
	 * p->rt.rt_rq is NULL initially and it is easier to assign
	 * root_task_group's rt_rq than switching in rt_rq_of_se()
	 * Clobbers tg(!)
	 */
	if (!rt_group_sched_enabled())
		tg = &root_task_group;
	p->rt.rt_rq  = tg->rt_rq[cpu];
	p->rt.parent = tg->rt_se[cpu];
#endif /* CONFIG_RT_GROUP_SCHED */
}

#else /* !CONFIG_CGROUP_SCHED: */

static inline void set_task_rq(struct task_struct *p, unsigned int cpu) { }

static inline struct task_group *task_group(struct task_struct *p)
{
	return NULL;
}

#endif /* !CONFIG_CGROUP_SCHED */

static inline void __set_task_cpu(struct task_struct *p, unsigned int cpu)
{
	set_task_rq(p, cpu);
#ifdef CONFIG_SMP
	/*
	 * After ->cpu is set up to a new value, task_rq_lock(p, ...) can be
	 * successfully executed on another CPU. We must ensure that updates of
	 * per-task data have been completed by this moment.
	 */
	smp_wmb();
	WRITE_ONCE(task_thread_info(p)->cpu, cpu);
	p->wake_cpu = cpu;
#endif /* CONFIG_SMP */
}

/*
 * Tunables:
 */

#define SCHED_FEAT(name, enabled)	\
	__SCHED_FEAT_##name ,

enum {
#include "features.h"
	__SCHED_FEAT_NR,
};

#undef SCHED_FEAT

/*
 * To support run-time toggling of sched features, all the translation units
 * (but core.c) reference the sysctl_sched_features defined in core.c.
 */
extern __read_mostly unsigned int sysctl_sched_features;

#ifdef CONFIG_JUMP_LABEL

#define SCHED_FEAT(name, enabled)					\
static __always_inline bool static_branch_##name(struct static_key *key) \
{									\
	return static_key_##enabled(key);				\
}

#include "features.h"
#undef SCHED_FEAT

extern struct static_key sched_feat_keys[__SCHED_FEAT_NR];
#define sched_feat(x) (static_branch_##x(&sched_feat_keys[__SCHED_FEAT_##x]))

#else /* !CONFIG_JUMP_LABEL: */

#define sched_feat(x) (sysctl_sched_features & (1UL << __SCHED_FEAT_##x))

#endif /* !CONFIG_JUMP_LABEL */

extern struct static_key_false sched_numa_balancing;
extern struct static_key_false sched_schedstats;

static inline u64 global_rt_period(void)
{
	return (u64)sysctl_sched_rt_period * NSEC_PER_USEC;
}

static inline u64 global_rt_runtime(void)
{
	if (sysctl_sched_rt_runtime < 0)
		return RUNTIME_INF;

	return (u64)sysctl_sched_rt_runtime * NSEC_PER_USEC;
}

/*
 * Is p the current execution context?
 */
static inline int task_current(struct rq *rq, struct task_struct *p)
{
	return rq->curr == p;
}

/*
 * Is p the current scheduling context?
 *
 * Note that it might be the current execution context at the same time if
 * rq->curr == rq->donor == p.
 */
static inline int task_current_donor(struct rq *rq, struct task_struct *p)
{
	return rq->donor == p;
}

static inline bool task_is_blocked(struct task_struct *p)
{
	if (!sched_proxy_exec())
		return false;

	return !!p->blocked_on;
}

static inline int task_on_cpu(struct rq *rq, struct task_struct *p)
{
	return p->on_cpu;
}

static inline int task_on_rq_queued(struct task_struct *p)
{
	return READ_ONCE(p->on_rq) == TASK_ON_RQ_QUEUED;
}

static inline int task_on_rq_migrating(struct task_struct *p)
{
	return READ_ONCE(p->on_rq) == TASK_ON_RQ_MIGRATING;
}

/* Wake flags. The first three directly map to some SD flag value */
#define WF_EXEC			0x02 /* Wakeup after exec; maps to SD_BALANCE_EXEC */
#define WF_FORK			0x04 /* Wakeup after fork; maps to SD_BALANCE_FORK */
#define WF_TTWU			0x08 /* Wakeup;            maps to SD_BALANCE_WAKE */

#define WF_SYNC			0x10 /* Waker goes to sleep after wakeup */
#define WF_MIGRATED		0x20 /* Internal use, task got migrated */
#define WF_CURRENT_CPU		0x40 /* Prefer to move the wakee to the current CPU. */
#define WF_RQ_SELECTED		0x80 /* ->select_task_rq() was called */

static_assert(WF_EXEC == SD_BALANCE_EXEC);
static_assert(WF_FORK == SD_BALANCE_FORK);
static_assert(WF_TTWU == SD_BALANCE_WAKE);

/*
 * To aid in avoiding the subversion of "niceness" due to uneven distribution
 * of tasks with abnormal "nice" values across CPUs the contribution that
 * each task makes to its run queue's load is weighted according to its
 * scheduling class and "nice" value. For SCHED_NORMAL tasks this is just a
 * scaled version of the new time slice allocation that they receive on time
 * slice expiry etc.
 */

#define WEIGHT_IDLEPRIO		3
#define WMULT_IDLEPRIO		1431655765

extern const int		sched_prio_to_weight[40];
extern const u32		sched_prio_to_wmult[40];

/*
 * {de,en}queue flags:
 *
 * SLEEP/WAKEUP - task is no-longer/just-became runnable
 *
 * SAVE/RESTORE - an otherwise spurious dequeue/enqueue, done to ensure tasks
 *                are in a known state which allows modification. Such pairs
 *                should preserve as much state as possible.
 *
 * MOVE - paired with SAVE/RESTORE, explicitly does not preserve the location
 *        in the runqueue.
 *
 * NOCLOCK - skip the update_rq_clock() (avoids double updates)
 *
 * MIGRATION - p->on_rq == TASK_ON_RQ_MIGRATING (used for DEADLINE)
 *
 * DELAYED - de/re-queue a sched_delayed task
 *
 * CLASS - going to update p->sched_class; makes sched_change call the
 *         various switch methods.
 *
 * ENQUEUE_HEAD      - place at front of runqueue (tail if not specified)
 * ENQUEUE_REPLENISH - CBS (replenish runtime and postpone deadline)
 * ENQUEUE_MIGRATED  - the task was migrated during wakeup
 * ENQUEUE_RQ_SELECTED - ->select_task_rq() was called
 *
 * XXX SAVE/RESTORE in combination with CLASS doesn't really make sense, but
 * SCHED_DEADLINE seems to rely on this for now.
 */

#define DEQUEUE_SLEEP		0x0001 /* Matches ENQUEUE_WAKEUP */
#define DEQUEUE_SAVE		0x0002 /* Matches ENQUEUE_RESTORE */
#define DEQUEUE_MOVE		0x0004 /* Matches ENQUEUE_MOVE */
#define DEQUEUE_NOCLOCK		0x0008 /* Matches ENQUEUE_NOCLOCK */

#define DEQUEUE_MIGRATING	0x0010 /* Matches ENQUEUE_MIGRATING */
#define DEQUEUE_DELAYED		0x0020 /* Matches ENQUEUE_DELAYED */
#define DEQUEUE_CLASS		0x0040 /* Matches ENQUEUE_CLASS */

#define DEQUEUE_SPECIAL		0x00010000
#define DEQUEUE_THROTTLE	0x00020000

#define ENQUEUE_WAKEUP		0x0001
#define ENQUEUE_RESTORE		0x0002
#define ENQUEUE_MOVE		0x0004
#define ENQUEUE_NOCLOCK		0x0008

#define ENQUEUE_MIGRATING	0x0010
#define ENQUEUE_DELAYED		0x0020
#define ENQUEUE_CLASS		0x0040

#define ENQUEUE_HEAD		0x00010000
#define ENQUEUE_REPLENISH	0x00020000
#define ENQUEUE_MIGRATED	0x00040000
#define ENQUEUE_INITIAL		0x00080000
#define ENQUEUE_RQ_SELECTED	0x00100000

#define RETRY_TASK		((void *)-1UL)

struct affinity_context {
	const struct cpumask	*new_mask;
	struct cpumask		*user_mask;
	unsigned int		flags;
};

extern s64 update_curr_common(struct rq *rq);

struct sched_class {

#ifdef CONFIG_UCLAMP_TASK
	int uclamp_enabled;
#endif
	/*
	 * idle:  0
	 * ext:   1
	 * fair:  2
	 * rt:    4
	 * dl:    8
	 * stop: 16
	 */
	unsigned int queue_mask;

	/*
	 * move_queued_task/activate_task/enqueue_task: rq->lock
	 * ttwu_do_activate/activate_task/enqueue_task: rq->lock
	 * wake_up_new_task/activate_task/enqueue_task: task_rq_lock
	 * ttwu_runnable/enqueue_task: task_rq_lock
	 * proxy_task_current: rq->lock
	 * sched_change_end
	 */
	void (*enqueue_task) (struct rq *rq, struct task_struct *p, int flags);
	/*
	 * move_queued_task/deactivate_task/dequeue_task: rq->lock
	 * __schedule/block_task/dequeue_task: rq->lock
	 * proxy_task_current: rq->lock
	 * wait_task_inactive: task_rq_lock
	 * sched_change_begin
	 */
	bool (*dequeue_task) (struct rq *rq, struct task_struct *p, int flags);

	/*
	 * do_sched_yield: rq->lock
	 */
	void (*yield_task)   (struct rq *rq);
	/*
	 * yield_to: rq->lock (double)
	 */
	bool (*yield_to_task)(struct rq *rq, struct task_struct *p);

	/*
	 * move_queued_task: rq->lock
	 * __migrate_swap_task: rq->lock
	 * ttwu_do_activate: rq->lock
	 * ttwu_runnable: task_rq_lock
	 * wake_up_new_task: task_rq_lock
	 */
	void (*wakeup_preempt)(struct rq *rq, struct task_struct *p, int flags);

	/*
	 * schedule/pick_next_task/prev_balance: rq->lock
	 */
	int (*balance)(struct rq *rq, struct task_struct *prev, struct rq_flags *rf);

	/*
	 * schedule/pick_next_task: rq->lock
	 */
	struct task_struct *(*pick_task)(struct rq *rq, struct rq_flags *rf);
	/*
	 * Optional! When implemented pick_next_task() should be equivalent to:
	 *
	 *   next = pick_task();
	 *   if (next) {
	 *       put_prev_task(prev);
	 *       set_next_task_first(next);
	 *   }
	 */
	struct task_struct *(*pick_next_task)(struct rq *rq, struct task_struct *prev,
					      struct rq_flags *rf);

	/*
	 * sched_change:
	 * __schedule: rq->lock
	 */
	void (*put_prev_task)(struct rq *rq, struct task_struct *p, struct task_struct *next);
	void (*set_next_task)(struct rq *rq, struct task_struct *p, bool first);

	/*
	 * select_task_rq: p->pi_lock
	 * sched_exec: p->pi_lock
	 */
	int  (*select_task_rq)(struct task_struct *p, int task_cpu, int flags);

	/*
	 * set_task_cpu: p->pi_lock || rq->lock (ttwu like)
	 */
	void (*migrate_task_rq)(struct task_struct *p, int new_cpu);

	/*
	 * ttwu_do_activate: rq->lock
	 * wake_up_new_task: task_rq_lock
	 */
	void (*task_woken)(struct rq *this_rq, struct task_struct *task);

	/*
	 * do_set_cpus_allowed: task_rq_lock + sched_change
	 */
	void (*set_cpus_allowed)(struct task_struct *p, struct affinity_context *ctx);

	/*
	 * sched_set_rq_{on,off}line: rq->lock
	 */
	void (*rq_online)(struct rq *rq);
	void (*rq_offline)(struct rq *rq);

	/*
	 * push_cpu_stop: p->pi_lock && rq->lock
	 */
	struct rq *(*find_lock_rq)(struct task_struct *p, struct rq *rq);

	/*
	 * hrtick: rq->lock
	 * sched_tick: rq->lock
	 * sched_tick_remote: rq->lock
	 */
	void (*task_tick)(struct rq *rq, struct task_struct *p, int queued);
	/*
	 * sched_cgroup_fork: p->pi_lock
	 */
	void (*task_fork)(struct task_struct *p);
	/*
	 * finish_task_switch: no locks
	 */
	void (*task_dead)(struct task_struct *p);

	/*
	 * sched_change
	 */
	void (*switching_from)(struct rq *this_rq, struct task_struct *task);
	void (*switched_from) (struct rq *this_rq, struct task_struct *task);
	void (*switching_to)  (struct rq *this_rq, struct task_struct *task);
	void (*switched_to)   (struct rq *this_rq, struct task_struct *task);
	u64  (*get_prio)     (struct rq *this_rq, struct task_struct *task);
	void (*prio_changed) (struct rq *this_rq, struct task_struct *task,
			      u64 oldprio);

	/*
	 * set_load_weight: task_rq_lock + sched_change
	 * __setscheduler_parms: task_rq_lock + sched_change
	 */
	void (*reweight_task)(struct rq *this_rq, struct task_struct *task,
			      const struct load_weight *lw);

	/*
	 * sched_rr_get_interval: task_rq_lock
	 */
	unsigned int (*get_rr_interval)(struct rq *rq,
					struct task_struct *task);

	/*
	 * task_sched_runtime: task_rq_lock
	 */
	void (*update_curr)(struct rq *rq);

#ifdef CONFIG_FAIR_GROUP_SCHED
	/*
	 * sched_change_group: task_rq_lock + sched_change
	 */
	void (*task_change_group)(struct task_struct *p);
#endif

#ifdef CONFIG_SCHED_CORE
	/*
	 * pick_next_task: rq->lock
	 * try_steal_cookie: rq->lock (double)
	 */
	int (*task_is_throttled)(struct task_struct *p, int cpu);
#endif
};

/*
 * Does not nest; only used around sched_class::pick_task() rq-lock-breaks.
 */
static inline void rq_modified_clear(struct rq *rq)
{
	rq->queue_mask = 0;
}

static inline bool rq_modified_above(struct rq *rq, const struct sched_class * class)
{
	unsigned int mask = class->queue_mask;
	return rq->queue_mask & ~((mask << 1) - 1);
}

static inline void put_prev_task(struct rq *rq, struct task_struct *prev)
{
	WARN_ON_ONCE(rq->donor != prev);
	prev->sched_class->put_prev_task(rq, prev, NULL);
}

static inline void set_next_task(struct rq *rq, struct task_struct *next)
{
	next->sched_class->set_next_task(rq, next, false);
}

static inline void
__put_prev_set_next_dl_server(struct rq *rq,
			      struct task_struct *prev,
			      struct task_struct *next)
{
	prev->dl_server = NULL;
	next->dl_server = rq->dl_server;
	rq->dl_server = NULL;
}

static inline void put_prev_set_next_task(struct rq *rq,
					  struct task_struct *prev,
					  struct task_struct *next)
{
	WARN_ON_ONCE(rq->donor != prev);

	__put_prev_set_next_dl_server(rq, prev, next);

	if (next == prev)
		return;

	prev->sched_class->put_prev_task(rq, prev, next);
	next->sched_class->set_next_task(rq, next, true);
}

/*
 * Helper to define a sched_class instance; each one is placed in a separate
 * section which is ordered by the linker script:
 *
 *   include/asm-generic/vmlinux.lds.h
 *
 * *CAREFUL* they are laid out in *REVERSE* order!!!
 *
 * Also enforce alignment on the instance, not the type, to guarantee layout.
 */
#define DEFINE_SCHED_CLASS(name) \
const struct sched_class name##_sched_class \
	__aligned(__alignof__(struct sched_class)) \
	__section("__" #name "_sched_class")

/* Defined in include/asm-generic/vmlinux.lds.h */
extern struct sched_class __sched_class_highest[];
extern struct sched_class __sched_class_lowest[];

extern const struct sched_class stop_sched_class;
extern const struct sched_class dl_sched_class;
extern const struct sched_class rt_sched_class;
extern const struct sched_class fair_sched_class;
extern const struct sched_class idle_sched_class;

/*
 * Iterate only active classes. SCX can take over all fair tasks or be
 * completely disabled. If the former, skip fair. If the latter, skip SCX.
 */
static inline const struct sched_class *next_active_class(const struct sched_class *class)
{
	class++;
#ifdef CONFIG_SCHED_CLASS_EXT
	if (scx_switched_all() && class == &fair_sched_class)
		class++;
	if (!scx_enabled() && class == &ext_sched_class)
		class++;
#endif
	return class;
}

#define for_class_range(class, _from, _to) \
	for (class = (_from); class < (_to); class++)

#define for_each_class(class) \
	for_class_range(class, __sched_class_highest, __sched_class_lowest)

#define for_active_class_range(class, _from, _to)				\
	for (class = (_from); class != (_to); class = next_active_class(class))

#define for_each_active_class(class)						\
	for_active_class_range(class, __sched_class_highest, __sched_class_lowest)

#define sched_class_above(_a, _b)	((_a) < (_b))

static inline bool sched_stop_runnable(struct rq *rq)
{
	return rq->stop && task_on_rq_queued(rq->stop);
}

static inline bool sched_dl_runnable(struct rq *rq)
{
	return rq->dl.dl_nr_running > 0;
}

static inline bool sched_rt_runnable(struct rq *rq)
{
	return rq->rt.rt_queued > 0;
}

static inline bool sched_fair_runnable(struct rq *rq)
{
	return rq->cfs.nr_queued > 0;
}

extern struct task_struct *pick_next_task_fair(struct rq *rq, struct task_struct *prev,
					       struct rq_flags *rf);
extern struct task_struct *pick_task_idle(struct rq *rq, struct rq_flags *rf);

#define SCA_CHECK		0x01
#define SCA_MIGRATE_DISABLE	0x02
#define SCA_MIGRATE_ENABLE	0x04
#define SCA_USER		0x08

extern void update_group_capacity(struct sched_domain *sd, int cpu);

extern void sched_balance_trigger(struct rq *rq);

extern int __set_cpus_allowed_ptr(struct task_struct *p, struct affinity_context *ctx);
extern void set_cpus_allowed_common(struct task_struct *p, struct affinity_context *ctx);

static inline bool task_allowed_on_cpu(struct task_struct *p, int cpu)
{
	/* When not in the task's cpumask, no point in looking further. */
	if (!cpumask_test_cpu(cpu, p->cpus_ptr))
		return false;

	/* Can @cpu run a user thread? */
	if (!(p->flags & PF_KTHREAD) && !task_cpu_possible(cpu, p))
		return false;

	return true;
}

static inline cpumask_t *alloc_user_cpus_ptr(int node)
{
	/*
	 * See set_cpus_allowed_force() above for the rcu_head usage.
	 */
	int size = max_t(int, cpumask_size(), sizeof(struct rcu_head));

	return kmalloc_node(size, GFP_KERNEL, node);
}

static inline struct task_struct *get_push_task(struct rq *rq)
{
	struct task_struct *p = rq->donor;

	lockdep_assert_rq_held(rq);

	if (rq->push_busy)
		return NULL;

	if (p->nr_cpus_allowed == 1)
		return NULL;

	if (p->migration_disabled)
		return NULL;

	rq->push_busy = true;
	return get_task_struct(p);
}

extern int push_cpu_stop(void *arg);

#ifdef CONFIG_CPU_IDLE

static inline void idle_set_state(struct rq *rq,
				  struct cpuidle_state *idle_state)
{
	rq->idle_state = idle_state;
}

static inline struct cpuidle_state *idle_get_state(struct rq *rq)
{
	WARN_ON_ONCE(!rcu_read_lock_held());

	return rq->idle_state;
}

#else /* !CONFIG_CPU_IDLE: */

static inline void idle_set_state(struct rq *rq,
				  struct cpuidle_state *idle_state)
{
}

static inline struct cpuidle_state *idle_get_state(struct rq *rq)
{
	return NULL;
}

#endif /* !CONFIG_CPU_IDLE */

extern void schedule_idle(void);
asmlinkage void schedule_user(void);

extern void sysrq_sched_debug_show(void);
extern void sched_init_granularity(void);
extern void update_max_interval(void);

extern void init_sched_dl_class(void);
extern void init_sched_rt_class(void);
extern void init_sched_fair_class(void);

extern void resched_curr(struct rq *rq);
extern void resched_curr_lazy(struct rq *rq);
extern void resched_cpu(int cpu);

extern void init_rt_bandwidth(struct rt_bandwidth *rt_b, u64 period, u64 runtime);
extern bool sched_rt_bandwidth_account(struct rt_rq *rt_rq);

extern void init_dl_entity(struct sched_dl_entity *dl_se);

extern void init_cfs_throttle_work(struct task_struct *p);

#define BW_SHIFT		20
#define BW_UNIT			(1 << BW_SHIFT)
#define RATIO_SHIFT		8
#define MAX_BW_BITS		(64 - BW_SHIFT)
#define MAX_BW			((1ULL << MAX_BW_BITS) - 1)

extern unsigned long to_ratio(u64 period, u64 runtime);

extern void init_entity_runnable_average(struct sched_entity *se);
extern void post_init_entity_util_avg(struct task_struct *p);

#ifdef CONFIG_NO_HZ_FULL
extern bool sched_can_stop_tick(struct rq *rq);
extern int __init sched_tick_offload_init(void);

/*
 * Tick may be needed by tasks in the runqueue depending on their policy and
 * requirements. If tick is needed, lets send the target an IPI to kick it out of
 * nohz mode if necessary.
 */
static inline void sched_update_tick_dependency(struct rq *rq)
{
	int cpu = cpu_of(rq);

	if (!tick_nohz_full_cpu(cpu))
		return;

	if (sched_can_stop_tick(rq))
		tick_nohz_dep_clear_cpu(cpu, TICK_DEP_BIT_SCHED);
	else
		tick_nohz_dep_set_cpu(cpu, TICK_DEP_BIT_SCHED);
}
#else /* !CONFIG_NO_HZ_FULL: */
static inline int sched_tick_offload_init(void) { return 0; }
static inline void sched_update_tick_dependency(struct rq *rq) { }
#endif /* !CONFIG_NO_HZ_FULL */

static inline void add_nr_running(struct rq *rq, unsigned count)
{
	unsigned prev_nr = rq->nr_running;

	rq->nr_running = prev_nr + count;
	if (trace_sched_update_nr_running_tp_enabled()) {
		call_trace_sched_update_nr_running(rq, count);
	}

	if (prev_nr < 2 && rq->nr_running >= 2)
		set_rd_overloaded(rq->rd, 1);

	sched_update_tick_dependency(rq);
}

static inline void sub_nr_running(struct rq *rq, unsigned count)
{
	rq->nr_running -= count;
	if (trace_sched_update_nr_running_tp_enabled()) {
		call_trace_sched_update_nr_running(rq, -count);
	}

	/* Check if we still need preemption */
	sched_update_tick_dependency(rq);
}

static inline void __block_task(struct rq *rq, struct task_struct *p)
{
	if (p->sched_contributes_to_load)
		rq->nr_uninterruptible++;

	if (p->in_iowait) {
		atomic_inc(&rq->nr_iowait);
		delayacct_blkio_start();
	}

	ASSERT_EXCLUSIVE_WRITER(p->on_rq);

	/*
	 * The moment this write goes through, ttwu() can swoop in and migrate
	 * this task, rendering our rq->__lock ineffective.
	 *
	 * __schedule()				try_to_wake_up()
	 *   LOCK rq->__lock			  LOCK p->pi_lock
	 *   pick_next_task()
	 *     pick_next_task_fair()
	 *       pick_next_entity()
	 *         dequeue_entities()
	 *           __block_task()
	 *             RELEASE p->on_rq = 0	  if (p->on_rq && ...)
	 *					    break;
	 *
	 *					  ACQUIRE (after ctrl-dep)
	 *
	 *					  cpu = select_task_rq();
	 *					  set_task_cpu(p, cpu);
	 *					  ttwu_queue()
	 *					    ttwu_do_activate()
	 *					      LOCK rq->__lock
	 *					      activate_task()
	 *					        STORE p->on_rq = 1
	 *   UNLOCK rq->__lock
	 *
	 * Callers must ensure to not reference @p after this -- we no longer
	 * own it.
	 */
	smp_store_release(&p->on_rq, 0);
}

extern void activate_task(struct rq *rq, struct task_struct *p, int flags);
extern void deactivate_task(struct rq *rq, struct task_struct *p, int flags);

extern void wakeup_preempt(struct rq *rq, struct task_struct *p, int flags);

#ifdef CONFIG_PREEMPT_RT
# define SCHED_NR_MIGRATE_BREAK 8
#else
# define SCHED_NR_MIGRATE_BREAK 32
#endif

extern __read_mostly unsigned int sysctl_sched_nr_migrate;
extern __read_mostly unsigned int sysctl_sched_migration_cost;

extern unsigned int sysctl_sched_base_slice;

extern int sysctl_resched_latency_warn_ms;
extern int sysctl_resched_latency_warn_once;

extern unsigned int sysctl_sched_tunable_scaling;

extern unsigned int sysctl_numa_balancing_scan_delay;
extern unsigned int sysctl_numa_balancing_scan_period_min;
extern unsigned int sysctl_numa_balancing_scan_period_max;
extern unsigned int sysctl_numa_balancing_scan_size;
extern unsigned int sysctl_numa_balancing_hot_threshold;

#ifdef CONFIG_SCHED_HRTICK

/*
 * Use hrtick when:
 *  - enabled by features
 *  - hrtimer is actually high res
 */
static inline int hrtick_enabled(struct rq *rq)
{
	if (!cpu_active(cpu_of(rq)))
		return 0;
	return hrtimer_is_hres_active(&rq->hrtick_timer);
}

static inline int hrtick_enabled_fair(struct rq *rq)
{
	if (!sched_feat(HRTICK))
		return 0;
	return hrtick_enabled(rq);
}

static inline int hrtick_enabled_dl(struct rq *rq)
{
	if (!sched_feat(HRTICK_DL))
		return 0;
	return hrtick_enabled(rq);
}

extern void hrtick_start(struct rq *rq, u64 delay);

#else /* !CONFIG_SCHED_HRTICK: */

static inline int hrtick_enabled_fair(struct rq *rq)
{
	return 0;
}

static inline int hrtick_enabled_dl(struct rq *rq)
{
	return 0;
}

static inline int hrtick_enabled(struct rq *rq)
{
	return 0;
}

#endif /* !CONFIG_SCHED_HRTICK */

#ifndef arch_scale_freq_tick
static __always_inline void arch_scale_freq_tick(void) { }
#endif

#ifndef arch_scale_freq_capacity
/**
 * arch_scale_freq_capacity - get the frequency scale factor of a given CPU.
 * @cpu: the CPU in question.
 *
 * Return: the frequency scale factor normalized against SCHED_CAPACITY_SCALE, i.e.
 *
 *     f_curr
 *     ------ * SCHED_CAPACITY_SCALE
 *     f_max
 */
static __always_inline
unsigned long arch_scale_freq_capacity(int cpu)
{
	return SCHED_CAPACITY_SCALE;
}
#endif

/*
 * In double_lock_balance()/double_rq_lock(), we use raw_spin_rq_lock() to
 * acquire rq lock instead of rq_lock(). So at the end of these two functions
 * we need to call double_rq_clock_clear_update() to clear RQCF_UPDATED of
 * rq->clock_update_flags to avoid the WARN_DOUBLE_CLOCK warning.
 */
static inline void double_rq_clock_clear_update(struct rq *rq1, struct rq *rq2)
{
	rq1->clock_update_flags &= (RQCF_REQ_SKIP|RQCF_ACT_SKIP);
	rq2->clock_update_flags &= (RQCF_REQ_SKIP|RQCF_ACT_SKIP);
}

#define DEFINE_LOCK_GUARD_2(name, type, _lock, _unlock, ...)				\
__DEFINE_UNLOCK_GUARD(name, type, _unlock, type *lock2; __VA_ARGS__)			\
static inline class_##name##_t class_##name##_constructor(type *lock, type *lock2)	\
{ class_##name##_t _t = { .lock = lock, .lock2 = lock2 }, *_T = &_t;			\
  _lock; return _t; }

static inline bool rq_order_less(struct rq *rq1, struct rq *rq2)
{
#ifdef CONFIG_SCHED_CORE
	/*
	 * In order to not have {0,2},{1,3} turn into into an AB-BA,
	 * order by core-id first and cpu-id second.
	 *
	 * Notably:
	 *
	 *	double_rq_lock(0,3); will take core-0, core-1 lock
	 *	double_rq_lock(1,2); will take core-1, core-0 lock
	 *
	 * when only cpu-id is considered.
	 */
	if (rq1->core->cpu < rq2->core->cpu)
		return true;
	if (rq1->core->cpu > rq2->core->cpu)
		return false;

	/*
	 * __sched_core_flip() relies on SMT having cpu-id lock order.
	 */
#endif /* CONFIG_SCHED_CORE */
	return rq1->cpu < rq2->cpu;
}

extern void double_rq_lock(struct rq *rq1, struct rq *rq2);

#ifdef CONFIG_PREEMPTION

/*
 * fair double_lock_balance: Safely acquires both rq->locks in a fair
 * way at the expense of forcing extra atomic operations in all
 * invocations.  This assures that the double_lock is acquired using the
 * same underlying policy as the spinlock_t on this architecture, which
 * reduces latency compared to the unfair variant below.  However, it
 * also adds more overhead and therefore may reduce throughput.
 */
static inline int _double_lock_balance(struct rq *this_rq, struct rq *busiest)
	__releases(this_rq->lock)
	__acquires(busiest->lock)
	__acquires(this_rq->lock)
{
	raw_spin_rq_unlock(this_rq);
	double_rq_lock(this_rq, busiest);

	return 1;
}

#else /* !CONFIG_PREEMPTION: */
/*
 * Unfair double_lock_balance: Optimizes throughput at the expense of
 * latency by eliminating extra atomic operations when the locks are
 * already in proper order on entry.  This favors lower CPU-ids and will
 * grant the double lock to lower CPUs over higher ids under contention,
 * regardless of entry order into the function.
 */
static inline int _double_lock_balance(struct rq *this_rq, struct rq *busiest)
	__releases(this_rq->lock)
	__acquires(busiest->lock)
	__acquires(this_rq->lock)
{
	if (__rq_lockp(this_rq) == __rq_lockp(busiest) ||
	    likely(raw_spin_rq_trylock(busiest))) {
		double_rq_clock_clear_update(this_rq, busiest);
		return 0;
	}

	if (rq_order_less(this_rq, busiest)) {
		raw_spin_rq_lock_nested(busiest, SINGLE_DEPTH_NESTING);
		double_rq_clock_clear_update(this_rq, busiest);
		return 0;
	}

	raw_spin_rq_unlock(this_rq);
	double_rq_lock(this_rq, busiest);

	return 1;
}

#endif /* !CONFIG_PREEMPTION */

/*
 * double_lock_balance - lock the busiest runqueue, this_rq is locked already.
 */
static inline int double_lock_balance(struct rq *this_rq, struct rq *busiest)
{
	lockdep_assert_irqs_disabled();

	return _double_lock_balance(this_rq, busiest);
}

static inline void double_unlock_balance(struct rq *this_rq, struct rq *busiest)
	__releases(busiest->lock)
{
	if (__rq_lockp(this_rq) != __rq_lockp(busiest))
		raw_spin_rq_unlock(busiest);
	lock_set_subclass(&__rq_lockp(this_rq)->dep_map, 0, _RET_IP_);
}

static inline void double_lock(spinlock_t *l1, spinlock_t *l2)
{
	if (l1 > l2)
		swap(l1, l2);

	spin_lock(l1);
	spin_lock_nested(l2, SINGLE_DEPTH_NESTING);
}

static inline void double_lock_irq(spinlock_t *l1, spinlock_t *l2)
{
	if (l1 > l2)
		swap(l1, l2);

	spin_lock_irq(l1);
	spin_lock_nested(l2, SINGLE_DEPTH_NESTING);
}

static inline void double_raw_lock(raw_spinlock_t *l1, raw_spinlock_t *l2)
{
	if (l1 > l2)
		swap(l1, l2);

	raw_spin_lock(l1);
	raw_spin_lock_nested(l2, SINGLE_DEPTH_NESTING);
}

static inline void double_raw_unlock(raw_spinlock_t *l1, raw_spinlock_t *l2)
{
	raw_spin_unlock(l1);
	raw_spin_unlock(l2);
}

DEFINE_LOCK_GUARD_2(double_raw_spinlock, raw_spinlock_t,
		    double_raw_lock(_T->lock, _T->lock2),
		    double_raw_unlock(_T->lock, _T->lock2))

/*
 * double_rq_unlock - safely unlock two runqueues
 *
 * Note this does not restore interrupts like task_rq_unlock,
 * you need to do so manually after calling.
 */
static inline void double_rq_unlock(struct rq *rq1, struct rq *rq2)
	__releases(rq1->lock)
	__releases(rq2->lock)
{
	if (__rq_lockp(rq1) != __rq_lockp(rq2))
		raw_spin_rq_unlock(rq2);
	else
		__release(rq2->lock);
	raw_spin_rq_unlock(rq1);
}

extern void set_rq_online (struct rq *rq);
extern void set_rq_offline(struct rq *rq);

extern bool sched_smp_initialized;

DEFINE_LOCK_GUARD_2(double_rq_lock, struct rq,
		    double_rq_lock(_T->lock, _T->lock2),
		    double_rq_unlock(_T->lock, _T->lock2))

extern struct sched_entity *__pick_root_entity(struct cfs_rq *cfs_rq);
extern struct sched_entity *__pick_first_entity(struct cfs_rq *cfs_rq);
extern struct sched_entity *__pick_last_entity(struct cfs_rq *cfs_rq);

extern bool sched_debug_verbose;

extern void print_cfs_stats(struct seq_file *m, int cpu);
extern void print_rt_stats(struct seq_file *m, int cpu);
extern void print_dl_stats(struct seq_file *m, int cpu);
extern void print_cfs_rq(struct seq_file *m, int cpu, struct cfs_rq *cfs_rq);
extern void print_rt_rq(struct seq_file *m, int cpu, struct rt_rq *rt_rq);
extern void print_dl_rq(struct seq_file *m, int cpu, struct dl_rq *dl_rq);

extern void resched_latency_warn(int cpu, u64 latency);

#ifdef CONFIG_NUMA_BALANCING
extern void show_numa_stats(struct task_struct *p, struct seq_file *m);
extern void
print_numa_stats(struct seq_file *m, int node, unsigned long tsf,
		 unsigned long tpf, unsigned long gsf, unsigned long gpf);
#endif /* CONFIG_NUMA_BALANCING */

extern void init_cfs_rq(struct cfs_rq *cfs_rq);
extern void init_rt_rq(struct rt_rq *rt_rq);
extern void init_dl_rq(struct dl_rq *dl_rq);

extern void cfs_bandwidth_usage_inc(void);
extern void cfs_bandwidth_usage_dec(void);

#ifdef CONFIG_NO_HZ_COMMON

#define NOHZ_BALANCE_KICK_BIT	0
#define NOHZ_STATS_KICK_BIT	1
#define NOHZ_NEWILB_KICK_BIT	2
#define NOHZ_NEXT_KICK_BIT	3

/* Run sched_balance_domains() */
#define NOHZ_BALANCE_KICK	BIT(NOHZ_BALANCE_KICK_BIT)
/* Update blocked load */
#define NOHZ_STATS_KICK		BIT(NOHZ_STATS_KICK_BIT)
/* Update blocked load when entering idle */
#define NOHZ_NEWILB_KICK	BIT(NOHZ_NEWILB_KICK_BIT)
/* Update nohz.next_balance */
#define NOHZ_NEXT_KICK		BIT(NOHZ_NEXT_KICK_BIT)

#define NOHZ_KICK_MASK		(NOHZ_BALANCE_KICK | NOHZ_STATS_KICK | NOHZ_NEXT_KICK)

#define nohz_flags(cpu)		(&cpu_rq(cpu)->nohz_flags)

extern void nohz_balance_exit_idle(struct rq *rq);
#else /* !CONFIG_NO_HZ_COMMON: */
static inline void nohz_balance_exit_idle(struct rq *rq) { }
#endif /* !CONFIG_NO_HZ_COMMON */

#ifdef CONFIG_NO_HZ_COMMON
extern void nohz_run_idle_balance(int cpu);
#else
static inline void nohz_run_idle_balance(int cpu) { }
#endif

#include "stats.h"

#if defined(CONFIG_SCHED_CORE) && defined(CONFIG_SCHEDSTATS)

extern void __sched_core_account_forceidle(struct rq *rq);

static inline void sched_core_account_forceidle(struct rq *rq)
{
	if (schedstat_enabled())
		__sched_core_account_forceidle(rq);
}

extern void __sched_core_tick(struct rq *rq);

static inline void sched_core_tick(struct rq *rq)
{
	if (sched_core_enabled(rq) && schedstat_enabled())
		__sched_core_tick(rq);
}

#else /* !(CONFIG_SCHED_CORE && CONFIG_SCHEDSTATS): */

static inline void sched_core_account_forceidle(struct rq *rq) { }

static inline void sched_core_tick(struct rq *rq) { }

#endif /* !(CONFIG_SCHED_CORE && CONFIG_SCHEDSTATS) */

#ifdef CONFIG_IRQ_TIME_ACCOUNTING

struct irqtime {
	u64			total;
	u64			tick_delta;
	u64			irq_start_time;
	struct u64_stats_sync	sync;
};

DECLARE_PER_CPU(struct irqtime, cpu_irqtime);
extern int sched_clock_irqtime;

static inline int irqtime_enabled(void)
{
	return sched_clock_irqtime;
}

/*
 * Returns the irqtime minus the softirq time computed by ksoftirqd.
 * Otherwise ksoftirqd's sum_exec_runtime is subtracted its own runtime
 * and never move forward.
 */
static inline u64 irq_time_read(int cpu)
{
	struct irqtime *irqtime = &per_cpu(cpu_irqtime, cpu);
	unsigned int seq;
	u64 total;

	do {
		seq = __u64_stats_fetch_begin(&irqtime->sync);
		total = irqtime->total;
	} while (__u64_stats_fetch_retry(&irqtime->sync, seq));

	return total;
}

#else /* !CONFIG_IRQ_TIME_ACCOUNTING: */

static inline int irqtime_enabled(void)
{
	return 0;
}

#endif /* !CONFIG_IRQ_TIME_ACCOUNTING */

#ifdef CONFIG_CPU_FREQ

DECLARE_PER_CPU(struct update_util_data __rcu *, cpufreq_update_util_data);

/**
 * cpufreq_update_util - Take a note about CPU utilization changes.
 * @rq: Runqueue to carry out the update for.
 * @flags: Update reason flags.
 *
 * This function is called by the scheduler on the CPU whose utilization is
 * being updated.
 *
 * It can only be called from RCU-sched read-side critical sections.
 *
 * The way cpufreq is currently arranged requires it to evaluate the CPU
 * performance state (frequency/voltage) on a regular basis to prevent it from
 * being stuck in a completely inadequate performance level for too long.
 * That is not guaranteed to happen if the updates are only triggered from CFS
 * and DL, though, because they may not be coming in if only RT tasks are
 * active all the time (or there are RT tasks only).
 *
 * As a workaround for that issue, this function is called periodically by the
 * RT sched class to trigger extra cpufreq updates to prevent it from stalling,
 * but that really is a band-aid.  Going forward it should be replaced with
 * solutions targeted more specifically at RT tasks.
 */
static inline void cpufreq_update_util(struct rq *rq, unsigned int flags)
{
	struct update_util_data *data;

	data = rcu_dereference_sched(*per_cpu_ptr(&cpufreq_update_util_data,
						  cpu_of(rq)));
	if (data)
		data->func(data, rq_clock(rq), flags);
}
#else /* !CONFIG_CPU_FREQ: */
static inline void cpufreq_update_util(struct rq *rq, unsigned int flags) { }
#endif /* !CONFIG_CPU_FREQ */

#ifdef arch_scale_freq_capacity
# ifndef arch_scale_freq_invariant
#  define arch_scale_freq_invariant()	true
# endif
#else
# define arch_scale_freq_invariant()	false
#endif

unsigned long effective_cpu_util(int cpu, unsigned long util_cfs,
				 unsigned long *min,
				 unsigned long *max);

unsigned long sugov_effective_cpu_perf(int cpu, unsigned long actual,
				 unsigned long min,
				 unsigned long max);


/*
 * Verify the fitness of task @p to run on @cpu taking into account the
 * CPU original capacity and the runtime/deadline ratio of the task.
 *
 * The function will return true if the original capacity of @cpu is
 * greater than or equal to task's deadline density right shifted by
 * (BW_SHIFT - SCHED_CAPACITY_SHIFT) and false otherwise.
 */
static inline bool dl_task_fits_capacity(struct task_struct *p, int cpu)
{
	unsigned long cap = arch_scale_cpu_capacity(cpu);

	return cap >= p->dl.dl_density >> (BW_SHIFT - SCHED_CAPACITY_SHIFT);
}

static inline unsigned long cpu_bw_dl(struct rq *rq)
{
	return (rq->dl.running_bw * SCHED_CAPACITY_SCALE) >> BW_SHIFT;
}

static inline unsigned long cpu_util_dl(struct rq *rq)
{
	return READ_ONCE(rq->avg_dl.util_avg);
}


extern unsigned long cpu_util_cfs(int cpu);
extern unsigned long cpu_util_cfs_boost(int cpu);

static inline unsigned long cpu_util_rt(struct rq *rq)
{
	return READ_ONCE(rq->avg_rt.util_avg);
}

#ifdef CONFIG_UCLAMP_TASK

unsigned long uclamp_eff_value(struct task_struct *p, enum uclamp_id clamp_id);

/*
 * When uclamp is compiled in, the aggregation at rq level is 'turned off'
 * by default in the fast path and only gets turned on once userspace performs
 * an operation that requires it.
 *
 * Returns true if userspace opted-in to use uclamp and aggregation at rq level
 * hence is active.
 */
static inline bool uclamp_is_used(void)
{
	return static_branch_likely(&sched_uclamp_used);
}

/*
 * Enabling static branches would get the cpus_read_lock(),
 * check whether uclamp_is_used before enable it to avoid always
 * calling cpus_read_lock(). Because we never disable this
 * static key once enable it.
 */
static inline void sched_uclamp_enable(void)
{
	if (!uclamp_is_used())
		static_branch_enable(&sched_uclamp_used);
}

static inline unsigned long uclamp_rq_get(struct rq *rq,
					  enum uclamp_id clamp_id)
{
	return READ_ONCE(rq->uclamp[clamp_id].value);
}

static inline void uclamp_rq_set(struct rq *rq, enum uclamp_id clamp_id,
				 unsigned int value)
{
	WRITE_ONCE(rq->uclamp[clamp_id].value, value);
}

static inline bool uclamp_rq_is_idle(struct rq *rq)
{
	return rq->uclamp_flags & UCLAMP_FLAG_IDLE;
}

/* Is the rq being capped/throttled by uclamp_max? */
static inline bool uclamp_rq_is_capped(struct rq *rq)
{
	unsigned long rq_util;
	unsigned long max_util;

	if (!uclamp_is_used())
		return false;

	rq_util = cpu_util_cfs(cpu_of(rq)) + cpu_util_rt(rq);
	max_util = READ_ONCE(rq->uclamp[UCLAMP_MAX].value);

	return max_util != SCHED_CAPACITY_SCALE && rq_util >= max_util;
}

#define for_each_clamp_id(clamp_id) \
	for ((clamp_id) = 0; (clamp_id) < UCLAMP_CNT; (clamp_id)++)

extern unsigned int sysctl_sched_uclamp_util_min_rt_default;


static inline unsigned int uclamp_none(enum uclamp_id clamp_id)
{
	if (clamp_id == UCLAMP_MIN)
		return 0;
	return SCHED_CAPACITY_SCALE;
}

/* Integer rounded range for each bucket */
#define UCLAMP_BUCKET_DELTA DIV_ROUND_CLOSEST(SCHED_CAPACITY_SCALE, UCLAMP_BUCKETS)

static inline unsigned int uclamp_bucket_id(unsigned int clamp_value)
{
	return min_t(unsigned int, clamp_value / UCLAMP_BUCKET_DELTA, UCLAMP_BUCKETS - 1);
}

static inline void
uclamp_se_set(struct uclamp_se *uc_se, unsigned int value, bool user_defined)
{
	uc_se->value = value;
	uc_se->bucket_id = uclamp_bucket_id(value);
	uc_se->user_defined = user_defined;
}

#else /* !CONFIG_UCLAMP_TASK: */

static inline unsigned long
uclamp_eff_value(struct task_struct *p, enum uclamp_id clamp_id)
{
	if (clamp_id == UCLAMP_MIN)
		return 0;

	return SCHED_CAPACITY_SCALE;
}

static inline bool uclamp_rq_is_capped(struct rq *rq) { return false; }

static inline bool uclamp_is_used(void)
{
	return false;
}

static inline void sched_uclamp_enable(void) {}

static inline unsigned long
uclamp_rq_get(struct rq *rq, enum uclamp_id clamp_id)
{
	if (clamp_id == UCLAMP_MIN)
		return 0;

	return SCHED_CAPACITY_SCALE;
}

static inline void
uclamp_rq_set(struct rq *rq, enum uclamp_id clamp_id, unsigned int value)
{
}

static inline bool uclamp_rq_is_idle(struct rq *rq)
{
	return false;
}

#endif /* !CONFIG_UCLAMP_TASK */

#ifdef CONFIG_HAVE_SCHED_AVG_IRQ

static inline unsigned long cpu_util_irq(struct rq *rq)
{
	return READ_ONCE(rq->avg_irq.util_avg);
}

static inline
unsigned long scale_irq_capacity(unsigned long util, unsigned long irq, unsigned long max)
{
	util *= (max - irq);
	util /= max;

	return util;

}

#else /* !CONFIG_HAVE_SCHED_AVG_IRQ: */

static inline unsigned long cpu_util_irq(struct rq *rq)
{
	return 0;
}

static inline
unsigned long scale_irq_capacity(unsigned long util, unsigned long irq, unsigned long max)
{
	return util;
}

#endif /* !CONFIG_HAVE_SCHED_AVG_IRQ */

extern void __setparam_fair(struct task_struct *p, const struct sched_attr *attr);

#if defined(CONFIG_ENERGY_MODEL) && defined(CONFIG_CPU_FREQ_GOV_SCHEDUTIL)

#define perf_domain_span(pd) (to_cpumask(((pd)->em_pd->cpus)))

DECLARE_STATIC_KEY_FALSE(sched_energy_present);

static inline bool sched_energy_enabled(void)
{
	return static_branch_unlikely(&sched_energy_present);
}

#else /* !(CONFIG_ENERGY_MODEL && CONFIG_CPU_FREQ_GOV_SCHEDUTIL): */

#define perf_domain_span(pd) NULL

static inline bool sched_energy_enabled(void) { return false; }

#endif /* !(CONFIG_ENERGY_MODEL && CONFIG_CPU_FREQ_GOV_SCHEDUTIL) */

#ifdef CONFIG_MEMBARRIER

/*
 * The scheduler provides memory barriers required by membarrier between:
 * - prior user-space memory accesses and store to rq->membarrier_state,
 * - store to rq->membarrier_state and following user-space memory accesses.
 * In the same way it provides those guarantees around store to rq->curr.
 */
static inline void membarrier_switch_mm(struct rq *rq,
					struct mm_struct *prev_mm,
					struct mm_struct *next_mm)
{
	int membarrier_state;

	if (prev_mm == next_mm)
		return;

	membarrier_state = atomic_read(&next_mm->membarrier_state);
	if (READ_ONCE(rq->membarrier_state) == membarrier_state)
		return;

	WRITE_ONCE(rq->membarrier_state, membarrier_state);
}

#else /* !CONFIG_MEMBARRIER: */

static inline void membarrier_switch_mm(struct rq *rq,
					struct mm_struct *prev_mm,
					struct mm_struct *next_mm)
{
}

#endif /* !CONFIG_MEMBARRIER */

static inline bool is_per_cpu_kthread(struct task_struct *p)
{
	if (!(p->flags & PF_KTHREAD))
		return false;

	if (p->nr_cpus_allowed != 1)
		return false;

	return true;
}

extern void swake_up_all_locked(struct swait_queue_head *q);
extern void __prepare_to_swait(struct swait_queue_head *q, struct swait_queue *wait);

extern int try_to_wake_up(struct task_struct *tsk, unsigned int state, int wake_flags);

#ifdef CONFIG_PREEMPT_DYNAMIC
extern int preempt_dynamic_mode;
extern int sched_dynamic_mode(const char *str);
extern void sched_dynamic_update(int mode);
#endif
extern const char *preempt_modes[];

#ifdef CONFIG_SCHED_MM_CID

#define SCHED_MM_CID_PERIOD_NS	(100ULL * 1000000)	/* 100ms */
#define MM_CID_SCAN_DELAY	100			/* 100ms */

extern raw_spinlock_t cid_lock;
extern int use_cid_lock;

extern void sched_mm_cid_migrate_from(struct task_struct *t);
extern void sched_mm_cid_migrate_to(struct rq *dst_rq, struct task_struct *t);
extern void task_tick_mm_cid(struct rq *rq, struct task_struct *curr);
extern void init_sched_mm_cid(struct task_struct *t);

static inline void __mm_cid_put(struct mm_struct *mm, int cid)
{
	if (cid < 0)
		return;
	cpumask_clear_cpu(cid, mm_cidmask(mm));
}

/*
 * The per-mm/cpu cid can have the MM_CID_LAZY_PUT flag set or transition to
 * the MM_CID_UNSET state without holding the rq lock, but the rq lock needs to
 * be held to transition to other states.
 *
 * State transitions synchronized with cmpxchg or try_cmpxchg need to be
 * consistent across CPUs, which prevents use of this_cpu_cmpxchg.
 */
static inline void mm_cid_put_lazy(struct task_struct *t)
{
	struct mm_struct *mm = t->mm;
	struct mm_cid __percpu *pcpu_cid = mm->pcpu_cid;
	int cid;

	lockdep_assert_irqs_disabled();
	cid = __this_cpu_read(pcpu_cid->cid);
	if (!mm_cid_is_lazy_put(cid) ||
	    !try_cmpxchg(&this_cpu_ptr(pcpu_cid)->cid, &cid, MM_CID_UNSET))
		return;
	__mm_cid_put(mm, mm_cid_clear_lazy_put(cid));
}

static inline int mm_cid_pcpu_unset(struct mm_struct *mm)
{
	struct mm_cid __percpu *pcpu_cid = mm->pcpu_cid;
	int cid, res;

	lockdep_assert_irqs_disabled();
	cid = __this_cpu_read(pcpu_cid->cid);
	for (;;) {
		if (mm_cid_is_unset(cid))
			return MM_CID_UNSET;
		/*
		 * Attempt transition from valid or lazy-put to unset.
		 */
		res = cmpxchg(&this_cpu_ptr(pcpu_cid)->cid, cid, MM_CID_UNSET);
		if (res == cid)
			break;
		cid = res;
	}
	return cid;
}

static inline void mm_cid_put(struct mm_struct *mm)
{
	int cid;

	lockdep_assert_irqs_disabled();
	cid = mm_cid_pcpu_unset(mm);
	if (cid == MM_CID_UNSET)
		return;
	__mm_cid_put(mm, mm_cid_clear_lazy_put(cid));
}

static inline int __mm_cid_try_get(struct task_struct *t, struct mm_struct *mm)
{
	struct cpumask *cidmask = mm_cidmask(mm);
	struct mm_cid __percpu *pcpu_cid = mm->pcpu_cid;
	int cid, max_nr_cid, allowed_max_nr_cid;

	/*
	 * After shrinking the number of threads or reducing the number
	 * of allowed cpus, reduce the value of max_nr_cid so expansion
	 * of cid allocation will preserve cache locality if the number
	 * of threads or allowed cpus increase again.
	 */
	max_nr_cid = atomic_read(&mm->max_nr_cid);
	while ((allowed_max_nr_cid = min_t(int, READ_ONCE(mm->nr_cpus_allowed),
					   atomic_read(&mm->mm_users))),
	       max_nr_cid > allowed_max_nr_cid) {
		/* atomic_try_cmpxchg loads previous mm->max_nr_cid into max_nr_cid. */
		if (atomic_try_cmpxchg(&mm->max_nr_cid, &max_nr_cid, allowed_max_nr_cid)) {
			max_nr_cid = allowed_max_nr_cid;
			break;
		}
	}
	/* Try to re-use recent cid. This improves cache locality. */
	cid = __this_cpu_read(pcpu_cid->recent_cid);
	if (!mm_cid_is_unset(cid) && cid < max_nr_cid &&
	    !cpumask_test_and_set_cpu(cid, cidmask))
		return cid;
	/*
	 * Expand cid allocation if the maximum number of concurrency
	 * IDs allocated (max_nr_cid) is below the number cpus allowed
	 * and number of threads. Expanding cid allocation as much as
	 * possible improves cache locality.
	 */
	cid = max_nr_cid;
	while (cid < READ_ONCE(mm->nr_cpus_allowed) && cid < atomic_read(&mm->mm_users)) {
		/* atomic_try_cmpxchg loads previous mm->max_nr_cid into cid. */
		if (!atomic_try_cmpxchg(&mm->max_nr_cid, &cid, cid + 1))
			continue;
		if (!cpumask_test_and_set_cpu(cid, cidmask))
			return cid;
	}
	/*
	 * Find the first available concurrency id.
	 * Retry finding first zero bit if the mask is temporarily
	 * filled. This only happens during concurrent remote-clear
	 * which owns a cid without holding a rq lock.
	 */
	for (;;) {
		cid = cpumask_first_zero(cidmask);
		if (cid < READ_ONCE(mm->nr_cpus_allowed))
			break;
		cpu_relax();
	}
	if (cpumask_test_and_set_cpu(cid, cidmask))
		return -1;

	return cid;
}

/*
 * Save a snapshot of the current runqueue time of this cpu
 * with the per-cpu cid value, allowing to estimate how recently it was used.
 */
static inline void mm_cid_snapshot_time(struct rq *rq, struct mm_struct *mm)
{
	struct mm_cid *pcpu_cid = per_cpu_ptr(mm->pcpu_cid, cpu_of(rq));

	lockdep_assert_rq_held(rq);
	WRITE_ONCE(pcpu_cid->time, rq->clock);
}

static inline int __mm_cid_get(struct rq *rq, struct task_struct *t,
			       struct mm_struct *mm)
{
	int cid;

	/*
	 * All allocations (even those using the cid_lock) are lock-free. If
	 * use_cid_lock is set, hold the cid_lock to perform cid allocation to
	 * guarantee forward progress.
	 */
	if (!READ_ONCE(use_cid_lock)) {
		cid = __mm_cid_try_get(t, mm);
		if (cid >= 0)
			goto end;
		raw_spin_lock(&cid_lock);
	} else {
		raw_spin_lock(&cid_lock);
		cid = __mm_cid_try_get(t, mm);
		if (cid >= 0)
			goto unlock;
	}

	/*
	 * cid concurrently allocated. Retry while forcing following
	 * allocations to use the cid_lock to ensure forward progress.
	 */
	WRITE_ONCE(use_cid_lock, 1);
	/*
	 * Set use_cid_lock before allocation. Only care about program order
	 * because this is only required for forward progress.
	 */
	barrier();
	/*
	 * Retry until it succeeds. It is guaranteed to eventually succeed once
	 * all newcoming allocations observe the use_cid_lock flag set.
	 */
	do {
		cid = __mm_cid_try_get(t, mm);
		cpu_relax();
	} while (cid < 0);
	/*
	 * Allocate before clearing use_cid_lock. Only care about
	 * program order because this is for forward progress.
	 */
	barrier();
	WRITE_ONCE(use_cid_lock, 0);
unlock:
	raw_spin_unlock(&cid_lock);
end:
	mm_cid_snapshot_time(rq, mm);

	return cid;
}

static inline int mm_cid_get(struct rq *rq, struct task_struct *t,
			     struct mm_struct *mm)
{
	struct mm_cid __percpu *pcpu_cid = mm->pcpu_cid;
	struct cpumask *cpumask;
	int cid;

	lockdep_assert_rq_held(rq);
	cpumask = mm_cidmask(mm);
	cid = __this_cpu_read(pcpu_cid->cid);
	if (mm_cid_is_valid(cid)) {
		mm_cid_snapshot_time(rq, mm);
		return cid;
	}
	if (mm_cid_is_lazy_put(cid)) {
		if (try_cmpxchg(&this_cpu_ptr(pcpu_cid)->cid, &cid, MM_CID_UNSET))
			__mm_cid_put(mm, mm_cid_clear_lazy_put(cid));
	}
	cid = __mm_cid_get(rq, t, mm);
	__this_cpu_write(pcpu_cid->cid, cid);
	__this_cpu_write(pcpu_cid->recent_cid, cid);

	return cid;
}

static inline void switch_mm_cid(struct rq *rq,
				 struct task_struct *prev,
				 struct task_struct *next)
{
	/*
	 * Provide a memory barrier between rq->curr store and load of
	 * {prev,next}->mm->pcpu_cid[cpu] on rq->curr->mm transition.
	 *
	 * Should be adapted if context_switch() is modified.
	 */
	if (!next->mm) {                                // to kernel
		/*
		 * user -> kernel transition does not guarantee a barrier, but
		 * we can use the fact that it performs an atomic operation in
		 * mmgrab().
		 */
		if (prev->mm)                           // from user
			smp_mb__after_mmgrab();
		/*
		 * kernel -> kernel transition does not change rq->curr->mm
		 * state. It stays NULL.
		 */
	} else {                                        // to user
		/*
		 * kernel -> user transition does not provide a barrier
		 * between rq->curr store and load of {prev,next}->mm->pcpu_cid[cpu].
		 * Provide it here.
		 */
		if (!prev->mm) {                        // from kernel
			smp_mb();
		} else {				// from user
			/*
			 * user->user transition relies on an implicit
			 * memory barrier in switch_mm() when
			 * current->mm changes. If the architecture
			 * switch_mm() does not have an implicit memory
			 * barrier, it is emitted here.  If current->mm
			 * is unchanged, no barrier is needed.
			 */
			smp_mb__after_switch_mm();
		}
	}
	if (prev->mm_cid_active) {
		mm_cid_snapshot_time(rq, prev->mm);
		mm_cid_put_lazy(prev);
		prev->mm_cid = -1;
	}
	if (next->mm_cid_active)
		next->last_mm_cid = next->mm_cid = mm_cid_get(rq, next, next->mm);
}

#else /* !CONFIG_SCHED_MM_CID: */
static inline void switch_mm_cid(struct rq *rq, struct task_struct *prev, struct task_struct *next) { }
static inline void sched_mm_cid_migrate_from(struct task_struct *t) { }
static inline void sched_mm_cid_migrate_to(struct rq *dst_rq, struct task_struct *t) { }
static inline void task_tick_mm_cid(struct rq *rq, struct task_struct *curr) { }
static inline void init_sched_mm_cid(struct task_struct *t) { }
#endif /* !CONFIG_SCHED_MM_CID */

extern u64 avg_vruntime(struct cfs_rq *cfs_rq);
extern int entity_eligible(struct cfs_rq *cfs_rq, struct sched_entity *se);
static inline
void move_queued_task_locked(struct rq *src_rq, struct rq *dst_rq, struct task_struct *task)
{
	lockdep_assert_rq_held(src_rq);
	lockdep_assert_rq_held(dst_rq);

	deactivate_task(src_rq, task, 0);
	set_task_cpu(task, dst_rq->cpu);
	activate_task(dst_rq, task, 0);
}

static inline
bool task_is_pushable(struct rq *rq, struct task_struct *p, int cpu)
{
	if (!task_on_cpu(rq, p) &&
	    cpumask_test_cpu(cpu, &p->cpus_mask))
		return true;

	return false;
}

#ifdef CONFIG_RT_MUTEXES

static inline int __rt_effective_prio(struct task_struct *pi_task, int prio)
{
	if (pi_task)
		prio = min(prio, pi_task->prio);

	return prio;
}

static inline int rt_effective_prio(struct task_struct *p, int prio)
{
	struct task_struct *pi_task = rt_mutex_get_top_task(p);

	return __rt_effective_prio(pi_task, prio);
}

#else /* !CONFIG_RT_MUTEXES: */

static inline int rt_effective_prio(struct task_struct *p, int prio)
{
	return prio;
}

#endif /* !CONFIG_RT_MUTEXES */

extern int __sched_setscheduler(struct task_struct *p, const struct sched_attr *attr, bool user, bool pi);
extern int __sched_setaffinity(struct task_struct *p, struct affinity_context *ctx);
extern const struct sched_class *__setscheduler_class(int policy, int prio);
extern void set_load_weight(struct task_struct *p, bool update_load);
extern void enqueue_task(struct rq *rq, struct task_struct *p, int flags);
extern bool dequeue_task(struct rq *rq, struct task_struct *p, int flags);

extern struct balance_callback *splice_balance_callbacks(struct rq *rq);
extern void balance_callbacks(struct rq *rq, struct balance_callback *head);

/*
 * The 'sched_change' pattern is the safe, easy and slow way of changing a
 * task's scheduling properties. It dequeues a task, such that the scheduler
 * is fully unaware of it; at which point its properties can be modified;
 * after which it is enqueued again.
 *
 * Typically this must be called while holding task_rq_lock, since most/all
 * properties are serialized under those locks. There is currently one
 * exception to this rule in sched/ext which only holds rq->lock.
 */

/*
 * This structure is a temporary, used to preserve/convey the queueing state
 * of the task between sched_change_begin() and sched_change_end(). Ensuring
 * the task's queueing state is idempotent across the operation.
 */
struct sched_change_ctx {
	u64			prio;
	struct task_struct	*p;
	int			flags;
	bool			queued;
	bool			running;
};

struct sched_change_ctx *sched_change_begin(struct task_struct *p, unsigned int flags);
void sched_change_end(struct sched_change_ctx *ctx);

DEFINE_CLASS(sched_change, struct sched_change_ctx *,
	     sched_change_end(_T),
	     sched_change_begin(p, flags),
	     struct task_struct *p, unsigned int flags)

DEFINE_CLASS_IS_UNCONDITIONAL(sched_change)

#include "ext.h"

#endif /* _KERNEL_SCHED_SCHED_H */<|MERGE_RESOLUTION|>--- conflicted
+++ resolved
@@ -804,10 +804,7 @@
 	cpumask_var_t		cpus_to_preempt;
 	cpumask_var_t		cpus_to_wait;
 	unsigned long		kick_sync;
-<<<<<<< HEAD
-=======
 	local_t			reenq_local_deferred;
->>>>>>> a3f5d482
 	struct balance_callback	deferred_bal_cb;
 	struct irq_work		deferred_irq_work;
 	struct irq_work		kick_cpus_irq_work;
